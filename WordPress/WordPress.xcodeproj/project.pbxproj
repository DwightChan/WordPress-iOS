--- conflicted
+++ resolved
@@ -4114,11 +4114,8 @@
 				46FE8276184FD8A200535844 /* WordPressComOAuthClient.m in Sources */,
 				E1D0D84716D3D2EA00E33F4C /* PocketActivity.m in Sources */,
 				5D6C4B081B603E03005E3C43 /* WPContentSyncHelper.swift in Sources */,
-<<<<<<< HEAD
 				5DA5BF3F18E32DCF005F11F9 /* InputViewButton.m in Sources */,
-=======
 				85D239AF1AE5A5FC0074768D /* HelpshiftEnabledFacade.m in Sources */,
->>>>>>> f6917e9e
 				E149D65019349E69006A843D /* MediaServiceRemoteREST.m in Sources */,
 				FF8DDCE41B5EA6590098826F /* SettingsTextViewController.m in Sources */,
 				85D8055D171631F10075EEAC /* SelectWPComLanguageViewController.m in Sources */,
@@ -4193,11 +4190,8 @@
 				B54E1DF11A0A7BAA00807537 /* ReplyTextView.swift in Sources */,
 				5DF94E461962BAA700359241 /* WPRichTextView.m in Sources */,
 				5D42A3FB175E75EE005CFF05 /* ReaderPostDetailViewController.m in Sources */,
-<<<<<<< HEAD
-=======
 				FF8DDCE61B6148E80098826F /* SettingsMultiTextViewController.m in Sources */,
 				85D239B01AE5A5FC0074768D /* LoginFacade.m in Sources */,
->>>>>>> f6917e9e
 				B5899AE41B422D990075A3D6 /* NotificationSettings.swift in Sources */,
 				5D42A3FC175E75EE005CFF05 /* ReaderPostsViewController.m in Sources */,
 				5D18FE9F1AFBB17400EFEED0 /* RestorePageTableViewCell.m in Sources */,
