// !$*UTF8*$!
{
	archiveVersion = 1;
	classes = {
	};
	objectVersion = 46;
	objects = {

/* Begin PBXAggregateTarget section */
		A2795807198819DE0031C6A3 /* OCLint */ = {
			isa = PBXAggregateTarget;
			buildConfigurationList = A279580C198819DE0031C6A3 /* Build configuration list for PBXAggregateTarget "OCLint" */;
			buildPhases = (
				A279580D198819F50031C6A3 /* ShellScript */,
			);
			dependencies = (
			);
			name = OCLint;
			productName = OCLint;
		};
/* End PBXAggregateTarget section */

/* Begin PBXBuildFile section */
		00F2E3F8166EEF9800D0527C /* CoreGraphics.framework in Frameworks */ = {isa = PBXBuildFile; fileRef = 834CE7371256D0F60046A4A3 /* CoreGraphics.framework */; };
		00F2E3FA166EEFBE00D0527C /* UIKit.framework in Frameworks */ = {isa = PBXBuildFile; fileRef = E10B3653158F2D4500419A93 /* UIKit.framework */; };
		00F2E3FB166EEFE100D0527C /* QuartzCore.framework in Frameworks */ = {isa = PBXBuildFile; fileRef = E10B3651158F2D3F00419A93 /* QuartzCore.framework */; };
		03958062100D6CFC00850742 /* WPLabel.m in Sources */ = {isa = PBXBuildFile; fileRef = 03958061100D6CFC00850742 /* WPLabel.m */; };
		067D911C15654CE79F0A4A29 /* libPods-WordPressTest.a in Frameworks */ = {isa = PBXBuildFile; fileRef = D4972215061A4C21AD2CD5B8 /* libPods-WordPressTest.a */; };
		1D3623260D0F684500981E51 /* WordPressAppDelegate.m in Sources */ = {isa = PBXBuildFile; fileRef = 1D3623250D0F684500981E51 /* WordPressAppDelegate.m */; };
		1D60589B0D05DD56006BFB54 /* main.m in Sources */ = {isa = PBXBuildFile; fileRef = 29B97316FDCFA39411CA2CEA /* main.m */; };
		1D60589F0D05DD5A006BFB54 /* Foundation.framework in Frameworks */ = {isa = PBXBuildFile; fileRef = 1D30AB110D05D00D00671497 /* Foundation.framework */; };
		28AD73600D9D9599002E5188 /* MainWindow.xib in Resources */ = {isa = PBXBuildFile; fileRef = 28AD735F0D9D9599002E5188 /* MainWindow.xib */; };
		2906F812110CDA8900169D56 /* EditCommentViewController.m in Sources */ = {isa = PBXBuildFile; fileRef = 2906F810110CDA8900169D56 /* EditCommentViewController.m */; };
		2906F813110CDA8900169D56 /* EditCommentViewController.xib in Resources */ = {isa = PBXBuildFile; fileRef = 2906F811110CDA8900169D56 /* EditCommentViewController.xib */; };
		296526FE105810E100597FA3 /* NSString+Helpers.m in Sources */ = {isa = PBXBuildFile; fileRef = 296526FD105810E100597FA3 /* NSString+Helpers.m */; };
		296890780FE971DC00770264 /* Security.framework in Frameworks */ = {isa = PBXBuildFile; fileRef = 296890770FE971DC00770264 /* Security.framework */; };
		2F970F740DF92274006BD934 /* PostsViewController.m in Sources */ = {isa = PBXBuildFile; fileRef = 2F970F730DF92274006BD934 /* PostsViewController.m */; };
		2FAE97090E33B21600CA8540 /* defaultPostTemplate_old.html in Resources */ = {isa = PBXBuildFile; fileRef = 2FAE97040E33B21600CA8540 /* defaultPostTemplate_old.html */; };
		2FAE970C0E33B21600CA8540 /* xhtml1-transitional.dtd in Resources */ = {isa = PBXBuildFile; fileRef = 2FAE97070E33B21600CA8540 /* xhtml1-transitional.dtd */; };
		2FAE970D0E33B21600CA8540 /* xhtmlValidatorTemplate.xhtml in Resources */ = {isa = PBXBuildFile; fileRef = 2FAE97080E33B21600CA8540 /* xhtmlValidatorTemplate.xhtml */; };
		30AF6CF513C2289600A29C00 /* AboutViewController.xib in Resources */ = {isa = PBXBuildFile; fileRef = 30AF6CF413C2289600A29C00 /* AboutViewController.xib */; };
		30AF6CFD13C230C600A29C00 /* AboutViewController.m in Sources */ = {isa = PBXBuildFile; fileRef = 30AF6CFC13C230C600A29C00 /* AboutViewController.m */; };
		30EABE0918A5903400B73A9C /* WPBlogTableViewCell.m in Sources */ = {isa = PBXBuildFile; fileRef = 30EABE0818A5903400B73A9C /* WPBlogTableViewCell.m */; };
		3101866B1A373B01008F7DF6 /* WPTabBarController.m in Sources */ = {isa = PBXBuildFile; fileRef = 3101866A1A373B01008F7DF6 /* WPTabBarController.m */; };
		313692791A5D6F7900EBE645 /* HelpshiftUtils.m in Sources */ = {isa = PBXBuildFile; fileRef = 313692781A5D6F7900EBE645 /* HelpshiftUtils.m */; };
		313AE4A019E3F20400AAFABE /* CommentViewController.m in Sources */ = {isa = PBXBuildFile; fileRef = 313AE49C19E3F20400AAFABE /* CommentViewController.m */; };
		313AE4A119E3F20400AAFABE /* CommentTableViewCell.swift in Sources */ = {isa = PBXBuildFile; fileRef = 313AE49D19E3F20400AAFABE /* CommentTableViewCell.swift */; };
		313AE4A219E3F20400AAFABE /* CommentTableViewCell.xib in Resources */ = {isa = PBXBuildFile; fileRef = 313AE49E19E3F20400AAFABE /* CommentTableViewCell.xib */; };
		313AE4A319E3F20400AAFABE /* CommentTableViewHeaderCell.xib in Resources */ = {isa = PBXBuildFile; fileRef = 313AE49F19E3F20400AAFABE /* CommentTableViewHeaderCell.xib */; };
		315FC2C51A2CB29300E7CDA2 /* MeHeaderView.m in Sources */ = {isa = PBXBuildFile; fileRef = 315FC2C41A2CB29300E7CDA2 /* MeHeaderView.m */; };
		319D6E7B19E447500013871C /* Suggestion.m in Sources */ = {isa = PBXBuildFile; fileRef = 319D6E7A19E447500013871C /* Suggestion.m */; };
		319D6E7E19E447C80013871C /* SuggestionService.m in Sources */ = {isa = PBXBuildFile; fileRef = 319D6E7D19E447C80013871C /* SuggestionService.m */; };
		319D6E8119E44C680013871C /* SuggestionsTableView.m in Sources */ = {isa = PBXBuildFile; fileRef = 319D6E8019E44C680013871C /* SuggestionsTableView.m */; };
		319D6E8519E44F7F0013871C /* SuggestionsTableViewCell.m in Sources */ = {isa = PBXBuildFile; fileRef = 319D6E8419E44F7F0013871C /* SuggestionsTableViewCell.m */; };
		31C9F82E1A2368A2008BB945 /* BlogDetailHeaderView.m in Sources */ = {isa = PBXBuildFile; fileRef = 31C9F82D1A2368A2008BB945 /* BlogDetailHeaderView.m */; };
		31EC15081A5B6675009FC8B3 /* WPStyleGuide+Suggestions.m in Sources */ = {isa = PBXBuildFile; fileRef = 31EC15071A5B6675009FC8B3 /* WPStyleGuide+Suggestions.m */; };
		31F4F6671A1385BE00196A98 /* MeViewController.m in Sources */ = {isa = PBXBuildFile; fileRef = 31F4F6661A1385BE00196A98 /* MeViewController.m */; };
		37022D931981C19000F322B7 /* VerticallyStackedButton.m in Sources */ = {isa = PBXBuildFile; fileRef = 37022D901981BF9200F322B7 /* VerticallyStackedButton.m */; };
		3716E401167296D30035F8C4 /* ToastView.xib in Resources */ = {isa = PBXBuildFile; fileRef = 3716E400167296D30035F8C4 /* ToastView.xib */; };
		37245ADC13FC23FF006CDBE3 /* WPWebViewController.xib in Resources */ = {isa = PBXBuildFile; fileRef = 37245ADB13FC23FF006CDBE3 /* WPWebViewController.xib */; };
		374CB16215B93C0800DD0EBC /* AudioToolbox.framework in Frameworks */ = {isa = PBXBuildFile; fileRef = 374CB16115B93C0800DD0EBC /* AudioToolbox.framework */; };
		375D090D133B94C3000CC9CD /* BlogsTableViewCell.m in Sources */ = {isa = PBXBuildFile; fileRef = 375D090C133B94C3000CC9CD /* BlogsTableViewCell.m */; };
		3768BEF213041E7900E7C9A9 /* BetaFeedbackViewController.xib in Resources */ = {isa = PBXBuildFile; fileRef = 3768BEF013041E7900E7C9A9 /* BetaFeedbackViewController.xib */; };
		37B7924D16768FCC0021B3A4 /* NotificationSettingsViewController.m in Sources */ = {isa = PBXBuildFile; fileRef = 37B7924C16768FCB0021B3A4 /* NotificationSettingsViewController.m */; };
		37EAAF4D1A11799A006D6306 /* CircularImageView.swift in Sources */ = {isa = PBXBuildFile; fileRef = 37EAAF4C1A11799A006D6306 /* CircularImageView.swift */; };
		4253506E2DDC92882C721F55 /* libPods-UITests.a in Frameworks */ = {isa = PBXBuildFile; fileRef = 369D8993FF42F0A2D183A062 /* libPods-UITests.a */; };
		45C73C25113C36F70024D0D2 /* MainWindow-iPad.xib in Resources */ = {isa = PBXBuildFile; fileRef = 45C73C24113C36F70024D0D2 /* MainWindow-iPad.xib */; };
		462F4E0A18369F0B0028D2F8 /* BlogDetailsViewController.m in Sources */ = {isa = PBXBuildFile; fileRef = 462F4E0718369F0B0028D2F8 /* BlogDetailsViewController.m */; };
		462F4E0B18369F0B0028D2F8 /* BlogListViewController.m in Sources */ = {isa = PBXBuildFile; fileRef = 462F4E0918369F0B0028D2F8 /* BlogListViewController.m */; };
		4645AFC51961E1FB005F7509 /* AppImages.xcassets in Resources */ = {isa = PBXBuildFile; fileRef = 4645AFC41961E1FB005F7509 /* AppImages.xcassets */; };
		46F8714F1838C41600BC149B /* NSDate+StringFormatting.m in Sources */ = {isa = PBXBuildFile; fileRef = 46F8714E1838C41600BC149B /* NSDate+StringFormatting.m */; };
		46FE8276184FD8A200535844 /* WordPressComOAuthClient.m in Sources */ = {isa = PBXBuildFile; fileRef = E1634518183B733B005E967F /* WordPressComOAuthClient.m */; };
		5903AE1B19B60A98009D5354 /* WPButtonForNavigationBar.m in Sources */ = {isa = PBXBuildFile; fileRef = 5903AE1A19B60A98009D5354 /* WPButtonForNavigationBar.m */; };
		591A428C1A6DC1B0003807A6 /* WPBackgroundDimmerView.m in Sources */ = {isa = PBXBuildFile; fileRef = 591A428B1A6DC1B0003807A6 /* WPBackgroundDimmerView.m */; };
		591A428F1A6DC6F2003807A6 /* WPGUIConstants.m in Sources */ = {isa = PBXBuildFile; fileRef = 591A428E1A6DC6F2003807A6 /* WPGUIConstants.m */; };
<<<<<<< HEAD
=======
		5926E1E31AC4468300964783 /* WPCrashlytics.m in Sources */ = {isa = PBXBuildFile; fileRef = 5926E1E21AC4468300964783 /* WPCrashlytics.m */; };
>>>>>>> 4a1b8412
		5948AD0E1AB734F2006E8882 /* WPAppAnalytics.m in Sources */ = {isa = PBXBuildFile; fileRef = 5948AD0D1AB734F2006E8882 /* WPAppAnalytics.m */; };
		5948AD111AB73D19006E8882 /* WPAppAnalyticsTests.m in Sources */ = {isa = PBXBuildFile; fileRef = 5948AD101AB73D19006E8882 /* WPAppAnalyticsTests.m */; };
		594DB2951AB891A200E2E456 /* WPUserAgent.m in Sources */ = {isa = PBXBuildFile; fileRef = 594DB2941AB891A200E2E456 /* WPUserAgent.m */; };
		595B02221A6C4ECD00415A30 /* WPWhatsNewView.m in Sources */ = {isa = PBXBuildFile; fileRef = 595B02211A6C4ECD00415A30 /* WPWhatsNewView.m */; };
		595B02271A6C504400415A30 /* WPWhatsNewView.xib in Resources */ = {isa = PBXBuildFile; fileRef = 595B02261A6C504400415A30 /* WPWhatsNewView.xib */; };
		5981FE051AB8A89A0009E080 /* WPUserAgentTests.m in Sources */ = {isa = PBXBuildFile; fileRef = 5981FE041AB8A89A0009E080 /* WPUserAgentTests.m */; };
		598351AE1A704E7A00B6DD4F /* WPWhatsNew.m in Sources */ = {isa = PBXBuildFile; fileRef = 598351AD1A704E7A00B6DD4F /* WPWhatsNew.m */; };
		5993E7291AC5D65600D31D2B /* WPAppFilesManager.m in Sources */ = {isa = PBXBuildFile; fileRef = 5993E7281AC5D65600D31D2B /* WPAppFilesManager.m */; };
		59D328FD1ACC2D0700356827 /* WPLookbackPresenter.m in Sources */ = {isa = PBXBuildFile; fileRef = 59D328FC1ACC2D0700356827 /* WPLookbackPresenter.m */; };
		59DD94341AC479ED0032DD6B /* WPLogger.m in Sources */ = {isa = PBXBuildFile; fileRef = 59DD94331AC479ED0032DD6B /* WPLogger.m */; };
		5D0431AE1A7C31AB0025BDFD /* ReaderBrowseSiteViewController.m in Sources */ = {isa = PBXBuildFile; fileRef = 5D0431AD1A7C31AB0025BDFD /* ReaderBrowseSiteViewController.m */; };
		5D08B90419648C3400D5B381 /* ReaderSubscriptionViewController.m in Sources */ = {isa = PBXBuildFile; fileRef = 5D08B90319648C3400D5B381 /* ReaderSubscriptionViewController.m */; };
		5D0C2CB819AB932C002DF1E5 /* WPContentSyncHelper.swift in Sources */ = {isa = PBXBuildFile; fileRef = 5D0C2CB719AB932C002DF1E5 /* WPContentSyncHelper.swift */; };
		5D119DA3176FBE040073D83A /* UIImageView+AFNetworkingExtra.m in Sources */ = {isa = PBXBuildFile; fileRef = 5D119DA2176FBE040073D83A /* UIImageView+AFNetworkingExtra.m */; };
		5D12FE1E1988243700378BD6 /* RemoteReaderPost.m in Sources */ = {isa = PBXBuildFile; fileRef = 5D12FE1B1988243700378BD6 /* RemoteReaderPost.m */; };
		5D12FE1F1988243700378BD6 /* RemoteReaderTopic.m in Sources */ = {isa = PBXBuildFile; fileRef = 5D12FE1D1988243700378BD6 /* RemoteReaderTopic.m */; };
		5D12FE221988245B00378BD6 /* RemoteReaderSite.m in Sources */ = {isa = PBXBuildFile; fileRef = 5D12FE211988245B00378BD6 /* RemoteReaderSite.m */; };
		5D146EBB189857ED0068FDC6 /* FeaturedImageViewController.m in Sources */ = {isa = PBXBuildFile; fileRef = 5D146EBA189857ED0068FDC6 /* FeaturedImageViewController.m */; };
		5D157B8C1A8AB73C003ADF4C /* ReaderSiteHeaderView.m in Sources */ = {isa = PBXBuildFile; fileRef = 5D157B8B1A8AB73C003ADF4C /* ReaderSiteHeaderView.m */; };
		5D17F0BE1A1D4C5F0087CCB8 /* PrivateSiteURLProtocol.m in Sources */ = {isa = PBXBuildFile; fileRef = 5D17F0BD1A1D4C5F0087CCB8 /* PrivateSiteURLProtocol.m */; };
		5D1D9C50198837D0009D13B7 /* RemoteReaderPost.m in Sources */ = {isa = PBXBuildFile; fileRef = 5D12FE1B1988243700378BD6 /* RemoteReaderPost.m */; };
		5D1D9C51198837D0009D13B7 /* RemoteReaderSite.m in Sources */ = {isa = PBXBuildFile; fileRef = 5D12FE211988245B00378BD6 /* RemoteReaderSite.m */; };
		5D1D9C52198837D0009D13B7 /* RemoteReaderTopic.m in Sources */ = {isa = PBXBuildFile; fileRef = 5D12FE1D1988243700378BD6 /* RemoteReaderTopic.m */; };
		5D1EE80215E7AF3E007F1F02 /* JetpackSettingsViewController.m in Sources */ = {isa = PBXBuildFile; fileRef = 5D1EE80015E7AF3E007F1F02 /* JetpackSettingsViewController.m */; };
		5D20A6531982D56600463A91 /* FollowedSitesViewController.m in Sources */ = {isa = PBXBuildFile; fileRef = 5D20A6521982D56600463A91 /* FollowedSitesViewController.m */; };
		5D2415CB1A8842C9009BD444 /* ReaderPreviewHeaderView.m in Sources */ = {isa = PBXBuildFile; fileRef = 5D2415CA1A8842C9009BD444 /* ReaderPreviewHeaderView.m */; };
		5D2BEB4919758102005425F7 /* WPTableImageSourceTest.m in Sources */ = {isa = PBXBuildFile; fileRef = 5D2BEB4819758102005425F7 /* WPTableImageSourceTest.m */; };
		5D37941B19216B1300E26CA4 /* RebloggingViewController.m in Sources */ = {isa = PBXBuildFile; fileRef = 5D37941A19216B1300E26CA4 /* RebloggingViewController.m */; };
		5D3D559718F88C3500782892 /* ReaderPostService.m in Sources */ = {isa = PBXBuildFile; fileRef = 5D3D559618F88C3500782892 /* ReaderPostService.m */; };
		5D3D559A18F88C5E00782892 /* ReaderPostServiceRemote.m in Sources */ = {isa = PBXBuildFile; fileRef = 5D3D559918F88C5E00782892 /* ReaderPostServiceRemote.m */; };
		5D3E334E15EEBB6B005FC6F2 /* ReachabilityUtils.m in Sources */ = {isa = PBXBuildFile; fileRef = 5D3E334D15EEBB6B005FC6F2 /* ReachabilityUtils.m */; };
		5D42A3DF175E7452005CFF05 /* AbstractPost.m in Sources */ = {isa = PBXBuildFile; fileRef = 5D42A3D7175E7452005CFF05 /* AbstractPost.m */; };
		5D42A3E0175E7452005CFF05 /* BasePost.m in Sources */ = {isa = PBXBuildFile; fileRef = 5D42A3D9175E7452005CFF05 /* BasePost.m */; };
		5D42A3E2175E7452005CFF05 /* ReaderPost.m in Sources */ = {isa = PBXBuildFile; fileRef = 5D42A3DD175E7452005CFF05 /* ReaderPost.m */; };
		5D42A3FB175E75EE005CFF05 /* ReaderPostDetailViewController.m in Sources */ = {isa = PBXBuildFile; fileRef = 5D42A3EC175E75EE005CFF05 /* ReaderPostDetailViewController.m */; };
		5D42A3FC175E75EE005CFF05 /* ReaderPostsViewController.m in Sources */ = {isa = PBXBuildFile; fileRef = 5D42A3EE175E75EE005CFF05 /* ReaderPostsViewController.m */; };
		5D42A3FD175E75EE005CFF05 /* ReaderPostTableViewCell.m in Sources */ = {isa = PBXBuildFile; fileRef = 5D42A3F0175E75EE005CFF05 /* ReaderPostTableViewCell.m */; };
		5D42A405175E76A7005CFF05 /* WPImageViewController.m in Sources */ = {isa = PBXBuildFile; fileRef = 5D42A402175E76A2005CFF05 /* WPImageViewController.m */; };
		5D42A406175E76A7005CFF05 /* WPWebVideoViewController.m in Sources */ = {isa = PBXBuildFile; fileRef = 5D42A404175E76A5005CFF05 /* WPWebVideoViewController.m */; };
		5D44EB351986D695008B7175 /* ReaderSiteServiceRemote.m in Sources */ = {isa = PBXBuildFile; fileRef = 5D44EB341986D695008B7175 /* ReaderSiteServiceRemote.m */; };
		5D44EB381986D8BA008B7175 /* ReaderSiteService.m in Sources */ = {isa = PBXBuildFile; fileRef = 5D44EB371986D8BA008B7175 /* ReaderSiteService.m */; };
		5D49B03B19BE3CAD00703A9B /* SafeReaderTopicToReaderTopic.m in Sources */ = {isa = PBXBuildFile; fileRef = 5D49B03A19BE3CAD00703A9B /* SafeReaderTopicToReaderTopic.m */; };
		5D51ADAF19A832AF00539C0B /* WordPress-20-21.xcmappingmodel in Sources */ = {isa = PBXBuildFile; fileRef = 5D51ADAE19A832AF00539C0B /* WordPress-20-21.xcmappingmodel */; };
		5D577D33189127BE00B964C3 /* PostGeolocationViewController.m in Sources */ = {isa = PBXBuildFile; fileRef = 5D577D32189127BE00B964C3 /* PostGeolocationViewController.m */; };
		5D577D361891360900B964C3 /* PostGeolocationView.m in Sources */ = {isa = PBXBuildFile; fileRef = 5D577D351891360900B964C3 /* PostGeolocationView.m */; };
		5D5D0027187DA9D30027CEF6 /* PostCategoriesViewController.m in Sources */ = {isa = PBXBuildFile; fileRef = 5D5D0026187DA9D30027CEF6 /* PostCategoriesViewController.m */; };
		5D62BAD718AA88210044E5F7 /* PageSettingsViewController.m in Sources */ = {isa = PBXBuildFile; fileRef = 5D62BAD618AA88210044E5F7 /* PageSettingsViewController.m */; };
		5D69DBC4165428CA00A2D1F7 /* n.caf in Resources */ = {isa = PBXBuildFile; fileRef = 5D69DBC3165428CA00A2D1F7 /* n.caf */; };
		5D7B414619E482C9007D9EC7 /* WPRichTextEmbed.swift in Sources */ = {isa = PBXBuildFile; fileRef = 5D7B414319E482C9007D9EC7 /* WPRichTextEmbed.swift */; };
		5D7B414719E482C9007D9EC7 /* WPRichTextImage.swift in Sources */ = {isa = PBXBuildFile; fileRef = 5D7B414419E482C9007D9EC7 /* WPRichTextImage.swift */; };
		5D7B414819E482C9007D9EC7 /* WPRichTextMediaAttachment.swift in Sources */ = {isa = PBXBuildFile; fileRef = 5D7B414519E482C9007D9EC7 /* WPRichTextMediaAttachment.swift */; };
		5D7DEA2919D488DD0032EE77 /* WPStyleGuide+Comments.swift in Sources */ = {isa = PBXBuildFile; fileRef = 5D7DEA2819D488DD0032EE77 /* WPStyleGuide+Comments.swift */; };
		5D839AA8187F0D6B00811F4A /* PostFeaturedImageCell.m in Sources */ = {isa = PBXBuildFile; fileRef = 5D839AA7187F0D6B00811F4A /* PostFeaturedImageCell.m */; };
		5D839AAB187F0D8000811F4A /* PostGeolocationCell.m in Sources */ = {isa = PBXBuildFile; fileRef = 5D839AAA187F0D8000811F4A /* PostGeolocationCell.m */; };
		5D87E10C15F5120C0012C595 /* SettingsPageViewController.m in Sources */ = {isa = PBXBuildFile; fileRef = 5D87E10A15F5120C0012C595 /* SettingsPageViewController.m */; };
		5D8CBC471A6F47880081F4AE /* EditImageDetailsViewController.m in Sources */ = {isa = PBXBuildFile; fileRef = 5D8CBC461A6F47880081F4AE /* EditImageDetailsViewController.m */; };
		5D8D53F119250412003C8859 /* BlogSelectorViewController.m in Sources */ = {isa = PBXBuildFile; fileRef = 5D8D53EE19250412003C8859 /* BlogSelectorViewController.m */; };
		5D8D53F219250412003C8859 /* WPComBlogSelectorViewController.m in Sources */ = {isa = PBXBuildFile; fileRef = 5D8D53F019250412003C8859 /* WPComBlogSelectorViewController.m */; };
		5D97C2F315CAF8D8009B44DD /* UINavigationController+KeyboardFix.m in Sources */ = {isa = PBXBuildFile; fileRef = 5D97C2F215CAF8D8009B44DD /* UINavigationController+KeyboardFix.m */; };
		5D9B17C519998A430047A4A2 /* ReaderBlockedTableViewCell.m in Sources */ = {isa = PBXBuildFile; fileRef = 5D9B17C419998A430047A4A2 /* ReaderBlockedTableViewCell.m */; };
		5D9BFF041A8557A8001D6D63 /* ReaderPostRichContentView.m in Sources */ = {isa = PBXBuildFile; fileRef = 5D9BFF031A8557A8001D6D63 /* ReaderPostRichContentView.m */; };
		5D9BFF071A85584A001D6D63 /* ReaderPostUnattributedContentView.m in Sources */ = {isa = PBXBuildFile; fileRef = 5D9BFF061A85584A001D6D63 /* ReaderPostUnattributedContentView.m */; };
		5D9BFF0A1A856801001D6D63 /* ReaderPostRichUnattributedContentView.m in Sources */ = {isa = PBXBuildFile; fileRef = 5D9BFF091A856801001D6D63 /* ReaderPostRichUnattributedContentView.m */; };
		5DA3EE12192508F700294E0B /* WPImageOptimizer.m in Sources */ = {isa = PBXBuildFile; fileRef = 5DA3EE0F192508F700294E0B /* WPImageOptimizer.m */; };
		5DA3EE13192508F700294E0B /* WPImageOptimizer+Private.m in Sources */ = {isa = PBXBuildFile; fileRef = 5DA3EE11192508F700294E0B /* WPImageOptimizer+Private.m */; };
		5DA3EE161925090A00294E0B /* MediaService.m in Sources */ = {isa = PBXBuildFile; fileRef = 5DA3EE151925090A00294E0B /* MediaService.m */; };
		5DA5BF3D18E32DCF005F11F9 /* EditMediaViewController.m in Sources */ = {isa = PBXBuildFile; fileRef = 5DA5BF2818E32DCF005F11F9 /* EditMediaViewController.m */; };
		5DA5BF3E18E32DCF005F11F9 /* EditMediaViewController.xib in Resources */ = {isa = PBXBuildFile; fileRef = 5DA5BF2918E32DCF005F11F9 /* EditMediaViewController.xib */; };
		5DA5BF3F18E32DCF005F11F9 /* InputViewButton.m in Sources */ = {isa = PBXBuildFile; fileRef = 5DA5BF2B18E32DCF005F11F9 /* InputViewButton.m */; };
		5DA5BF4018E32DCF005F11F9 /* MediaBrowserCell.m in Sources */ = {isa = PBXBuildFile; fileRef = 5DA5BF2D18E32DCF005F11F9 /* MediaBrowserCell.m */; };
		5DA5BF4118E32DCF005F11F9 /* MediaBrowserViewController.m in Sources */ = {isa = PBXBuildFile; fileRef = 5DA5BF2F18E32DCF005F11F9 /* MediaBrowserViewController.m */; };
		5DA5BF4218E32DCF005F11F9 /* MediaBrowserViewController.xib in Resources */ = {isa = PBXBuildFile; fileRef = 5DA5BF3018E32DCF005F11F9 /* MediaBrowserViewController.xib */; };
		5DA5BF4318E32DCF005F11F9 /* MediaSearchFilterHeaderView.m in Sources */ = {isa = PBXBuildFile; fileRef = 5DA5BF3218E32DCF005F11F9 /* MediaSearchFilterHeaderView.m */; };
		5DA5BF4418E32DCF005F11F9 /* Theme.m in Sources */ = {isa = PBXBuildFile; fileRef = 5DA5BF3418E32DCF005F11F9 /* Theme.m */; };
		5DA5BF4518E32DCF005F11F9 /* ThemeBrowserCell.m in Sources */ = {isa = PBXBuildFile; fileRef = 5DA5BF3618E32DCF005F11F9 /* ThemeBrowserCell.m */; };
		5DA5BF4618E32DCF005F11F9 /* ThemeBrowserViewController.m in Sources */ = {isa = PBXBuildFile; fileRef = 5DA5BF3818E32DCF005F11F9 /* ThemeBrowserViewController.m */; };
		5DA5BF4718E32DCF005F11F9 /* ThemeDetailsViewController.m in Sources */ = {isa = PBXBuildFile; fileRef = 5DA5BF3A18E32DCF005F11F9 /* ThemeDetailsViewController.m */; };
		5DA5BF4818E32DCF005F11F9 /* WPLoadingView.m in Sources */ = {isa = PBXBuildFile; fileRef = 5DA5BF3C18E32DCF005F11F9 /* WPLoadingView.m */; };
		5DAE40AD19EC70930011A0AE /* ReaderPostHeaderView.m in Sources */ = {isa = PBXBuildFile; fileRef = 5DAE40AC19EC70930011A0AE /* ReaderPostHeaderView.m */; };
		5DB3BA0518D0E7B600F3F3E9 /* WPPickerView.m in Sources */ = {isa = PBXBuildFile; fileRef = 5DB3BA0418D0E7B600F3F3E9 /* WPPickerView.m */; };
		5DB3BA0818D11D8D00F3F3E9 /* PublishDatePickerView.m in Sources */ = {isa = PBXBuildFile; fileRef = 5DB3BA0718D11D8D00F3F3E9 /* PublishDatePickerView.m */; };
		5DB4683B18A2E718004A89A9 /* LocationService.m in Sources */ = {isa = PBXBuildFile; fileRef = 5DB4683A18A2E718004A89A9 /* LocationService.m */; };
		5DB767411588F64D00EBE36C /* postPreview.html in Resources */ = {isa = PBXBuildFile; fileRef = 5DB767401588F64D00EBE36C /* postPreview.html */; };
		5DB93EEC19B6190700EC88EB /* CommentContentView.m in Sources */ = {isa = PBXBuildFile; fileRef = 5DB93EE919B6190700EC88EB /* CommentContentView.m */; };
		5DB93EED19B6190700EC88EB /* ReaderCommentCell.m in Sources */ = {isa = PBXBuildFile; fileRef = 5DB93EEB19B6190700EC88EB /* ReaderCommentCell.m */; };
		5DBCD9D218F3569F00B32229 /* ReaderTopic.m in Sources */ = {isa = PBXBuildFile; fileRef = 5DBCD9D118F3569F00B32229 /* ReaderTopic.m */; };
		5DBCD9D518F35D7500B32229 /* ReaderTopicService.m in Sources */ = {isa = PBXBuildFile; fileRef = 5DBCD9D418F35D7500B32229 /* ReaderTopicService.m */; };
		5DC02A3718E4C5BD009A1765 /* ThemeBrowserViewController.xib in Resources */ = {isa = PBXBuildFile; fileRef = 5DC02A3418E4C5BD009A1765 /* ThemeBrowserViewController.xib */; };
		5DC02A3818E4C5BD009A1765 /* ThemeDetailsViewController.xib in Resources */ = {isa = PBXBuildFile; fileRef = 5DC02A3518E4C5BD009A1765 /* ThemeDetailsViewController.xib */; };
		5DC02A3918E4C5BD009A1765 /* ThemeDetailsViewController~ipad.xib in Resources */ = {isa = PBXBuildFile; fileRef = 5DC02A3618E4C5BD009A1765 /* ThemeDetailsViewController~ipad.xib */; };
		5DC3A44D1610B9BC00A890BE /* UINavigationController+Rotation.m in Sources */ = {isa = PBXBuildFile; fileRef = 5DC3A44C1610B9BC00A890BE /* UINavigationController+Rotation.m */; };
		5DCC4CD819A50CC0003E548C /* ReaderSite.m in Sources */ = {isa = PBXBuildFile; fileRef = 5DCC4CD719A50CC0003E548C /* ReaderSite.m */; };
		5DDC44671A72BB07007F538E /* ReaderViewController.m in Sources */ = {isa = PBXBuildFile; fileRef = 5DDC44661A72BB07007F538E /* ReaderViewController.m */; };
		5DE88FAA1A859DD9000E2CA6 /* ReaderPostUnattributedTableViewCell.m in Sources */ = {isa = PBXBuildFile; fileRef = 5DE88FA91A859DD9000E2CA6 /* ReaderPostUnattributedTableViewCell.m */; };
		5DEB61B4156FCD3400242C35 /* WPWebView.m in Sources */ = {isa = PBXBuildFile; fileRef = 5DEB61B3156FCD3400242C35 /* WPWebView.m */; };
		5DEB61B8156FCD5200242C35 /* WPChromelessWebViewController.m in Sources */ = {isa = PBXBuildFile; fileRef = 5DEB61B7156FCD5200242C35 /* WPChromelessWebViewController.m */; };
		5DF59C0B1770AE3A00171208 /* UILabel+SuggestSize.m in Sources */ = {isa = PBXBuildFile; fileRef = 5DF59C0A1770AE3A00171208 /* UILabel+SuggestSize.m */; };
		5DF738941965FAB900393584 /* SubscribedTopicsViewController.m in Sources */ = {isa = PBXBuildFile; fileRef = 5DF738931965FAB900393584 /* SubscribedTopicsViewController.m */; };
		5DF738971965FACD00393584 /* RecommendedTopicsViewController.m in Sources */ = {isa = PBXBuildFile; fileRef = 5DF738961965FACD00393584 /* RecommendedTopicsViewController.m */; };
		5DF7389A1965FB3C00393584 /* WPTableViewHandler.m in Sources */ = {isa = PBXBuildFile; fileRef = 5DF738991965FB3C00393584 /* WPTableViewHandler.m */; };
		5DF8D26119E82B1000A2CD95 /* ReaderCommentsViewController.m in Sources */ = {isa = PBXBuildFile; fileRef = 5DF8D26019E82B1000A2CD95 /* ReaderCommentsViewController.m */; };
		5DF94E2B1962B97D00359241 /* NewCommentsTableViewCell.m in Sources */ = {isa = PBXBuildFile; fileRef = 5DF94E261962B97D00359241 /* NewCommentsTableViewCell.m */; };
		5DF94E2D1962B97D00359241 /* NewPostTableViewCell.m in Sources */ = {isa = PBXBuildFile; fileRef = 5DF94E2A1962B97D00359241 /* NewPostTableViewCell.m */; };
		5DF94E301962B99C00359241 /* PostSettingsSelectionViewController.m in Sources */ = {isa = PBXBuildFile; fileRef = 5DF94E2F1962B99C00359241 /* PostSettingsSelectionViewController.m */; };
		5DF94E331962B9D800359241 /* WPAlertView.xib in Resources */ = {isa = PBXBuildFile; fileRef = 5DF94E311962B9D800359241 /* WPAlertView.xib */; };
		5DF94E341962B9D800359241 /* WPAlertViewSideBySide.xib in Resources */ = {isa = PBXBuildFile; fileRef = 5DF94E321962B9D800359241 /* WPAlertViewSideBySide.xib */; };
		5DF94E421962BAA700359241 /* WPContentActionView.m in Sources */ = {isa = PBXBuildFile; fileRef = 5DF94E371962BAA700359241 /* WPContentActionView.m */; };
		5DF94E431962BAA700359241 /* WPContentAttributionView.m in Sources */ = {isa = PBXBuildFile; fileRef = 5DF94E391962BAA700359241 /* WPContentAttributionView.m */; };
		5DF94E441962BAA700359241 /* WPContentView.m in Sources */ = {isa = PBXBuildFile; fileRef = 5DF94E3B1962BAA700359241 /* WPContentView.m */; };
		5DF94E451962BAA700359241 /* WPRichContentView.m in Sources */ = {isa = PBXBuildFile; fileRef = 5DF94E3D1962BAA700359241 /* WPRichContentView.m */; };
		5DF94E461962BAA700359241 /* WPRichTextView.m in Sources */ = {isa = PBXBuildFile; fileRef = 5DF94E3F1962BAA700359241 /* WPRichTextView.m */; };
		5DF94E471962BAA700359241 /* WPSimpleContentAttributionView.m in Sources */ = {isa = PBXBuildFile; fileRef = 5DF94E411962BAA700359241 /* WPSimpleContentAttributionView.m */; };
		5DF94E501962BAEB00359241 /* ReaderPostAttributionView.m in Sources */ = {isa = PBXBuildFile; fileRef = 5DF94E491962BAEB00359241 /* ReaderPostAttributionView.m */; };
		5DF94E511962BAEB00359241 /* ReaderPostContentView.m in Sources */ = {isa = PBXBuildFile; fileRef = 5DF94E4B1962BAEB00359241 /* ReaderPostContentView.m */; };
		5DF94E531962BAEB00359241 /* ReaderPostSimpleContentView.m in Sources */ = {isa = PBXBuildFile; fileRef = 5DF94E4F1962BAEB00359241 /* ReaderPostSimpleContentView.m */; };
		7059CD210F332B6500A0660B /* WPCategoryTree.m in Sources */ = {isa = PBXBuildFile; fileRef = 7059CD200F332B6500A0660B /* WPCategoryTree.m */; };
		740BD8351A0D4C3600F04D18 /* WPUploadStatusButton.m in Sources */ = {isa = PBXBuildFile; fileRef = 740BD8341A0D4C3600F04D18 /* WPUploadStatusButton.m */; };
		74BB6F1A19AE7B9400FB7829 /* WPLegacyEditPageViewController.m in Sources */ = {isa = PBXBuildFile; fileRef = 74BB6F1919AE7B9400FB7829 /* WPLegacyEditPageViewController.m */; };
		74C1C306199170930077A7DC /* PostDetailViewController.xib in Resources */ = {isa = PBXBuildFile; fileRef = 74C1C305199170930077A7DC /* PostDetailViewController.xib */; };
		74C1C30E199170EA0077A7DC /* PostDetailViewController~ipad.xib in Resources */ = {isa = PBXBuildFile; fileRef = 74C1C30D199170EA0077A7DC /* PostDetailViewController~ipad.xib */; };
		74D5FFD619ACDF6700389E8F /* WPLegacyEditPostViewController.m in Sources */ = {isa = PBXBuildFile; fileRef = 74D5FFD519ACDF6700389E8F /* WPLegacyEditPostViewController.m */; };
		74F313EF1A9B97A200AA8B45 /* WPTooltip.m in Sources */ = {isa = PBXBuildFile; fileRef = 74F313EE1A9B97A200AA8B45 /* WPTooltip.m */; };
		83043E55126FA31400EC9953 /* MessageUI.framework in Frameworks */ = {isa = PBXBuildFile; fileRef = 83043E54126FA31400EC9953 /* MessageUI.framework */; };
		8333FE0E11FF6EF200A495C1 /* EditSiteViewController.xib in Resources */ = {isa = PBXBuildFile; fileRef = 8333FE0D11FF6EF200A495C1 /* EditSiteViewController.xib */; };
		83418AAA11C9FA6E00ACF00C /* Comment.m in Sources */ = {isa = PBXBuildFile; fileRef = 83418AA911C9FA6E00ACF00C /* Comment.m */; };
		834CAE7C122D528A003DDF49 /* UIImage+Resize.m in Sources */ = {isa = PBXBuildFile; fileRef = 834CAE7B122D528A003DDF49 /* UIImage+Resize.m */; };
		834CAE9F122D56B1003DDF49 /* UIImage+Alpha.m in Sources */ = {isa = PBXBuildFile; fileRef = 834CAE9D122D56B1003DDF49 /* UIImage+Alpha.m */; };
		834CAEA0122D56B1003DDF49 /* UIImage+RoundedCorner.m in Sources */ = {isa = PBXBuildFile; fileRef = 834CAE9E122D56B1003DDF49 /* UIImage+RoundedCorner.m */; };
		834CE7341256D0DE0046A4A3 /* CFNetwork.framework in Frameworks */ = {isa = PBXBuildFile; fileRef = 834CE7331256D0DE0046A4A3 /* CFNetwork.framework */; };
		8350E49611D2C71E00A7B073 /* Media.m in Sources */ = {isa = PBXBuildFile; fileRef = 8350E49511D2C71E00A7B073 /* Media.m */; };
		8355D67E11D13EAD00A61362 /* MobileCoreServices.framework in Frameworks */ = {isa = PBXBuildFile; fileRef = 8355D67D11D13EAD00A61362 /* MobileCoreServices.framework */; };
		8355D7D911D260AA00A61362 /* CoreData.framework in Frameworks */ = {isa = PBXBuildFile; fileRef = 8355D7D811D260AA00A61362 /* CoreData.framework */; };
		835E2403126E66E50085940B /* AssetsLibrary.framework in Frameworks */ = {isa = PBXBuildFile; fileRef = 835E2402126E66E50085940B /* AssetsLibrary.framework */; settings = {ATTRIBUTES = (Weak, ); }; };
		8362C1041201E7CE00599347 /* WebSignupViewController-iPad.xib in Resources */ = {isa = PBXBuildFile; fileRef = 8362C1031201E7CE00599347 /* WebSignupViewController-iPad.xib */; };
		8370D10A11FA499A009D650F /* WPTableViewActivityCell.m in Sources */ = {isa = PBXBuildFile; fileRef = 8370D10911FA499A009D650F /* WPTableViewActivityCell.m */; };
		8370D10C11FA4A1B009D650F /* WPTableViewActivityCell.xib in Resources */ = {isa = PBXBuildFile; fileRef = 8370D10B11FA4A1B009D650F /* WPTableViewActivityCell.xib */; };
		8370D1BE11FA6295009D650F /* AddSiteViewController.xib in Resources */ = {isa = PBXBuildFile; fileRef = 8370D1BC11FA6295009D650F /* AddSiteViewController.xib */; };
		838C672E1210C3C300B09CA3 /* Post.m in Sources */ = {isa = PBXBuildFile; fileRef = 838C672D1210C3C300B09CA3 /* Post.m */; };
		8398EE9A11ACE63C000FE6E0 /* WebSignupViewController.xib in Resources */ = {isa = PBXBuildFile; fileRef = 8398EE9811ACE63C000FE6E0 /* WebSignupViewController.xib */; };
		83CAD4211235F9F4003DFA20 /* MediaObjectView.xib in Resources */ = {isa = PBXBuildFile; fileRef = 83CAD4201235F9F4003DFA20 /* MediaObjectView.xib */; };
		83D180FA12329B1A002DCCB0 /* EditPageViewController.m in Sources */ = {isa = PBXBuildFile; fileRef = 83D180F812329B1A002DCCB0 /* EditPageViewController.m */; };
		83F3E26011275E07004CD686 /* MapKit.framework in Frameworks */ = {isa = PBXBuildFile; fileRef = 83F3E25F11275E07004CD686 /* MapKit.framework */; };
		83F3E2D311276371004CD686 /* CoreLocation.framework in Frameworks */ = {isa = PBXBuildFile; fileRef = 83F3E2D211276371004CD686 /* CoreLocation.framework */; };
		83FEFC7611FF6C5A0078B462 /* EditSiteViewController.m in Sources */ = {isa = PBXBuildFile; fileRef = 83FEFC7411FF6C5A0078B462 /* EditSiteViewController.m */; };
		85149741171E13DF00B87F3F /* WPAsyncBlockOperation.m in Sources */ = {isa = PBXBuildFile; fileRef = 85149740171E13DF00B87F3F /* WPAsyncBlockOperation.m */; };
		8516972C169D42F4006C5DED /* WPToast.m in Sources */ = {isa = PBXBuildFile; fileRef = 8516972B169D42F4006C5DED /* WPToast.m */; };
		851734431798C64700A30E27 /* NSURL+Util.m in Sources */ = {isa = PBXBuildFile; fileRef = 851734421798C64700A30E27 /* NSURL+Util.m */; };
		852416CF1A12EBDD0030700C /* AppRatingUtility.m in Sources */ = {isa = PBXBuildFile; fileRef = 852416CE1A12EBDD0030700C /* AppRatingUtility.m */; };
		852416D21A12ED690030700C /* AppRatingUtilityTests.m in Sources */ = {isa = PBXBuildFile; fileRef = 852416D11A12ED690030700C /* AppRatingUtilityTests.m */; };
		8525398B171761D9003F6B32 /* WPComLanguages.m in Sources */ = {isa = PBXBuildFile; fileRef = 8525398A171761D9003F6B32 /* WPComLanguages.m */; };
		855408861A6F105700DDBD79 /* app-review-prompt-all-enabled.json in Resources */ = {isa = PBXBuildFile; fileRef = 855408851A6F105700DDBD79 /* app-review-prompt-all-enabled.json */; };
		855408881A6F106800DDBD79 /* app-review-prompt-notifications-disabled.json in Resources */ = {isa = PBXBuildFile; fileRef = 855408871A6F106800DDBD79 /* app-review-prompt-notifications-disabled.json */; };
		8554088A1A6F107D00DDBD79 /* app-review-prompt-global-disable.json in Resources */ = {isa = PBXBuildFile; fileRef = 855408891A6F107D00DDBD79 /* app-review-prompt-global-disable.json */; };
		857610D618C0377300EDF406 /* StatsWebViewController.m in Sources */ = {isa = PBXBuildFile; fileRef = 857610D518C0377300EDF406 /* StatsWebViewController.m */; };
		858DE40F1730384F000AC628 /* LoginViewController.m in Sources */ = {isa = PBXBuildFile; fileRef = 858DE40E1730384F000AC628 /* LoginViewController.m */; };
		859F761D18F2159800EF8D5D /* WPAnalyticsTrackerMixpanelInstructionsForStat.m in Sources */ = {isa = PBXBuildFile; fileRef = 859F761C18F2159800EF8D5D /* WPAnalyticsTrackerMixpanelInstructionsForStat.m */; };
		85AD6AEC173CCF9E002CB896 /* WPNUXPrimaryButton.m in Sources */ = {isa = PBXBuildFile; fileRef = 85AD6AEB173CCF9E002CB896 /* WPNUXPrimaryButton.m */; };
		85AD6AEF173CCFDC002CB896 /* WPNUXSecondaryButton.m in Sources */ = {isa = PBXBuildFile; fileRef = 85AD6AEE173CCFDC002CB896 /* WPNUXSecondaryButton.m */; };
		85B6F74F1742DA1E00CE7F3A /* WPNUXMainButton.m in Sources */ = {isa = PBXBuildFile; fileRef = 85B6F74E1742DA1D00CE7F3A /* WPNUXMainButton.m */; };
		85B6F7521742DAE800CE7F3A /* WPNUXBackButton.m in Sources */ = {isa = PBXBuildFile; fileRef = 85B6F7511742DAE800CE7F3A /* WPNUXBackButton.m */; };
		85C720B11730CEFA00460645 /* WPWalkthroughTextField.m in Sources */ = {isa = PBXBuildFile; fileRef = 85C720B01730CEFA00460645 /* WPWalkthroughTextField.m */; };
		85CE4C201A703CF200780DFE /* NSBundle+VersionNumberHelper.m in Sources */ = {isa = PBXBuildFile; fileRef = 85CE4C1F1A703CF200780DFE /* NSBundle+VersionNumberHelper.m */; };
		85D08A7117342ECE00E2BBCA /* AddUsersBlogCell.m in Sources */ = {isa = PBXBuildFile; fileRef = 85D08A7017342ECE00E2BBCA /* AddUsersBlogCell.m */; };
		85D2275918F1EB8A001DA8DA /* WPAnalyticsTrackerMixpanel.m in Sources */ = {isa = PBXBuildFile; fileRef = 85D2275818F1EB8A001DA8DA /* WPAnalyticsTrackerMixpanel.m */; };
		85D80558171630B30075EEAC /* DotCom-Languages.plist in Resources */ = {isa = PBXBuildFile; fileRef = 85D80557171630B30075EEAC /* DotCom-Languages.plist */; };
		85D8055D171631F10075EEAC /* SelectWPComLanguageViewController.m in Sources */ = {isa = PBXBuildFile; fileRef = 85D8055C171631F10075EEAC /* SelectWPComLanguageViewController.m */; };
		85DA8C4418F3F29A0074C8A4 /* WPAnalyticsTrackerWPCom.m in Sources */ = {isa = PBXBuildFile; fileRef = 85DA8C4318F3F29A0074C8A4 /* WPAnalyticsTrackerWPCom.m */; };
		85E105861731A597001071A3 /* WPWalkthroughOverlayView.m in Sources */ = {isa = PBXBuildFile; fileRef = 85E105851731A597001071A3 /* WPWalkthroughOverlayView.m */; };
		85EC44D41739826A00686604 /* CreateAccountAndBlogViewController.m in Sources */ = {isa = PBXBuildFile; fileRef = 85EC44D31739826A00686604 /* CreateAccountAndBlogViewController.m */; };
		85ED988817DFA00000090D0B /* Images.xcassets in Resources */ = {isa = PBXBuildFile; fileRef = 85ED988717DFA00000090D0B /* Images.xcassets */; };
		931D26F519ED7E6D00114F17 /* BlogJetpackTest.m in Sources */ = {isa = PBXBuildFile; fileRef = E150520B16CAC5C400D3DDDC /* BlogJetpackTest.m */; };
		931D26F619ED7F7000114F17 /* BlogServiceTest.m in Sources */ = {isa = PBXBuildFile; fileRef = 930FD0A519882742000CC81D /* BlogServiceTest.m */; };
		931D26F719ED7F7500114F17 /* ReaderPostServiceTest.m in Sources */ = {isa = PBXBuildFile; fileRef = 5DE8A0401912D95B00B2FF59 /* ReaderPostServiceTest.m */; };
		931D26F819ED7F7800114F17 /* ReaderTopicServiceTest.m in Sources */ = {isa = PBXBuildFile; fileRef = 5DFA9D19196B1BA30061FF96 /* ReaderTopicServiceTest.m */; };
		931D26FE19EDA10D00114F17 /* ALIterativeMigrator.m in Sources */ = {isa = PBXBuildFile; fileRef = 931D26FD19EDA10D00114F17 /* ALIterativeMigrator.m */; };
		931D270019EDAE8600114F17 /* CoreDataMigrationTests.m in Sources */ = {isa = PBXBuildFile; fileRef = 931D26FF19EDAE8600114F17 /* CoreDataMigrationTests.m */; };
		931DF4D618D09A2F00540BDD /* InfoPlist.strings in Resources */ = {isa = PBXBuildFile; fileRef = 931DF4D818D09A2F00540BDD /* InfoPlist.strings */; };
		934884AB19B73BA6004028D8 /* Constants.m in Sources */ = {isa = PBXBuildFile; fileRef = B5CC05F51962150600975CAC /* Constants.m */; };
		934884AD19B78723004028D8 /* WordPressTodayWidget-Internal.entitlements in Resources */ = {isa = PBXBuildFile; fileRef = 934884AC19B78723004028D8 /* WordPressTodayWidget-Internal.entitlements */; };
		934884AF19B7875C004028D8 /* WordPress-Internal.entitlements in Resources */ = {isa = PBXBuildFile; fileRef = 934884AE19B7875C004028D8 /* WordPress-Internal.entitlements */; };
		9358D15919FFD4E10094BBF5 /* WPImageOptimizerTest.m in Sources */ = {isa = PBXBuildFile; fileRef = 5DA3EE191925111700294E0B /* WPImageOptimizerTest.m */; };
		93594BD5191D2F5A0079E6B2 /* stats-batch.json in Resources */ = {isa = PBXBuildFile; fileRef = 93594BD4191D2F5A0079E6B2 /* stats-batch.json */; };
		9363113F19FA996700B0C739 /* AccountServiceTests.swift in Sources */ = {isa = PBXBuildFile; fileRef = 9363113E19FA996700B0C739 /* AccountServiceTests.swift */; };
		93740DC917D8F85600C41B2F /* WPAlertView.h in Resources */ = {isa = PBXBuildFile; fileRef = 93740DC817D8F85600C41B2F /* WPAlertView.h */; };
		93740DCB17D8F86700C41B2F /* WPAlertView.m in Sources */ = {isa = PBXBuildFile; fileRef = 93740DCA17D8F86700C41B2F /* WPAlertView.m */; };
		937D9A0F19F83812007B9D5F /* WordPress-22-23.xcmappingmodel in Sources */ = {isa = PBXBuildFile; fileRef = 937D9A0E19F83812007B9D5F /* WordPress-22-23.xcmappingmodel */; };
		937D9A1119F838C2007B9D5F /* AccountToAccount22to23.swift in Sources */ = {isa = PBXBuildFile; fileRef = 937D9A1019F838C2007B9D5F /* AccountToAccount22to23.swift */; };
		93A379DB19FE6D3000415023 /* DDLogSwift.m in Sources */ = {isa = PBXBuildFile; fileRef = 93A379DA19FE6D3000415023 /* DDLogSwift.m */; };
		93A379EC19FFBF7900415023 /* KeychainTest.m in Sources */ = {isa = PBXBuildFile; fileRef = 93A379EB19FFBF7900415023 /* KeychainTest.m */; };
		93A3F7DE1843F6F00082FEEA /* CoreTelephony.framework in Frameworks */ = {isa = PBXBuildFile; fileRef = 93A3F7DD1843F6F00082FEEA /* CoreTelephony.framework */; };
		93C1147F18EC5DD500DAC95C /* AccountService.m in Sources */ = {isa = PBXBuildFile; fileRef = 93C1147E18EC5DD500DAC95C /* AccountService.m */; };
		93C1148518EDF6E100DAC95C /* BlogService.m in Sources */ = {isa = PBXBuildFile; fileRef = 93C1148418EDF6E100DAC95C /* BlogService.m */; };
		93C4864F181043D700A24725 /* ActivityLogDetailViewController.m in Sources */ = {isa = PBXBuildFile; fileRef = 93069F581762410B000C966D /* ActivityLogDetailViewController.m */; };
		93C486501810442200A24725 /* SupportViewController.m in Sources */ = {isa = PBXBuildFile; fileRef = 93027BB71758332300483FFD /* SupportViewController.m */; };
		93C486511810445D00A24725 /* ActivityLogViewController.m in Sources */ = {isa = PBXBuildFile; fileRef = 93069F55176237A4000C966D /* ActivityLogViewController.m */; };
		93CD939319099BE70049096E /* authtoken.json in Resources */ = {isa = PBXBuildFile; fileRef = 93CD939219099BE70049096E /* authtoken.json */; };
		93DEB88219E5BF7100F9546D /* TodayExtensionService.m in Sources */ = {isa = PBXBuildFile; fileRef = 93DEB88119E5BF7100F9546D /* TodayExtensionService.m */; };
		93E3D3C819ACE8E300B1C509 /* SFHFKeychainUtils.m in Sources */ = {isa = PBXBuildFile; fileRef = 292CECFF1027259000BD407D /* SFHFKeychainUtils.m */; settings = {COMPILER_FLAGS = "-fno-objc-arc"; }; };
		93E5283C19A7741A003A1A9C /* NotificationCenter.framework in Frameworks */ = {isa = PBXBuildFile; fileRef = 93E5283B19A7741A003A1A9C /* NotificationCenter.framework */; };
		93E5284119A7741A003A1A9C /* TodayViewController.swift in Sources */ = {isa = PBXBuildFile; fileRef = 93E5284019A7741A003A1A9C /* TodayViewController.swift */; };
		93E5284319A7741A003A1A9C /* MainInterface.storyboard in Resources */ = {isa = PBXBuildFile; fileRef = 93E5284219A7741A003A1A9C /* MainInterface.storyboard */; };
		93E5284619A7741A003A1A9C /* WordPressTodayWidget.appex in Embed App Extensions */ = {isa = PBXBuildFile; fileRef = 93E5283A19A7741A003A1A9C /* WordPressTodayWidget.appex */; settings = {ATTRIBUTES = (RemoveHeadersOnCopy, ); }; };
		93E5285519A778AF003A1A9C /* WPDDLogWrapper.m in Sources */ = {isa = PBXBuildFile; fileRef = 93E5285419A778AF003A1A9C /* WPDDLogWrapper.m */; };
		93E5285619A77BAC003A1A9C /* NotificationCenter.framework in Frameworks */ = {isa = PBXBuildFile; fileRef = 93E5283B19A7741A003A1A9C /* NotificationCenter.framework */; };
		93E9050719E6F3D8005513C9 /* TestContextManager.m in Sources */ = {isa = PBXBuildFile; fileRef = 93E9050619E6F3D8005513C9 /* TestContextManager.m */; };
		93EF094C19ED533500C89770 /* ContextManagerTests.swift in Sources */ = {isa = PBXBuildFile; fileRef = 93E9050319E6F242005513C9 /* ContextManagerTests.swift */; };
		93FA59DD18D88C1C001446BC /* PostCategoryService.m in Sources */ = {isa = PBXBuildFile; fileRef = 93FA59DC18D88C1C001446BC /* PostCategoryService.m */; };
		A01C542E0E24E88400D411F2 /* SystemConfiguration.framework in Frameworks */ = {isa = PBXBuildFile; fileRef = A01C542D0E24E88400D411F2 /* SystemConfiguration.framework */; };
		A01C55480E25E0D000D411F2 /* defaultPostTemplate.html in Resources */ = {isa = PBXBuildFile; fileRef = A01C55470E25E0D000D411F2 /* defaultPostTemplate.html */; };
		A0E293F10E21027E00C6919C /* WPAddPostCategoryViewController.m in Sources */ = {isa = PBXBuildFile; fileRef = A0E293F00E21027E00C6919C /* WPAddPostCategoryViewController.m */; };
		A25EBD87156E330600530E3D /* WPTableViewController.m in Sources */ = {isa = PBXBuildFile; fileRef = A25EBD86156E330600530E3D /* WPTableViewController.m */; };
		A2787D0219002AB1000D6CA6 /* HelpshiftConfig.plist in Resources */ = {isa = PBXBuildFile; fileRef = A2787D0119002AB1000D6CA6 /* HelpshiftConfig.plist */; };
		A2DC5B1A1953451B009584C3 /* WPNUXHelpBadgeLabel.m in Sources */ = {isa = PBXBuildFile; fileRef = A2DC5B191953451B009584C3 /* WPNUXHelpBadgeLabel.m */; };
		ACBAB5FE0E121C7300F38795 /* PostSettingsViewController.m in Sources */ = {isa = PBXBuildFile; fileRef = ACBAB5FD0E121C7300F38795 /* PostSettingsViewController.m */; };
		ACBAB6860E1247F700F38795 /* PostPreviewViewController.m in Sources */ = {isa = PBXBuildFile; fileRef = ACBAB6850E1247F700F38795 /* PostPreviewViewController.m */; };
		ACC156CC0E10E67600D6E1A0 /* WPPostViewController.m in Sources */ = {isa = PBXBuildFile; fileRef = ACC156CB0E10E67600D6E1A0 /* WPPostViewController.m */; };
		ADF544C2195A0F620092213D /* CustomHighlightButton.m in Sources */ = {isa = PBXBuildFile; fileRef = ADF544C1195A0F620092213D /* CustomHighlightButton.m */; };
		B51D9A7E19634D4400CA857B /* Noticons-Regular.otf in Resources */ = {isa = PBXBuildFile; fileRef = B55853F419630AF900FAF6C3 /* Noticons-Regular.otf */; };
		B52C4C7D199D4CD3009FD823 /* NoteBlockUserTableViewCell.swift in Sources */ = {isa = PBXBuildFile; fileRef = B52C4C7C199D4CD3009FD823 /* NoteBlockUserTableViewCell.swift */; };
		B52C4C7F199D74AE009FD823 /* NoteTableViewCell.swift in Sources */ = {isa = PBXBuildFile; fileRef = B52C4C7E199D74AE009FD823 /* NoteTableViewCell.swift */; };
		B532D4E9199D4357006E4DF6 /* NoteBlockCommentTableViewCell.swift in Sources */ = {isa = PBXBuildFile; fileRef = B532D4E5199D4357006E4DF6 /* NoteBlockCommentTableViewCell.swift */; };
		B532D4EA199D4357006E4DF6 /* NoteBlockHeaderTableViewCell.swift in Sources */ = {isa = PBXBuildFile; fileRef = B532D4E6199D4357006E4DF6 /* NoteBlockHeaderTableViewCell.swift */; };
		B532D4EB199D4357006E4DF6 /* NoteBlockTableViewCell.swift in Sources */ = {isa = PBXBuildFile; fileRef = B532D4E7199D4357006E4DF6 /* NoteBlockTableViewCell.swift */; };
		B532D4EC199D4357006E4DF6 /* NoteBlockTextTableViewCell.swift in Sources */ = {isa = PBXBuildFile; fileRef = B532D4E8199D4357006E4DF6 /* NoteBlockTextTableViewCell.swift */; };
		B532D4EE199D4418006E4DF6 /* NoteBlockImageTableViewCell.swift in Sources */ = {isa = PBXBuildFile; fileRef = B532D4ED199D4418006E4DF6 /* NoteBlockImageTableViewCell.swift */; };
		B53FDF6D19B8C336000723B6 /* UIScreen+Helpers.swift in Sources */ = {isa = PBXBuildFile; fileRef = B53FDF6C19B8C336000723B6 /* UIScreen+Helpers.swift */; };
		B548458219A258890077E7A5 /* UIActionSheet+Helpers.m in Sources */ = {isa = PBXBuildFile; fileRef = B548458119A258890077E7A5 /* UIActionSheet+Helpers.m */; };
		B54866CA1A0D7042004AC79D /* NSAttributedString+Helpers.swift in Sources */ = {isa = PBXBuildFile; fileRef = B54866C91A0D7042004AC79D /* NSAttributedString+Helpers.swift */; };
		B54E1DF01A0A7BAA00807537 /* ReplyBezierView.swift in Sources */ = {isa = PBXBuildFile; fileRef = B54E1DED1A0A7BAA00807537 /* ReplyBezierView.swift */; };
		B54E1DF11A0A7BAA00807537 /* ReplyTextView.swift in Sources */ = {isa = PBXBuildFile; fileRef = B54E1DEE1A0A7BAA00807537 /* ReplyTextView.swift */; };
		B54E1DF21A0A7BAA00807537 /* ReplyTextView.xib in Resources */ = {isa = PBXBuildFile; fileRef = B54E1DEF1A0A7BAA00807537 /* ReplyTextView.xib */; };
		B54E1DF41A0A7BBF00807537 /* NotificationMediaDownloader.swift in Sources */ = {isa = PBXBuildFile; fileRef = B54E1DF31A0A7BBF00807537 /* NotificationMediaDownloader.swift */; };
		B5509A9319CA38B3006D2E49 /* EditReplyViewController.m in Sources */ = {isa = PBXBuildFile; fileRef = B5509A9219CA38B3006D2E49 /* EditReplyViewController.m */; };
		B5509A9519CA3B9F006D2E49 /* EditReplyViewController.xib in Resources */ = {isa = PBXBuildFile; fileRef = B5509A9419CA3B9F006D2E49 /* EditReplyViewController.xib */; };
		B55853F31962337500FAF6C3 /* NSScanner+Helpers.m in Sources */ = {isa = PBXBuildFile; fileRef = B55853F21962337500FAF6C3 /* NSScanner+Helpers.m */; };
		B55853F719630D5400FAF6C3 /* NSAttributedString+Util.m in Sources */ = {isa = PBXBuildFile; fileRef = B55853F619630D5400FAF6C3 /* NSAttributedString+Util.m */; };
		B55853FC19630E7900FAF6C3 /* Notification.m in Sources */ = {isa = PBXBuildFile; fileRef = B55853F919630E7900FAF6C3 /* Notification.m */; };
		B558541419631A1000FAF6C3 /* Notifications.storyboard in Resources */ = {isa = PBXBuildFile; fileRef = B558541019631A1000FAF6C3 /* Notifications.storyboard */; };
		B57B99D519A2C20200506504 /* NoteTableHeaderView.swift in Sources */ = {isa = PBXBuildFile; fileRef = B57B99D419A2C20200506504 /* NoteTableHeaderView.swift */; };
		B57B99DE19A2DBF200506504 /* NSObject+Helpers.m in Sources */ = {isa = PBXBuildFile; fileRef = B57B99DD19A2DBF200506504 /* NSObject+Helpers.m */; };
		B586593F197EE15900F67E57 /* Merriweather-Bold.ttf in Resources */ = {isa = PBXBuildFile; fileRef = 462F4E0F183867AE0028D2F8 /* Merriweather-Bold.ttf */; };
		B587797A19B799D800E57C5A /* NSDate+Helpers.swift in Sources */ = {isa = PBXBuildFile; fileRef = B587796F19B799D800E57C5A /* NSDate+Helpers.swift */; };
		B587797B19B799D800E57C5A /* NSIndexPath+Swift.swift in Sources */ = {isa = PBXBuildFile; fileRef = B587797019B799D800E57C5A /* NSIndexPath+Swift.swift */; };
		B587797C19B799D800E57C5A /* NSParagraphStyle+Helpers.swift in Sources */ = {isa = PBXBuildFile; fileRef = B587797119B799D800E57C5A /* NSParagraphStyle+Helpers.swift */; };
		B587797D19B799D800E57C5A /* UIDevice+Helpers.swift in Sources */ = {isa = PBXBuildFile; fileRef = B587797219B799D800E57C5A /* UIDevice+Helpers.swift */; };
		B587797E19B799D800E57C5A /* UIImageView+Animations.swift in Sources */ = {isa = PBXBuildFile; fileRef = B587797319B799D800E57C5A /* UIImageView+Animations.swift */; };
		B587797F19B799D800E57C5A /* UIImageView+Networking.swift in Sources */ = {isa = PBXBuildFile; fileRef = B587797419B799D800E57C5A /* UIImageView+Networking.swift */; };
		B587798019B799D800E57C5A /* UITableView+Helpers.swift in Sources */ = {isa = PBXBuildFile; fileRef = B587797519B799D800E57C5A /* UITableView+Helpers.swift */; };
		B587798119B799D800E57C5A /* UITableViewCell+Helpers.swift in Sources */ = {isa = PBXBuildFile; fileRef = B587797619B799D800E57C5A /* UITableViewCell+Helpers.swift */; };
		B587798219B799D800E57C5A /* UIView+Helpers.swift in Sources */ = {isa = PBXBuildFile; fileRef = B587797719B799D800E57C5A /* UIView+Helpers.swift */; };
		B587798619B799EB00E57C5A /* Notification+Interface.swift in Sources */ = {isa = PBXBuildFile; fileRef = B587798419B799EB00E57C5A /* Notification+Interface.swift */; };
		B587798719B799EB00E57C5A /* NotificationBlock+Interface.swift in Sources */ = {isa = PBXBuildFile; fileRef = B587798519B799EB00E57C5A /* NotificationBlock+Interface.swift */; };
		B5A6CEA619FA800E009F07DE /* AccountToAccount20to21.swift in Sources */ = {isa = PBXBuildFile; fileRef = B5A6CEA519FA800E009F07DE /* AccountToAccount20to21.swift */; };
		B5AA54D51A8E7510003BDD12 /* WebKit.framework in Frameworks */ = {isa = PBXBuildFile; fileRef = B5AA54D41A8E7510003BDD12 /* WebKit.framework */; settings = {ATTRIBUTES = (Weak, ); }; };
		B5AB733D19901F85005F5044 /* WPNoResultsView+AnimatedBox.m in Sources */ = {isa = PBXBuildFile; fileRef = B5AB733C19901F85005F5044 /* WPNoResultsView+AnimatedBox.m */; };
		B5B56D3219AFB68800B4E29B /* WPStyleGuide+Reply.swift in Sources */ = {isa = PBXBuildFile; fileRef = B5B56D3019AFB68800B4E29B /* WPStyleGuide+Reply.swift */; };
		B5B56D3319AFB68800B4E29B /* WPStyleGuide+Notifications.swift in Sources */ = {isa = PBXBuildFile; fileRef = B5B56D3119AFB68800B4E29B /* WPStyleGuide+Notifications.swift */; };
		B5CC05F61962150600975CAC /* Constants.m in Sources */ = {isa = PBXBuildFile; fileRef = B5CC05F51962150600975CAC /* Constants.m */; };
		B5CC05F91962186D00975CAC /* Meta.m in Sources */ = {isa = PBXBuildFile; fileRef = B5CC05F81962186D00975CAC /* Meta.m */; };
		B5D689FD1A5EBC900063D9E5 /* NotificationsManager+TestHelper.m in Sources */ = {isa = PBXBuildFile; fileRef = B5D689FC1A5EBC900063D9E5 /* NotificationsManager+TestHelper.m */; };
		B5D7F2DC1A04180A006D3047 /* NSAttributedString+RichTextView.swift in Sources */ = {isa = PBXBuildFile; fileRef = B5D7F2D91A04180A006D3047 /* NSAttributedString+RichTextView.swift */; };
		B5D7F2DD1A04180A006D3047 /* RichTextView.swift in Sources */ = {isa = PBXBuildFile; fileRef = B5D7F2DA1A04180A006D3047 /* RichTextView.swift */; };
		B5D7F2DE1A04180A006D3047 /* UITextView+RichTextView.swift in Sources */ = {isa = PBXBuildFile; fileRef = B5D7F2DB1A04180A006D3047 /* UITextView+RichTextView.swift */; };
		B5E06E311A9CD31D00128985 /* WPURLRequest.m in Sources */ = {isa = PBXBuildFile; fileRef = B5E06E301A9CD31D00128985 /* WPURLRequest.m */; };
		B5E167F419C08D18009535AA /* NSCalendar+Helpers.swift in Sources */ = {isa = PBXBuildFile; fileRef = B5E167F319C08D18009535AA /* NSCalendar+Helpers.swift */; };
		B5E23BDF19AD0D00000D6879 /* NoteTableViewCell.xib in Resources */ = {isa = PBXBuildFile; fileRef = B5E23BDE19AD0D00000D6879 /* NoteTableViewCell.xib */; };
		B5F015CB195DFD7600F6ECF2 /* WordPressActivity.m in Sources */ = {isa = PBXBuildFile; fileRef = B5F015CA195DFD7600F6ECF2 /* WordPressActivity.m */; };
		B5FD4543199D0F2800286FBB /* NotificationDetailsViewController.m in Sources */ = {isa = PBXBuildFile; fileRef = B5FD4540199D0F2800286FBB /* NotificationDetailsViewController.m */; };
		B5FD4544199D0F2800286FBB /* NotificationsViewController.m in Sources */ = {isa = PBXBuildFile; fileRef = B5FD4542199D0F2800286FBB /* NotificationsViewController.m */; };
		C533CF350E6D3ADA000C3DE8 /* CommentsViewController.m in Sources */ = {isa = PBXBuildFile; fileRef = C533CF340E6D3ADA000C3DE8 /* CommentsViewController.m */; };
		C545E0A21811B9880020844C /* ContextManager.m in Sources */ = {isa = PBXBuildFile; fileRef = C545E0A11811B9880020844C /* ContextManager.m */; };
		C56636E91868D0CE00226AAB /* StatsViewController.m in Sources */ = {isa = PBXBuildFile; fileRef = C56636E71868D0CE00226AAB /* StatsViewController.m */; };
		C57A31A4183D2111007745B9 /* NotificationsManager.m in Sources */ = {isa = PBXBuildFile; fileRef = C57A31A3183D2111007745B9 /* NotificationsManager.m */; };
		C58349C51806F95100B64089 /* IOS7CorrectedTextView.m in Sources */ = {isa = PBXBuildFile; fileRef = C58349C41806F95100B64089 /* IOS7CorrectedTextView.m */; };
		CC0E20AE15B87DA100D3468B /* WPWebBridge.m in Sources */ = {isa = PBXBuildFile; fileRef = CC0E20AD15B87DA100D3468B /* WPWebBridge.m */; };
		CC24E5EF1577D1EA00A6D5B5 /* WPFriendFinderViewController.m in Sources */ = {isa = PBXBuildFile; fileRef = CC24E5EE1577D1EA00A6D5B5 /* WPFriendFinderViewController.m */; };
		CC24E5F11577DBC300A6D5B5 /* AddressBook.framework in Frameworks */ = {isa = PBXBuildFile; fileRef = CC24E5F01577DBC300A6D5B5 /* AddressBook.framework */; };
		CC24E5F51577E16B00A6D5B5 /* Accounts.framework in Frameworks */ = {isa = PBXBuildFile; fileRef = CC24E5F41577E16B00A6D5B5 /* Accounts.framework */; settings = {ATTRIBUTES = (Weak, ); }; };
		CCEF153114C9EA050001176D /* WPWebAppViewController.m in Sources */ = {isa = PBXBuildFile; fileRef = CCEF153014C9EA050001176D /* WPWebAppViewController.m */; };
		CEBD3EAB0FF1BA3B00C1396E /* Blog.m in Sources */ = {isa = PBXBuildFile; fileRef = CEBD3EAA0FF1BA3B00C1396E /* Blog.m */; };
		E100C6BB1741473000AE48D8 /* WordPress-11-12.xcmappingmodel in Sources */ = {isa = PBXBuildFile; fileRef = E100C6BA1741472F00AE48D8 /* WordPress-11-12.xcmappingmodel */; };
		E10A2E9B134E8AD3007643F9 /* PostAnnotation.m in Sources */ = {isa = PBXBuildFile; fileRef = 833AF25A114575A50016DE8F /* PostAnnotation.m */; };
		E10B3652158F2D3F00419A93 /* QuartzCore.framework in Frameworks */ = {isa = PBXBuildFile; fileRef = E10B3651158F2D3F00419A93 /* QuartzCore.framework */; };
		E10B3654158F2D4500419A93 /* UIKit.framework in Frameworks */ = {isa = PBXBuildFile; fileRef = E10B3653158F2D4500419A93 /* UIKit.framework */; };
		E10B3655158F2D7800419A93 /* CoreGraphics.framework in Frameworks */ = {isa = PBXBuildFile; fileRef = 834CE7371256D0F60046A4A3 /* CoreGraphics.framework */; };
		E10DB0081771926D00B7A0A3 /* GooglePlusActivity.m in Sources */ = {isa = PBXBuildFile; fileRef = E10DB0071771926D00B7A0A3 /* GooglePlusActivity.m */; };
		E11330511A13BAA300D36D84 /* me-sites-with-jetpack.json in Resources */ = {isa = PBXBuildFile; fileRef = E11330501A13BAA300D36D84 /* me-sites-with-jetpack.json */; };
		E114D79A153D85A800984182 /* WPError.m in Sources */ = {isa = PBXBuildFile; fileRef = E114D799153D85A800984182 /* WPError.m */; };
		E1249B4319408C910035E895 /* RemoteComment.m in Sources */ = {isa = PBXBuildFile; fileRef = E1249B4219408C910035E895 /* RemoteComment.m */; };
		E1249B4619408D0F0035E895 /* CommentServiceRemoteXMLRPC.m in Sources */ = {isa = PBXBuildFile; fileRef = E1249B4519408D0F0035E895 /* CommentServiceRemoteXMLRPC.m */; };
		E1249B4B1940AECC0035E895 /* CommentServiceRemoteREST.m in Sources */ = {isa = PBXBuildFile; fileRef = E1249B4A1940AECC0035E895 /* CommentServiceRemoteREST.m */; };
		E125443C12BF5A7200D87A0A /* WordPress.xcdatamodeld in Sources */ = {isa = PBXBuildFile; fileRef = E125443B12BF5A7200D87A0A /* WordPress.xcdatamodeld */; };
		E125445612BF5B3900D87A0A /* PostCategory.m in Sources */ = {isa = PBXBuildFile; fileRef = E125445512BF5B3900D87A0A /* PostCategory.m */; };
		E125451812BF68F900D87A0A /* Page.m in Sources */ = {isa = PBXBuildFile; fileRef = E125451712BF68F900D87A0A /* Page.m */; };
		E131CB5216CACA6B004B0314 /* CoreText.framework in Frameworks */ = {isa = PBXBuildFile; fileRef = E131CB5116CACA6B004B0314 /* CoreText.framework */; };
		E131CB5416CACB05004B0314 /* libxml2.dylib in Frameworks */ = {isa = PBXBuildFile; fileRef = E131CB5316CACB05004B0314 /* libxml2.dylib */; };
		E131CB5616CACF1E004B0314 /* get-user-blogs_has-blog.json in Resources */ = {isa = PBXBuildFile; fileRef = E131CB5516CACF1E004B0314 /* get-user-blogs_has-blog.json */; };
		E131CB5816CACFB4004B0314 /* get-user-blogs_doesnt-have-blog.json in Resources */ = {isa = PBXBuildFile; fileRef = E131CB5716CACFB4004B0314 /* get-user-blogs_doesnt-have-blog.json */; };
		E13EB7A5157D230000885780 /* WordPressComApi.m in Sources */ = {isa = PBXBuildFile; fileRef = E13EB7A4157D230000885780 /* WordPressComApi.m */; };
		E13F23C314FE84600081D9CC /* NSMutableDictionary+Helpers.m in Sources */ = {isa = PBXBuildFile; fileRef = E13F23C214FE84600081D9CC /* NSMutableDictionary+Helpers.m */; };
		E149D64E19349E69006A843D /* AccountServiceRemoteREST.m in Sources */ = {isa = PBXBuildFile; fileRef = E149D64619349E69006A843D /* AccountServiceRemoteREST.m */; };
		E149D64F19349E69006A843D /* AccountServiceRemoteXMLRPC.m in Sources */ = {isa = PBXBuildFile; fileRef = E149D64819349E69006A843D /* AccountServiceRemoteXMLRPC.m */; };
		E149D65019349E69006A843D /* MediaServiceRemoteREST.m in Sources */ = {isa = PBXBuildFile; fileRef = E149D64B19349E69006A843D /* MediaServiceRemoteREST.m */; };
		E149D65119349E69006A843D /* MediaServiceRemoteXMLRPC.m in Sources */ = {isa = PBXBuildFile; fileRef = E149D64D19349E69006A843D /* MediaServiceRemoteXMLRPC.m */; };
		E14D65C817E09664007E3EA4 /* Social.framework in Frameworks */ = {isa = PBXBuildFile; fileRef = E14D65C717E09663007E3EA4 /* Social.framework */; };
		E15051CB16CA5DDB00D3DDDC /* Blog+Jetpack.m in Sources */ = {isa = PBXBuildFile; fileRef = E15051CA16CA5DDB00D3DDDC /* Blog+Jetpack.m */; };
		E1523EB516D3B305002C5A36 /* InstapaperActivity.m in Sources */ = {isa = PBXBuildFile; fileRef = E1523EB416D3B305002C5A36 /* InstapaperActivity.m */; };
		E1556CF2193F6FE900FC52EA /* CommentService.m in Sources */ = {isa = PBXBuildFile; fileRef = E1556CF1193F6FE900FC52EA /* CommentService.m */; };
		E15618FD16DB8677006532C4 /* UIKitTestHelper.m in Sources */ = {isa = PBXBuildFile; fileRef = E15618FC16DB8677006532C4 /* UIKitTestHelper.m */; };
		E15618FF16DBA983006532C4 /* xmlrpc-response-newpost.xml in Resources */ = {isa = PBXBuildFile; fileRef = E15618FE16DBA983006532C4 /* xmlrpc-response-newpost.xml */; };
		E156190116DBABDE006532C4 /* xmlrpc-response-getpost.xml in Resources */ = {isa = PBXBuildFile; fileRef = E156190016DBABDE006532C4 /* xmlrpc-response-getpost.xml */; };
		E16AB92E14D978240047A2E5 /* Foundation.framework in Frameworks */ = {isa = PBXBuildFile; fileRef = 1D30AB110D05D00D00671497 /* Foundation.framework */; };
		E16AB93414D978240047A2E5 /* InfoPlist.strings in Resources */ = {isa = PBXBuildFile; fileRef = E16AB93214D978240047A2E5 /* InfoPlist.strings */; };
		E174F6E6172A73960004F23A /* WPAccount.m in Sources */ = {isa = PBXBuildFile; fileRef = E105E9CE1726955600C0D9E7 /* WPAccount.m */; };
		E18165FD14E4428B006CE885 /* loader.html in Resources */ = {isa = PBXBuildFile; fileRef = E18165FC14E4428B006CE885 /* loader.html */; };
		E183BD7417621D87000B0822 /* WPCookie.m in Sources */ = {isa = PBXBuildFile; fileRef = E183BD7317621D86000B0822 /* WPCookie.m */; };
		E183EC9C16B215FE00C2EB11 /* SystemConfiguration.framework in Frameworks */ = {isa = PBXBuildFile; fileRef = A01C542D0E24E88400D411F2 /* SystemConfiguration.framework */; };
		E183EC9D16B2160200C2EB11 /* MobileCoreServices.framework in Frameworks */ = {isa = PBXBuildFile; fileRef = 8355D67D11D13EAD00A61362 /* MobileCoreServices.framework */; };
		E183ECA216B2179B00C2EB11 /* Accounts.framework in Frameworks */ = {isa = PBXBuildFile; fileRef = CC24E5F41577E16B00A6D5B5 /* Accounts.framework */; };
		E183ECA316B2179B00C2EB11 /* AddressBook.framework in Frameworks */ = {isa = PBXBuildFile; fileRef = CC24E5F01577DBC300A6D5B5 /* AddressBook.framework */; };
		E183ECA416B2179B00C2EB11 /* AssetsLibrary.framework in Frameworks */ = {isa = PBXBuildFile; fileRef = 835E2402126E66E50085940B /* AssetsLibrary.framework */; };
		E183ECA516B2179B00C2EB11 /* AudioToolbox.framework in Frameworks */ = {isa = PBXBuildFile; fileRef = 374CB16115B93C0800DD0EBC /* AudioToolbox.framework */; };
		E183ECA616B2179B00C2EB11 /* AVFoundation.framework in Frameworks */ = {isa = PBXBuildFile; fileRef = E1A386C714DB05C300954CF8 /* AVFoundation.framework */; };
		E183ECA716B2179B00C2EB11 /* CFNetwork.framework in Frameworks */ = {isa = PBXBuildFile; fileRef = 834CE7331256D0DE0046A4A3 /* CFNetwork.framework */; };
		E183ECA816B2179B00C2EB11 /* CoreData.framework in Frameworks */ = {isa = PBXBuildFile; fileRef = 8355D7D811D260AA00A61362 /* CoreData.framework */; };
		E183ECA916B2179B00C2EB11 /* CoreLocation.framework in Frameworks */ = {isa = PBXBuildFile; fileRef = 83F3E2D211276371004CD686 /* CoreLocation.framework */; };
		E183ECAA16B2179B00C2EB11 /* CoreMedia.framework in Frameworks */ = {isa = PBXBuildFile; fileRef = E1A386C914DB05F700954CF8 /* CoreMedia.framework */; };
		E183ECAB16B2179B00C2EB11 /* ImageIO.framework in Frameworks */ = {isa = PBXBuildFile; fileRef = FD3D6D2B1349F5D30061136A /* ImageIO.framework */; };
		E183ECAC16B2179B00C2EB11 /* libiconv.dylib in Frameworks */ = {isa = PBXBuildFile; fileRef = FD21397E13128C5300099582 /* libiconv.dylib */; };
		E183ECAD16B2179B00C2EB11 /* libz.dylib in Frameworks */ = {isa = PBXBuildFile; fileRef = E19DF740141F7BDD000002F3 /* libz.dylib */; };
		E183ECAE16B2179B00C2EB11 /* MapKit.framework in Frameworks */ = {isa = PBXBuildFile; fileRef = 83F3E25F11275E07004CD686 /* MapKit.framework */; };
		E183ECAF16B2179B00C2EB11 /* MediaPlayer.framework in Frameworks */ = {isa = PBXBuildFile; fileRef = 83FB4D3E122C38F700DB9506 /* MediaPlayer.framework */; };
		E183ECB016B2179B00C2EB11 /* MessageUI.framework in Frameworks */ = {isa = PBXBuildFile; fileRef = 83043E54126FA31400EC9953 /* MessageUI.framework */; };
		E183ECB116B2179B00C2EB11 /* Security.framework in Frameworks */ = {isa = PBXBuildFile; fileRef = 296890770FE971DC00770264 /* Security.framework */; };
		E183ECB216B2179B00C2EB11 /* Twitter.framework in Frameworks */ = {isa = PBXBuildFile; fileRef = CC24E5F21577DFF400A6D5B5 /* Twitter.framework */; };
		E18EE94E19349EBA00B0A40C /* BlogServiceRemote.m in Sources */ = {isa = PBXBuildFile; fileRef = E18EE94D19349EBA00B0A40C /* BlogServiceRemote.m */; };
		E18EE95119349EC300B0A40C /* ReaderTopicServiceRemote.m in Sources */ = {isa = PBXBuildFile; fileRef = E18EE95019349EC300B0A40C /* ReaderTopicServiceRemote.m */; };
		E19DF741141F7BDD000002F3 /* libz.dylib in Frameworks */ = {isa = PBXBuildFile; fileRef = E19DF740141F7BDD000002F3 /* libz.dylib */; };
		E1A03EE217422DCF0085D192 /* BlogToAccount.m in Sources */ = {isa = PBXBuildFile; fileRef = E1A03EE117422DCE0085D192 /* BlogToAccount.m */; };
		E1A03F48174283E10085D192 /* BlogToJetpackAccount.m in Sources */ = {isa = PBXBuildFile; fileRef = E1A03F47174283E00085D192 /* BlogToJetpackAccount.m */; };
		E1A0FAE7162F11CF0063B098 /* UIDevice+Helpers.m in Sources */ = {isa = PBXBuildFile; fileRef = E1A0FAE6162F11CE0063B098 /* UIDevice+Helpers.m */; };
		E1A386C814DB05C300954CF8 /* AVFoundation.framework in Frameworks */ = {isa = PBXBuildFile; fileRef = E1A386C714DB05C300954CF8 /* AVFoundation.framework */; };
		E1A386CA14DB05F700954CF8 /* CoreMedia.framework in Frameworks */ = {isa = PBXBuildFile; fileRef = E1A386C914DB05F700954CF8 /* CoreMedia.framework */; };
		E1A386CB14DB063800954CF8 /* MediaPlayer.framework in Frameworks */ = {isa = PBXBuildFile; fileRef = 83FB4D3E122C38F700DB9506 /* MediaPlayer.framework */; };
		E1A6DBDA19DC7D080071AC1E /* RemotePostCategory.m in Sources */ = {isa = PBXBuildFile; fileRef = E1A6DBD719DC7D080071AC1E /* RemotePostCategory.m */; };
		E1A6DBDB19DC7D080071AC1E /* RemotePost.m in Sources */ = {isa = PBXBuildFile; fileRef = E1A6DBD919DC7D080071AC1E /* RemotePost.m */; };
		E1A6DBE119DC7D140071AC1E /* PostServiceRemoteREST.m in Sources */ = {isa = PBXBuildFile; fileRef = E1A6DBDE19DC7D140071AC1E /* PostServiceRemoteREST.m */; };
		E1A6DBE219DC7D140071AC1E /* PostServiceRemoteXMLRPC.m in Sources */ = {isa = PBXBuildFile; fileRef = E1A6DBE019DC7D140071AC1E /* PostServiceRemoteXMLRPC.m */; };
		E1A6DBE519DC7D230071AC1E /* PostService.m in Sources */ = {isa = PBXBuildFile; fileRef = E1A6DBE419DC7D230071AC1E /* PostService.m */; };
		E1AB07AD1578D34300D6AD64 /* SettingsViewController.m in Sources */ = {isa = PBXBuildFile; fileRef = E1AB07AC1578D34300D6AD64 /* SettingsViewController.m */; };
		E1AC282D18282423004D394C /* SFHFKeychainUtils.m in Sources */ = {isa = PBXBuildFile; fileRef = 292CECFF1027259000BD407D /* SFHFKeychainUtils.m */; settings = {COMPILER_FLAGS = "-fno-objc-arc"; }; };
		E1B289DB19F7AF7000DB0707 /* RemoteBlog.m in Sources */ = {isa = PBXBuildFile; fileRef = E1B289DA19F7AF7000DB0707 /* RemoteBlog.m */; };
		E1B4A9E112FC8B1000EB3F67 /* EGORefreshTableHeaderView.m in Sources */ = {isa = PBXBuildFile; fileRef = E1B4A9E012FC8B1000EB3F67 /* EGORefreshTableHeaderView.m */; };
		E1B62A7B13AA61A100A6FCA4 /* WPWebViewController.m in Sources */ = {isa = PBXBuildFile; fileRef = E1B62A7A13AA61A100A6FCA4 /* WPWebViewController.m */; };
		E1CCFB33175D62500016BD8A /* Crashlytics.framework in Frameworks */ = {isa = PBXBuildFile; fileRef = E1CCFB32175D624F0016BD8A /* Crashlytics.framework */; };
		E1D04D7E19374CFE002FADD7 /* BlogServiceRemoteXMLRPC.m in Sources */ = {isa = PBXBuildFile; fileRef = E1D04D7D19374CFE002FADD7 /* BlogServiceRemoteXMLRPC.m */; };
		E1D04D8419374F2C002FADD7 /* BlogServiceRemoteREST.m in Sources */ = {isa = PBXBuildFile; fileRef = E1D04D8319374F2C002FADD7 /* BlogServiceRemoteREST.m */; };
		E1D062D4177C685C00644185 /* ContentActionButton.m in Sources */ = {isa = PBXBuildFile; fileRef = E1D062D3177C685700644185 /* ContentActionButton.m */; };
		E1D086E2194214C600F0CC19 /* NSDate+WordPressJSON.m in Sources */ = {isa = PBXBuildFile; fileRef = E1D086E1194214C600F0CC19 /* NSDate+WordPressJSON.m */; };
		E1D0D81616D3B86800E33F4C /* SafariActivity.m in Sources */ = {isa = PBXBuildFile; fileRef = E1D0D81516D3B86800E33F4C /* SafariActivity.m */; };
		E1D0D82916D3D19200E33F4C /* PocketAPI.m in Sources */ = {isa = PBXBuildFile; fileRef = E1D0D82116D3D19200E33F4C /* PocketAPI.m */; settings = {COMPILER_FLAGS = "-fno-objc-arc"; }; };
		E1D0D82A16D3D19200E33F4C /* PocketAPILogin.m in Sources */ = {isa = PBXBuildFile; fileRef = E1D0D82316D3D19200E33F4C /* PocketAPILogin.m */; settings = {COMPILER_FLAGS = "-fno-objc-arc"; }; };
		E1D0D82B16D3D19200E33F4C /* PocketAPIOperation.m in Sources */ = {isa = PBXBuildFile; fileRef = E1D0D82516D3D19200E33F4C /* PocketAPIOperation.m */; settings = {COMPILER_FLAGS = "-fno-objc-arc"; }; };
		E1D0D84716D3D2EA00E33F4C /* PocketActivity.m in Sources */ = {isa = PBXBuildFile; fileRef = E1D0D84616D3D2EA00E33F4C /* PocketActivity.m */; };
		E1D458691309589C00BF0235 /* Coordinate.m in Sources */ = {isa = PBXBuildFile; fileRef = E14932B5130427B300154804 /* Coordinate.m */; };
		E1D91456134A853D0089019C /* Localizable.strings in Resources */ = {isa = PBXBuildFile; fileRef = E1D91454134A853D0089019C /* Localizable.strings */; };
		E1D95EB817A28F5E00A3E9F3 /* WPActivityDefaults.m in Sources */ = {isa = PBXBuildFile; fileRef = E1D95EB717A28F5E00A3E9F3 /* WPActivityDefaults.m */; };
		E1DF5DFD19E7CFAE004E70D5 /* PostCategoryServiceRemoteREST.m in Sources */ = {isa = PBXBuildFile; fileRef = E1DF5DFA19E7CFAE004E70D5 /* PostCategoryServiceRemoteREST.m */; };
		E1DF5DFE19E7CFAE004E70D5 /* PostCategoryServiceRemoteXMLRPC.m in Sources */ = {isa = PBXBuildFile; fileRef = E1DF5DFC19E7CFAE004E70D5 /* PostCategoryServiceRemoteXMLRPC.m */; };
		E1E4CE0617739FAB00430844 /* test-image.jpg in Resources */ = {isa = PBXBuildFile; fileRef = E1E4CE0517739FAB00430844 /* test-image.jpg */; };
		E1E4CE0B1773C59B00430844 /* WPAvatarSource.m in Sources */ = {isa = PBXBuildFile; fileRef = E1E4CE0A1773C59B00430844 /* WPAvatarSource.m */; };
		E1E4CE0D177439D100430844 /* WPAvatarSourceTest.m in Sources */ = {isa = PBXBuildFile; fileRef = E1E4CE0C177439D100430844 /* WPAvatarSourceTest.m */; };
		E1E4CE0F1774563F00430844 /* misteryman.jpg in Resources */ = {isa = PBXBuildFile; fileRef = E1E4CE0E1774531500430844 /* misteryman.jpg */; };
		E1F5A1BC1771C90A00E0495F /* WPTableImageSource.m in Sources */ = {isa = PBXBuildFile; fileRef = E1F5A1BB1771C90A00E0495F /* WPTableImageSource.m */; };
		E1F80825146420B000726BC7 /* UIImageView+Gravatar.m in Sources */ = {isa = PBXBuildFile; fileRef = E1F80824146420B000726BC7 /* UIImageView+Gravatar.m */; };
		E1FC3DB413C7788700F6B60F /* WPWebViewController~ipad.xib in Resources */ = {isa = PBXBuildFile; fileRef = E1FC3DB313C7788700F6B60F /* WPWebViewController~ipad.xib */; };
		E23EEC5E185A72C100F4DE2A /* WPContentCell.m in Sources */ = {isa = PBXBuildFile; fileRef = E23EEC5D185A72C100F4DE2A /* WPContentCell.m */; };
		E240859C183D82AE002EB0EF /* WPAnimatedBox.m in Sources */ = {isa = PBXBuildFile; fileRef = E240859B183D82AE002EB0EF /* WPAnimatedBox.m */; };
		E2AA87A518523E5300886693 /* UIView+Subviews.m in Sources */ = {isa = PBXBuildFile; fileRef = E2AA87A418523E5300886693 /* UIView+Subviews.m */; };
		E2DA78061864B11E007BA447 /* WPFixedWidthScrollView.m in Sources */ = {isa = PBXBuildFile; fileRef = E2DA78051864B11E007BA447 /* WPFixedWidthScrollView.m */; };
		E2E7EB46185FB140004F5E72 /* WPBlogSelectorButton.m in Sources */ = {isa = PBXBuildFile; fileRef = E2E7EB45185FB140004F5E72 /* WPBlogSelectorButton.m */; };
		EC4696FF0EA75D460040EE8E /* PagesViewController.m in Sources */ = {isa = PBXBuildFile; fileRef = EC4696FE0EA75D460040EE8E /* PagesViewController.m */; };
		ECFA8F2B890D45298F324B8B /* libPods-WordPressTodayWidget.a in Frameworks */ = {isa = PBXBuildFile; fileRef = 872A78E046E04A05B17EB1A1 /* libPods-WordPressTodayWidget.a */; };
		F1564E5B18946087009F8F97 /* NSStringHelpersTest.m in Sources */ = {isa = PBXBuildFile; fileRef = F1564E5A18946087009F8F97 /* NSStringHelpersTest.m */; };
		FD21397F13128C5300099582 /* libiconv.dylib in Frameworks */ = {isa = PBXBuildFile; fileRef = FD21397E13128C5300099582 /* libiconv.dylib */; };
		FD3D6D2C1349F5D30061136A /* ImageIO.framework in Frameworks */ = {isa = PBXBuildFile; fileRef = FD3D6D2B1349F5D30061136A /* ImageIO.framework */; };
		FD75DDAD15B021C80043F12C /* UIViewController+Rotation.m in Sources */ = {isa = PBXBuildFile; fileRef = FD75DDAC15B021C80043F12C /* UIViewController+Rotation.m */; };
		FD9A948C12FAEA2300438F94 /* DateUtils.m in Sources */ = {isa = PBXBuildFile; fileRef = FD9A948B12FAEA2300438F94 /* DateUtils.m */; };
		FEA64EDF0F7E4616BA835081 /* libPods.a in Frameworks */ = {isa = PBXBuildFile; fileRef = 69187343EC8F435684EFFAF1 /* libPods.a */; };
		FF0AAE0A1A150A560089841D /* WPProgressTableViewCell.m in Sources */ = {isa = PBXBuildFile; fileRef = FF0AAE091A150A560089841D /* WPProgressTableViewCell.m */; };
		FF0AAE0D1A16550D0089841D /* WPMediaProgressTableViewController.m in Sources */ = {isa = PBXBuildFile; fileRef = FF0AAE0C1A16550D0089841D /* WPMediaProgressTableViewController.m */; };
		FF3DD6BE19F2B6B3003A52CB /* RemoteMedia.m in Sources */ = {isa = PBXBuildFile; fileRef = FF3DD6BD19F2B6B3003A52CB /* RemoteMedia.m */; };
		FFAB7CB11A0BD83A00765942 /* WPAssetExporter.m in Sources */ = {isa = PBXBuildFile; fileRef = FFAB7CB01A0BD83A00765942 /* WPAssetExporter.m */; };
		FFAB7CB31A14D1AC00765942 /* ProgressTest.m in Sources */ = {isa = PBXBuildFile; fileRef = FFAB7CB21A14D1AC00765942 /* ProgressTest.m */; };
		FFAC89101A96A85800CC06AC /* NSProcessInfo+Util.m in Sources */ = {isa = PBXBuildFile; fileRef = FFAC890F1A96A85800CC06AC /* NSProcessInfo+Util.m */; };
		FFB7B81F1A0012E80032E723 /* WordPressTestCredentials.m in Sources */ = {isa = PBXBuildFile; fileRef = FFB7B81C1A0012E80032E723 /* WordPressTestCredentials.m */; };
		FFB7B8201A0012E80032E723 /* WordPressComApiCredentials.m in Sources */ = {isa = PBXBuildFile; fileRef = FFB7B81D1A0012E80032E723 /* WordPressComApiCredentials.m */; };
		FFDA8B441AC022A800375FCC /* WPVideoOptimizer.m in Sources */ = {isa = PBXBuildFile; fileRef = FFDA8B431AC022A800375FCC /* WPVideoOptimizer.m */; };
		FFF96F9C19EBE81F00DFC821 /* CommentsTests.m in Sources */ = {isa = PBXBuildFile; fileRef = FFF96F8F19EBE81F00DFC821 /* CommentsTests.m */; };
		FFF96F9D19EBE81F00DFC821 /* gencredentials.rb in Resources */ = {isa = PBXBuildFile; fileRef = FFF96F9019EBE81F00DFC821 /* gencredentials.rb */; };
		FFF96F9E19EBE81F00DFC821 /* LoginTests.m in Sources */ = {isa = PBXBuildFile; fileRef = FFF96F9119EBE81F00DFC821 /* LoginTests.m */; };
		FFF96F9F19EBE81F00DFC821 /* MeTabTests.m in Sources */ = {isa = PBXBuildFile; fileRef = FFF96F9219EBE81F00DFC821 /* MeTabTests.m */; };
		FFF96FA019EBE81F00DFC821 /* NotificationsTests.m in Sources */ = {isa = PBXBuildFile; fileRef = FFF96F9319EBE81F00DFC821 /* NotificationsTests.m */; };
		FFF96FA119EBE81F00DFC821 /* PagesTests.m in Sources */ = {isa = PBXBuildFile; fileRef = FFF96F9419EBE81F00DFC821 /* PagesTests.m */; };
		FFF96FA219EBE81F00DFC821 /* PostsTests.m in Sources */ = {isa = PBXBuildFile; fileRef = FFF96F9519EBE81F00DFC821 /* PostsTests.m */; };
		FFF96FA319EBE81F00DFC821 /* ReaderTests.m in Sources */ = {isa = PBXBuildFile; fileRef = FFF96F9619EBE81F00DFC821 /* ReaderTests.m */; };
		FFF96FA419EBE81F00DFC821 /* StatsTests.m in Sources */ = {isa = PBXBuildFile; fileRef = FFF96F9719EBE81F00DFC821 /* StatsTests.m */; };
		FFF96FA619EBE81F00DFC821 /* WPUITestCase.m in Sources */ = {isa = PBXBuildFile; fileRef = FFF96F9B19EBE81F00DFC821 /* WPUITestCase.m */; };
		FFF96FAB19ED724F00DFC821 /* KIFUITestActor-WPExtras.m in Sources */ = {isa = PBXBuildFile; fileRef = FFF96FAA19ED724F00DFC821 /* KIFUITestActor-WPExtras.m */; };
/* End PBXBuildFile section */

/* Begin PBXContainerItemProxy section */
		93E5284419A7741A003A1A9C /* PBXContainerItemProxy */ = {
			isa = PBXContainerItemProxy;
			containerPortal = 29B97313FDCFA39411CA2CEA /* Project object */;
			proxyType = 1;
			remoteGlobalIDString = 93E5283919A7741A003A1A9C;
			remoteInfo = WordPressTodayWidget;
		};
		93E5284719A7741A003A1A9C /* PBXContainerItemProxy */ = {
			isa = PBXContainerItemProxy;
			containerPortal = 29B97313FDCFA39411CA2CEA /* Project object */;
			proxyType = 1;
			remoteGlobalIDString = 93E5283919A7741A003A1A9C;
			remoteInfo = WordPressTodayWidget;
		};
		E16AB93E14D978520047A2E5 /* PBXContainerItemProxy */ = {
			isa = PBXContainerItemProxy;
			containerPortal = 29B97313FDCFA39411CA2CEA /* Project object */;
			proxyType = 1;
			remoteGlobalIDString = 1D6058900D05DD3D006BFB54;
			remoteInfo = WordPress;
		};
		FFF96F8819EBE7FB00DFC821 /* PBXContainerItemProxy */ = {
			isa = PBXContainerItemProxy;
			containerPortal = 29B97313FDCFA39411CA2CEA /* Project object */;
			proxyType = 1;
			remoteGlobalIDString = 1D6058900D05DD3D006BFB54;
			remoteInfo = WordPress;
		};
/* End PBXContainerItemProxy section */

/* Begin PBXCopyFilesBuildPhase section */
		832D4F01120A6F7C001708D4 /* CopyFiles */ = {
			isa = PBXCopyFilesBuildPhase;
			buildActionMask = 2147483647;
			dstPath = "";
			dstSubfolderSpec = 10;
			files = (
			);
			runOnlyForDeploymentPostprocessing = 0;
		};
		93E5284E19A7741A003A1A9C /* Embed App Extensions */ = {
			isa = PBXCopyFilesBuildPhase;
			buildActionMask = 2147483647;
			dstPath = "";
			dstSubfolderSpec = 13;
			files = (
				93E5284619A7741A003A1A9C /* WordPressTodayWidget.appex in Embed App Extensions */,
			);
			name = "Embed App Extensions";
			runOnlyForDeploymentPostprocessing = 0;
		};
/* End PBXCopyFilesBuildPhase section */

/* Begin PBXFileReference section */
		03958060100D6CFC00850742 /* WPLabel.h */ = {isa = PBXFileReference; fileEncoding = 4; lastKnownFileType = sourcecode.c.h; path = WPLabel.h; sourceTree = "<group>"; };
		03958061100D6CFC00850742 /* WPLabel.m */ = {isa = PBXFileReference; fileEncoding = 4; lastKnownFileType = sourcecode.c.objc; path = WPLabel.m; sourceTree = "<group>"; };
		052EFF90F810139789A446FB /* Pods-WordPressTodayWidget.release-internal.xcconfig */ = {isa = PBXFileReference; includeInIndex = 1; lastKnownFileType = text.xcconfig; name = "Pods-WordPressTodayWidget.release-internal.xcconfig"; path = "../Pods/Target Support Files/Pods-WordPressTodayWidget/Pods-WordPressTodayWidget.release-internal.xcconfig"; sourceTree = "<group>"; };
		0CF877DC71756EFA3346E26F /* Pods-WordPressTodayWidget.debug.xcconfig */ = {isa = PBXFileReference; includeInIndex = 1; lastKnownFileType = text.xcconfig; name = "Pods-WordPressTodayWidget.debug.xcconfig"; path = "../Pods/Target Support Files/Pods-WordPressTodayWidget/Pods-WordPressTodayWidget.debug.xcconfig"; sourceTree = "<group>"; };
		1D30AB110D05D00D00671497 /* Foundation.framework */ = {isa = PBXFileReference; includeInIndex = 1; lastKnownFileType = wrapper.framework; name = Foundation.framework; path = System/Library/Frameworks/Foundation.framework; sourceTree = SDKROOT; };
		1D3623240D0F684500981E51 /* WordPressAppDelegate.h */ = {isa = PBXFileReference; fileEncoding = 4; lastKnownFileType = sourcecode.c.h; path = WordPressAppDelegate.h; sourceTree = "<group>"; };
		1D3623250D0F684500981E51 /* WordPressAppDelegate.m */ = {isa = PBXFileReference; fileEncoding = 4; lastKnownFileType = sourcecode.c.objc; lineEnding = 0; path = WordPressAppDelegate.m; sourceTree = "<group>"; usesTabs = 0; xcLanguageSpecificationIdentifier = xcode.lang.objc; };
		1D6058910D05DD3D006BFB54 /* WordPress.app */ = {isa = PBXFileReference; explicitFileType = wrapper.application; includeInIndex = 0; path = WordPress.app; sourceTree = BUILT_PRODUCTS_DIR; };
		1E59E0C89B24D8AA3B12DEC8 /* Pods-UITests.release.xcconfig */ = {isa = PBXFileReference; includeInIndex = 1; lastKnownFileType = text.xcconfig; name = "Pods-UITests.release.xcconfig"; path = "../Pods/Target Support Files/Pods-UITests/Pods-UITests.release.xcconfig"; sourceTree = "<group>"; };
		28A0AAE50D9B0CCF005BE974 /* WordPress_Prefix.pch */ = {isa = PBXFileReference; fileEncoding = 4; lastKnownFileType = sourcecode.c.h; path = WordPress_Prefix.pch; sourceTree = "<group>"; };
		28AD735F0D9D9599002E5188 /* MainWindow.xib */ = {isa = PBXFileReference; lastKnownFileType = file.xib; name = MainWindow.xib; path = Resources/MainWindow.xib; sourceTree = "<group>"; };
		2906F80F110CDA8900169D56 /* EditCommentViewController.h */ = {isa = PBXFileReference; fileEncoding = 4; lastKnownFileType = sourcecode.c.h; path = EditCommentViewController.h; sourceTree = "<group>"; };
		2906F810110CDA8900169D56 /* EditCommentViewController.m */ = {isa = PBXFileReference; fileEncoding = 4; lastKnownFileType = sourcecode.c.objc; path = EditCommentViewController.m; sourceTree = "<group>"; };
		2906F811110CDA8900169D56 /* EditCommentViewController.xib */ = {isa = PBXFileReference; lastKnownFileType = file.xib; name = EditCommentViewController.xib; path = Resources/EditCommentViewController.xib; sourceTree = "<group>"; };
		292CECFE1027259000BD407D /* SFHFKeychainUtils.h */ = {isa = PBXFileReference; fileEncoding = 4; lastKnownFileType = sourcecode.c.h; path = SFHFKeychainUtils.h; sourceTree = "<group>"; };
		292CECFF1027259000BD407D /* SFHFKeychainUtils.m */ = {isa = PBXFileReference; fileEncoding = 4; lastKnownFileType = sourcecode.c.objc; path = SFHFKeychainUtils.m; sourceTree = "<group>"; };
		296526FC105810E100597FA3 /* NSString+Helpers.h */ = {isa = PBXFileReference; fileEncoding = 4; lastKnownFileType = sourcecode.c.h; path = "NSString+Helpers.h"; sourceTree = "<group>"; };
		296526FD105810E100597FA3 /* NSString+Helpers.m */ = {isa = PBXFileReference; fileEncoding = 4; lastKnownFileType = sourcecode.c.objc; path = "NSString+Helpers.m"; sourceTree = "<group>"; };
		296890770FE971DC00770264 /* Security.framework */ = {isa = PBXFileReference; includeInIndex = 1; lastKnownFileType = wrapper.framework; name = Security.framework; path = System/Library/Frameworks/Security.framework; sourceTree = SDKROOT; };
		29B97316FDCFA39411CA2CEA /* main.m */ = {isa = PBXFileReference; fileEncoding = 4; lastKnownFileType = sourcecode.c.objc; path = main.m; sourceTree = "<group>"; };
		2B3804821972897F0DEC4183 /* Pods-WordPressTodayWidget.release.xcconfig */ = {isa = PBXFileReference; includeInIndex = 1; lastKnownFileType = text.xcconfig; name = "Pods-WordPressTodayWidget.release.xcconfig"; path = "../Pods/Target Support Files/Pods-WordPressTodayWidget/Pods-WordPressTodayWidget.release.xcconfig"; sourceTree = "<group>"; };
		2F970F720DF92274006BD934 /* PostsViewController.h */ = {isa = PBXFileReference; fileEncoding = 4; lastKnownFileType = sourcecode.c.h; path = PostsViewController.h; sourceTree = "<group>"; usesTabs = 0; };
		2F970F730DF92274006BD934 /* PostsViewController.m */ = {isa = PBXFileReference; fileEncoding = 4; lastKnownFileType = sourcecode.c.objc; lineEnding = 0; path = PostsViewController.m; sourceTree = "<group>"; usesTabs = 0; xcLanguageSpecificationIdentifier = xcode.lang.objc; };
		2F970F970DF929B8006BD934 /* Constants.h */ = {isa = PBXFileReference; fileEncoding = 4; lastKnownFileType = sourcecode.c.h; path = Constants.h; sourceTree = "<group>"; };
		2FAE97040E33B21600CA8540 /* defaultPostTemplate_old.html */ = {isa = PBXFileReference; fileEncoding = 4; lastKnownFileType = text.html; name = defaultPostTemplate_old.html; path = Resources/HTML/defaultPostTemplate_old.html; sourceTree = "<group>"; };
		2FAE97070E33B21600CA8540 /* xhtml1-transitional.dtd */ = {isa = PBXFileReference; fileEncoding = 4; lastKnownFileType = text.xml; name = "xhtml1-transitional.dtd"; path = "Resources/HTML/xhtml1-transitional.dtd"; sourceTree = "<group>"; };
		2FAE97080E33B21600CA8540 /* xhtmlValidatorTemplate.xhtml */ = {isa = PBXFileReference; fileEncoding = 4; lastKnownFileType = text.xml; name = xhtmlValidatorTemplate.xhtml; path = Resources/HTML/xhtmlValidatorTemplate.xhtml; sourceTree = "<group>"; };
		30AF6CF413C2289600A29C00 /* AboutViewController.xib */ = {isa = PBXFileReference; lastKnownFileType = file.xib; name = AboutViewController.xib; path = Resources/AboutViewController.xib; sourceTree = "<group>"; };
		30AF6CFB13C230C600A29C00 /* AboutViewController.h */ = {isa = PBXFileReference; fileEncoding = 4; lastKnownFileType = sourcecode.c.h; name = AboutViewController.h; path = ../System/AboutViewController.h; sourceTree = "<group>"; };
		30AF6CFC13C230C600A29C00 /* AboutViewController.m */ = {isa = PBXFileReference; fileEncoding = 4; lastKnownFileType = sourcecode.c.objc; name = AboutViewController.m; path = ../System/AboutViewController.m; sourceTree = "<group>"; };
		30EABE0718A5903400B73A9C /* WPBlogTableViewCell.h */ = {isa = PBXFileReference; fileEncoding = 4; lastKnownFileType = sourcecode.c.h; path = WPBlogTableViewCell.h; sourceTree = "<group>"; };
		30EABE0818A5903400B73A9C /* WPBlogTableViewCell.m */ = {isa = PBXFileReference; fileEncoding = 4; lastKnownFileType = sourcecode.c.objc; path = WPBlogTableViewCell.m; sourceTree = "<group>"; };
		310186691A373B01008F7DF6 /* WPTabBarController.h */ = {isa = PBXFileReference; fileEncoding = 4; lastKnownFileType = sourcecode.c.h; path = WPTabBarController.h; sourceTree = "<group>"; };
		3101866A1A373B01008F7DF6 /* WPTabBarController.m */ = {isa = PBXFileReference; fileEncoding = 4; lastKnownFileType = sourcecode.c.objc; path = WPTabBarController.m; sourceTree = "<group>"; };
		313692771A5D6F7900EBE645 /* HelpshiftUtils.h */ = {isa = PBXFileReference; fileEncoding = 4; lastKnownFileType = sourcecode.c.h; path = HelpshiftUtils.h; sourceTree = "<group>"; };
		313692781A5D6F7900EBE645 /* HelpshiftUtils.m */ = {isa = PBXFileReference; fileEncoding = 4; lastKnownFileType = sourcecode.c.objc; path = HelpshiftUtils.m; sourceTree = "<group>"; };
		313AE49B19E3F20400AAFABE /* CommentViewController.h */ = {isa = PBXFileReference; fileEncoding = 4; lastKnownFileType = sourcecode.c.h; path = CommentViewController.h; sourceTree = "<group>"; };
		313AE49C19E3F20400AAFABE /* CommentViewController.m */ = {isa = PBXFileReference; fileEncoding = 4; lastKnownFileType = sourcecode.c.objc; path = CommentViewController.m; sourceTree = "<group>"; };
		313AE49D19E3F20400AAFABE /* CommentTableViewCell.swift */ = {isa = PBXFileReference; fileEncoding = 4; lastKnownFileType = sourcecode.swift; path = CommentTableViewCell.swift; sourceTree = "<group>"; };
		313AE49E19E3F20400AAFABE /* CommentTableViewCell.xib */ = {isa = PBXFileReference; fileEncoding = 4; lastKnownFileType = file.xib; path = CommentTableViewCell.xib; sourceTree = "<group>"; };
		313AE49F19E3F20400AAFABE /* CommentTableViewHeaderCell.xib */ = {isa = PBXFileReference; fileEncoding = 4; lastKnownFileType = file.xib; path = CommentTableViewHeaderCell.xib; sourceTree = "<group>"; };
		315FC2C31A2CB29300E7CDA2 /* MeHeaderView.h */ = {isa = PBXFileReference; fileEncoding = 4; lastKnownFileType = sourcecode.c.h; name = MeHeaderView.h; path = Me/MeHeaderView.h; sourceTree = "<group>"; };
		315FC2C41A2CB29300E7CDA2 /* MeHeaderView.m */ = {isa = PBXFileReference; fileEncoding = 4; lastKnownFileType = sourcecode.c.objc; name = MeHeaderView.m; path = Me/MeHeaderView.m; sourceTree = "<group>"; };
		319D6E7919E447500013871C /* Suggestion.h */ = {isa = PBXFileReference; fileEncoding = 4; lastKnownFileType = sourcecode.c.h; path = Suggestion.h; sourceTree = "<group>"; };
		319D6E7A19E447500013871C /* Suggestion.m */ = {isa = PBXFileReference; fileEncoding = 4; lastKnownFileType = sourcecode.c.objc; path = Suggestion.m; sourceTree = "<group>"; };
		319D6E7C19E447C80013871C /* SuggestionService.h */ = {isa = PBXFileReference; fileEncoding = 4; lastKnownFileType = sourcecode.c.h; path = SuggestionService.h; sourceTree = "<group>"; };
		319D6E7D19E447C80013871C /* SuggestionService.m */ = {isa = PBXFileReference; fileEncoding = 4; lastKnownFileType = sourcecode.c.objc; path = SuggestionService.m; sourceTree = "<group>"; };
		319D6E7F19E44C680013871C /* SuggestionsTableView.h */ = {isa = PBXFileReference; fileEncoding = 4; lastKnownFileType = sourcecode.c.h; name = SuggestionsTableView.h; path = Suggestions/SuggestionsTableView.h; sourceTree = "<group>"; };
		319D6E8019E44C680013871C /* SuggestionsTableView.m */ = {isa = PBXFileReference; fileEncoding = 4; lastKnownFileType = sourcecode.c.objc; name = SuggestionsTableView.m; path = Suggestions/SuggestionsTableView.m; sourceTree = "<group>"; };
		319D6E8319E44F7F0013871C /* SuggestionsTableViewCell.h */ = {isa = PBXFileReference; fileEncoding = 4; lastKnownFileType = sourcecode.c.h; name = SuggestionsTableViewCell.h; path = Suggestions/SuggestionsTableViewCell.h; sourceTree = "<group>"; };
		319D6E8419E44F7F0013871C /* SuggestionsTableViewCell.m */ = {isa = PBXFileReference; fileEncoding = 4; lastKnownFileType = sourcecode.c.objc; name = SuggestionsTableViewCell.m; path = Suggestions/SuggestionsTableViewCell.m; sourceTree = "<group>"; };
		31C9F82C1A2368A2008BB945 /* BlogDetailHeaderView.h */ = {isa = PBXFileReference; fileEncoding = 4; lastKnownFileType = sourcecode.c.h; path = BlogDetailHeaderView.h; sourceTree = "<group>"; };
		31C9F82D1A2368A2008BB945 /* BlogDetailHeaderView.m */ = {isa = PBXFileReference; fileEncoding = 4; lastKnownFileType = sourcecode.c.objc; path = BlogDetailHeaderView.m; sourceTree = "<group>"; };
		31CCB9FD1A52ED0A00BA0733 /* WordPress 26.xcdatamodel */ = {isa = PBXFileReference; lastKnownFileType = wrapper.xcdatamodel; path = "WordPress 26.xcdatamodel"; sourceTree = "<group>"; };
		31EC15061A5B6675009FC8B3 /* WPStyleGuide+Suggestions.h */ = {isa = PBXFileReference; fileEncoding = 4; lastKnownFileType = sourcecode.c.h; path = "WPStyleGuide+Suggestions.h"; sourceTree = "<group>"; };
		31EC15071A5B6675009FC8B3 /* WPStyleGuide+Suggestions.m */ = {isa = PBXFileReference; fileEncoding = 4; lastKnownFileType = sourcecode.c.objc; path = "WPStyleGuide+Suggestions.m"; sourceTree = "<group>"; };
		31F4F6651A1385BE00196A98 /* MeViewController.h */ = {isa = PBXFileReference; fileEncoding = 4; lastKnownFileType = sourcecode.c.h; name = MeViewController.h; path = Me/MeViewController.h; sourceTree = "<group>"; };
		31F4F6661A1385BE00196A98 /* MeViewController.m */ = {isa = PBXFileReference; fileEncoding = 4; lastKnownFileType = sourcecode.c.objc; name = MeViewController.m; path = Me/MeViewController.m; sourceTree = "<group>"; };
		31FA16CC1A49B3C0003E1887 /* WordPress 25.xcdatamodel */ = {isa = PBXFileReference; lastKnownFileType = wrapper.xcdatamodel; path = "WordPress 25.xcdatamodel"; sourceTree = "<group>"; };
		369D8993FF42F0A2D183A062 /* libPods-UITests.a */ = {isa = PBXFileReference; explicitFileType = archive.ar; includeInIndex = 0; path = "libPods-UITests.a"; sourceTree = BUILT_PRODUCTS_DIR; };
		37022D8F1981BF9200F322B7 /* VerticallyStackedButton.h */ = {isa = PBXFileReference; fileEncoding = 4; lastKnownFileType = sourcecode.c.h; path = VerticallyStackedButton.h; sourceTree = "<group>"; };
		37022D901981BF9200F322B7 /* VerticallyStackedButton.m */ = {isa = PBXFileReference; fileEncoding = 4; lastKnownFileType = sourcecode.c.objc; path = VerticallyStackedButton.m; sourceTree = "<group>"; };
		3716E400167296D30035F8C4 /* ToastView.xib */ = {isa = PBXFileReference; fileEncoding = 4; lastKnownFileType = file.xib; name = ToastView.xib; path = Resources/ToastView.xib; sourceTree = "<group>"; };
		37245ADB13FC23FF006CDBE3 /* WPWebViewController.xib */ = {isa = PBXFileReference; fileEncoding = 4; lastKnownFileType = file.xib; name = WPWebViewController.xib; path = Resources/WPWebViewController.xib; sourceTree = "<group>"; };
		374CB16115B93C0800DD0EBC /* AudioToolbox.framework */ = {isa = PBXFileReference; includeInIndex = 1; lastKnownFileType = wrapper.framework; name = AudioToolbox.framework; path = System/Library/Frameworks/AudioToolbox.framework; sourceTree = SDKROOT; };
		375D090B133B94C3000CC9CD /* BlogsTableViewCell.h */ = {isa = PBXFileReference; fileEncoding = 4; lastKnownFileType = sourcecode.c.h; path = BlogsTableViewCell.h; sourceTree = "<group>"; };
		375D090C133B94C3000CC9CD /* BlogsTableViewCell.m */ = {isa = PBXFileReference; fileEncoding = 4; lastKnownFileType = sourcecode.c.objc; path = BlogsTableViewCell.m; sourceTree = "<group>"; };
		3768BEF013041E7900E7C9A9 /* BetaFeedbackViewController.xib */ = {isa = PBXFileReference; lastKnownFileType = file.xib; name = BetaFeedbackViewController.xib; path = Resources/BetaFeedbackViewController.xib; sourceTree = "<group>"; };
		37B7924B16768FCB0021B3A4 /* NotificationSettingsViewController.h */ = {isa = PBXFileReference; fileEncoding = 4; lastKnownFileType = sourcecode.c.h; path = NotificationSettingsViewController.h; sourceTree = "<group>"; };
		37B7924C16768FCB0021B3A4 /* NotificationSettingsViewController.m */ = {isa = PBXFileReference; fileEncoding = 4; lastKnownFileType = sourcecode.c.objc; path = NotificationSettingsViewController.m; sourceTree = "<group>"; };
		37EAAF4C1A11799A006D6306 /* CircularImageView.swift */ = {isa = PBXFileReference; fileEncoding = 4; lastKnownFileType = sourcecode.swift; path = CircularImageView.swift; sourceTree = "<group>"; };
		45A679DE2C6B64047BAF97E9 /* Pods-UITests.debug.xcconfig */ = {isa = PBXFileReference; includeInIndex = 1; lastKnownFileType = text.xcconfig; name = "Pods-UITests.debug.xcconfig"; path = "../Pods/Target Support Files/Pods-UITests/Pods-UITests.debug.xcconfig"; sourceTree = "<group>"; };
		45C73C24113C36F70024D0D2 /* MainWindow-iPad.xib */ = {isa = PBXFileReference; lastKnownFileType = file.xib; name = "MainWindow-iPad.xib"; path = "Resources-iPad/MainWindow-iPad.xib"; sourceTree = "<group>"; };
		462F4E0618369F0B0028D2F8 /* BlogDetailsViewController.h */ = {isa = PBXFileReference; fileEncoding = 4; lastKnownFileType = sourcecode.c.h; path = BlogDetailsViewController.h; sourceTree = "<group>"; };
		462F4E0718369F0B0028D2F8 /* BlogDetailsViewController.m */ = {isa = PBXFileReference; fileEncoding = 4; lastKnownFileType = sourcecode.c.objc; lineEnding = 0; path = BlogDetailsViewController.m; sourceTree = "<group>"; xcLanguageSpecificationIdentifier = xcode.lang.objc; };
		462F4E0818369F0B0028D2F8 /* BlogListViewController.h */ = {isa = PBXFileReference; fileEncoding = 4; lastKnownFileType = sourcecode.c.h; path = BlogListViewController.h; sourceTree = "<group>"; };
		462F4E0918369F0B0028D2F8 /* BlogListViewController.m */ = {isa = PBXFileReference; fileEncoding = 4; lastKnownFileType = sourcecode.c.objc; path = BlogListViewController.m; sourceTree = "<group>"; };
		462F4E0F183867AE0028D2F8 /* Merriweather-Bold.ttf */ = {isa = PBXFileReference; lastKnownFileType = file; path = "Merriweather-Bold.ttf"; sourceTree = "<group>"; };
		4645AFC41961E1FB005F7509 /* AppImages.xcassets */ = {isa = PBXFileReference; lastKnownFileType = folder.assetcatalog; name = AppImages.xcassets; path = Resources/AppImages.xcassets; sourceTree = "<group>"; };
		46F84612185A8B7E009D0DA5 /* WPContentViewProvider.h */ = {isa = PBXFileReference; fileEncoding = 4; lastKnownFileType = sourcecode.c.h; path = WPContentViewProvider.h; sourceTree = "<group>"; };
		46F8714D1838C41600BC149B /* NSDate+StringFormatting.h */ = {isa = PBXFileReference; fileEncoding = 4; lastKnownFileType = sourcecode.c.h; path = "NSDate+StringFormatting.h"; sourceTree = "<group>"; };
		46F8714E1838C41600BC149B /* NSDate+StringFormatting.m */ = {isa = PBXFileReference; fileEncoding = 4; lastKnownFileType = sourcecode.c.objc; path = "NSDate+StringFormatting.m"; sourceTree = "<group>"; };
		501C8A355B53A6971F731ECA /* Pods.distribution.xcconfig */ = {isa = PBXFileReference; includeInIndex = 1; lastKnownFileType = text.xcconfig; name = Pods.distribution.xcconfig; path = "../Pods/Target Support Files/Pods/Pods.distribution.xcconfig"; sourceTree = "<group>"; };
		5903AE1A19B60A98009D5354 /* WPButtonForNavigationBar.m */ = {isa = PBXFileReference; fileEncoding = 4; lastKnownFileType = sourcecode.c.objc; path = WPButtonForNavigationBar.m; sourceTree = "<group>"; usesTabs = 0; };
		5903AE1C19B60AB9009D5354 /* WPButtonForNavigationBar.h */ = {isa = PBXFileReference; lastKnownFileType = sourcecode.c.h; path = WPButtonForNavigationBar.h; sourceTree = "<group>"; usesTabs = 0; };
		591252291A38AE9C00468279 /* TodayWidgetPrefix.pch */ = {isa = PBXFileReference; lastKnownFileType = sourcecode.c.h; path = TodayWidgetPrefix.pch; sourceTree = "<group>"; };
		591A428A1A6DC1B0003807A6 /* WPBackgroundDimmerView.h */ = {isa = PBXFileReference; fileEncoding = 4; lastKnownFileType = sourcecode.c.h; path = WPBackgroundDimmerView.h; sourceTree = "<group>"; };
		591A428B1A6DC1B0003807A6 /* WPBackgroundDimmerView.m */ = {isa = PBXFileReference; fileEncoding = 4; lastKnownFileType = sourcecode.c.objc; path = WPBackgroundDimmerView.m; sourceTree = "<group>"; };
		591A428D1A6DC6F2003807A6 /* WPGUIConstants.h */ = {isa = PBXFileReference; fileEncoding = 4; lastKnownFileType = sourcecode.c.h; path = WPGUIConstants.h; sourceTree = "<group>"; };
		591A428E1A6DC6F2003807A6 /* WPGUIConstants.m */ = {isa = PBXFileReference; fileEncoding = 4; lastKnownFileType = sourcecode.c.objc; path = WPGUIConstants.m; sourceTree = "<group>"; };
<<<<<<< HEAD
=======
		5926E1E11AC4468300964783 /* WPCrashlytics.h */ = {isa = PBXFileReference; fileEncoding = 4; lastKnownFileType = sourcecode.c.h; path = WPCrashlytics.h; sourceTree = "<group>"; };
		5926E1E21AC4468300964783 /* WPCrashlytics.m */ = {isa = PBXFileReference; fileEncoding = 4; lastKnownFileType = sourcecode.c.objc; path = WPCrashlytics.m; sourceTree = "<group>"; };
>>>>>>> 4a1b8412
		5948AD0C1AB734F2006E8882 /* WPAppAnalytics.h */ = {isa = PBXFileReference; fileEncoding = 4; lastKnownFileType = sourcecode.c.h; path = WPAppAnalytics.h; sourceTree = "<group>"; };
		5948AD0D1AB734F2006E8882 /* WPAppAnalytics.m */ = {isa = PBXFileReference; fileEncoding = 4; lastKnownFileType = sourcecode.c.objc; path = WPAppAnalytics.m; sourceTree = "<group>"; };
		5948AD101AB73D19006E8882 /* WPAppAnalyticsTests.m */ = {isa = PBXFileReference; fileEncoding = 4; lastKnownFileType = sourcecode.c.objc; path = WPAppAnalyticsTests.m; sourceTree = "<group>"; };
		594DB2931AB891A200E2E456 /* WPUserAgent.h */ = {isa = PBXFileReference; fileEncoding = 4; lastKnownFileType = sourcecode.c.h; path = WPUserAgent.h; sourceTree = "<group>"; };
		594DB2941AB891A200E2E456 /* WPUserAgent.m */ = {isa = PBXFileReference; fileEncoding = 4; lastKnownFileType = sourcecode.c.objc; path = WPUserAgent.m; sourceTree = "<group>"; };
		595B02201A6C4ECD00415A30 /* WPWhatsNewView.h */ = {isa = PBXFileReference; fileEncoding = 4; lastKnownFileType = sourcecode.c.h; name = WPWhatsNewView.h; path = WhatsNew/WPWhatsNewView.h; sourceTree = "<group>"; };
		595B02211A6C4ECD00415A30 /* WPWhatsNewView.m */ = {isa = PBXFileReference; fileEncoding = 4; lastKnownFileType = sourcecode.c.objc; name = WPWhatsNewView.m; path = WhatsNew/WPWhatsNewView.m; sourceTree = "<group>"; };
		595B02261A6C504400415A30 /* WPWhatsNewView.xib */ = {isa = PBXFileReference; fileEncoding = 4; lastKnownFileType = file.xib; name = WPWhatsNewView.xib; path = Resources/WhatsNew/WPWhatsNewView.xib; sourceTree = "<group>"; };
		5981FE041AB8A89A0009E080 /* WPUserAgentTests.m */ = {isa = PBXFileReference; fileEncoding = 4; lastKnownFileType = sourcecode.c.objc; path = WPUserAgentTests.m; sourceTree = "<group>"; };
		598351AC1A704E7A00B6DD4F /* WPWhatsNew.h */ = {isa = PBXFileReference; fileEncoding = 4; lastKnownFileType = sourcecode.c.h; name = WPWhatsNew.h; path = WhatsNew/WPWhatsNew.h; sourceTree = "<group>"; };
		598351AD1A704E7A00B6DD4F /* WPWhatsNew.m */ = {isa = PBXFileReference; fileEncoding = 4; lastKnownFileType = sourcecode.c.objc; name = WPWhatsNew.m; path = WhatsNew/WPWhatsNew.m; sourceTree = "<group>"; };
		5993E7271AC5D65600D31D2B /* WPAppFilesManager.h */ = {isa = PBXFileReference; fileEncoding = 4; lastKnownFileType = sourcecode.c.h; path = WPAppFilesManager.h; sourceTree = "<group>"; };
		5993E7281AC5D65600D31D2B /* WPAppFilesManager.m */ = {isa = PBXFileReference; fileEncoding = 4; lastKnownFileType = sourcecode.c.objc; path = WPAppFilesManager.m; sourceTree = "<group>"; };
		59D328FB1ACC2D0700356827 /* WPLookbackPresenter.h */ = {isa = PBXFileReference; fileEncoding = 4; lastKnownFileType = sourcecode.c.h; path = WPLookbackPresenter.h; sourceTree = "<group>"; };
		59D328FC1ACC2D0700356827 /* WPLookbackPresenter.m */ = {isa = PBXFileReference; fileEncoding = 4; lastKnownFileType = sourcecode.c.objc; path = WPLookbackPresenter.m; sourceTree = "<group>"; };
		59DD94321AC479ED0032DD6B /* WPLogger.h */ = {isa = PBXFileReference; fileEncoding = 4; lastKnownFileType = sourcecode.c.h; path = WPLogger.h; sourceTree = "<group>"; };
		59DD94331AC479ED0032DD6B /* WPLogger.m */ = {isa = PBXFileReference; fileEncoding = 4; lastKnownFileType = sourcecode.c.objc; path = WPLogger.m; sourceTree = "<group>"; };
		5D0431AC1A7C31AB0025BDFD /* ReaderBrowseSiteViewController.h */ = {isa = PBXFileReference; fileEncoding = 4; lastKnownFileType = sourcecode.c.h; path = ReaderBrowseSiteViewController.h; sourceTree = "<group>"; };
		5D0431AD1A7C31AB0025BDFD /* ReaderBrowseSiteViewController.m */ = {isa = PBXFileReference; fileEncoding = 4; lastKnownFileType = sourcecode.c.objc; path = ReaderBrowseSiteViewController.m; sourceTree = "<group>"; };
		5D08B90219648C3400D5B381 /* ReaderSubscriptionViewController.h */ = {isa = PBXFileReference; fileEncoding = 4; lastKnownFileType = sourcecode.c.h; path = ReaderSubscriptionViewController.h; sourceTree = "<group>"; };
		5D08B90319648C3400D5B381 /* ReaderSubscriptionViewController.m */ = {isa = PBXFileReference; fileEncoding = 4; lastKnownFileType = sourcecode.c.objc; path = ReaderSubscriptionViewController.m; sourceTree = "<group>"; };
		5D0C2CB719AB932C002DF1E5 /* WPContentSyncHelper.swift */ = {isa = PBXFileReference; fileEncoding = 4; lastKnownFileType = sourcecode.swift; path = WPContentSyncHelper.swift; sourceTree = "<group>"; };
		5D119DA1176FBE040073D83A /* UIImageView+AFNetworkingExtra.h */ = {isa = PBXFileReference; fileEncoding = 4; lastKnownFileType = sourcecode.c.h; path = "UIImageView+AFNetworkingExtra.h"; sourceTree = "<group>"; };
		5D119DA2176FBE040073D83A /* UIImageView+AFNetworkingExtra.m */ = {isa = PBXFileReference; fileEncoding = 4; lastKnownFileType = sourcecode.c.objc; path = "UIImageView+AFNetworkingExtra.m"; sourceTree = "<group>"; };
		5D12FE1A1988243700378BD6 /* RemoteReaderPost.h */ = {isa = PBXFileReference; fileEncoding = 4; lastKnownFileType = sourcecode.c.h; name = RemoteReaderPost.h; path = "Remote Objects/RemoteReaderPost.h"; sourceTree = "<group>"; };
		5D12FE1B1988243700378BD6 /* RemoteReaderPost.m */ = {isa = PBXFileReference; fileEncoding = 4; lastKnownFileType = sourcecode.c.objc; name = RemoteReaderPost.m; path = "Remote Objects/RemoteReaderPost.m"; sourceTree = "<group>"; };
		5D12FE1C1988243700378BD6 /* RemoteReaderTopic.h */ = {isa = PBXFileReference; fileEncoding = 4; lastKnownFileType = sourcecode.c.h; name = RemoteReaderTopic.h; path = "Remote Objects/RemoteReaderTopic.h"; sourceTree = "<group>"; };
		5D12FE1D1988243700378BD6 /* RemoteReaderTopic.m */ = {isa = PBXFileReference; fileEncoding = 4; lastKnownFileType = sourcecode.c.objc; name = RemoteReaderTopic.m; path = "Remote Objects/RemoteReaderTopic.m"; sourceTree = "<group>"; };
		5D12FE201988245B00378BD6 /* RemoteReaderSite.h */ = {isa = PBXFileReference; fileEncoding = 4; lastKnownFileType = sourcecode.c.h; name = RemoteReaderSite.h; path = "Remote Objects/RemoteReaderSite.h"; sourceTree = "<group>"; };
		5D12FE211988245B00378BD6 /* RemoteReaderSite.m */ = {isa = PBXFileReference; fileEncoding = 4; lastKnownFileType = sourcecode.c.objc; name = RemoteReaderSite.m; path = "Remote Objects/RemoteReaderSite.m"; sourceTree = "<group>"; };
		5D146EB9189857ED0068FDC6 /* FeaturedImageViewController.h */ = {isa = PBXFileReference; fileEncoding = 4; lastKnownFileType = sourcecode.c.h; path = FeaturedImageViewController.h; sourceTree = "<group>"; usesTabs = 0; };
		5D146EBA189857ED0068FDC6 /* FeaturedImageViewController.m */ = {isa = PBXFileReference; fileEncoding = 4; lastKnownFileType = sourcecode.c.objc; path = FeaturedImageViewController.m; sourceTree = "<group>"; usesTabs = 0; };
		5D157B8A1A8AB73C003ADF4C /* ReaderSiteHeaderView.h */ = {isa = PBXFileReference; fileEncoding = 4; lastKnownFileType = sourcecode.c.h; path = ReaderSiteHeaderView.h; sourceTree = "<group>"; };
		5D157B8B1A8AB73C003ADF4C /* ReaderSiteHeaderView.m */ = {isa = PBXFileReference; fileEncoding = 4; lastKnownFileType = sourcecode.c.objc; path = ReaderSiteHeaderView.m; sourceTree = "<group>"; };
		5D17F0BC1A1D4C5F0087CCB8 /* PrivateSiteURLProtocol.h */ = {isa = PBXFileReference; fileEncoding = 4; lastKnownFileType = sourcecode.c.h; path = PrivateSiteURLProtocol.h; sourceTree = "<group>"; };
		5D17F0BD1A1D4C5F0087CCB8 /* PrivateSiteURLProtocol.m */ = {isa = PBXFileReference; fileEncoding = 4; lastKnownFileType = sourcecode.c.objc; path = PrivateSiteURLProtocol.m; sourceTree = "<group>"; };
		5D1D9C5319885B01009D13B7 /* ReaderEditableSubscriptionPage.h */ = {isa = PBXFileReference; lastKnownFileType = sourcecode.c.h; path = ReaderEditableSubscriptionPage.h; sourceTree = "<group>"; };
		5D1EE7FF15E7AF3E007F1F02 /* JetpackSettingsViewController.h */ = {isa = PBXFileReference; fileEncoding = 4; lastKnownFileType = sourcecode.c.h; path = JetpackSettingsViewController.h; sourceTree = "<group>"; };
		5D1EE80015E7AF3E007F1F02 /* JetpackSettingsViewController.m */ = {isa = PBXFileReference; fileEncoding = 4; lastKnownFileType = sourcecode.c.objc; path = JetpackSettingsViewController.m; sourceTree = "<group>"; };
		5D20A6511982D56600463A91 /* FollowedSitesViewController.h */ = {isa = PBXFileReference; fileEncoding = 4; lastKnownFileType = sourcecode.c.h; path = FollowedSitesViewController.h; sourceTree = "<group>"; };
		5D20A6521982D56600463A91 /* FollowedSitesViewController.m */ = {isa = PBXFileReference; fileEncoding = 4; lastKnownFileType = sourcecode.c.objc; path = FollowedSitesViewController.m; sourceTree = "<group>"; };
		5D229A78199AB74F00685123 /* WordPress 21.xcdatamodel */ = {isa = PBXFileReference; lastKnownFileType = wrapper.xcdatamodel; path = "WordPress 21.xcdatamodel"; sourceTree = "<group>"; };
		5D2415C91A8842C9009BD444 /* ReaderPreviewHeaderView.h */ = {isa = PBXFileReference; fileEncoding = 4; lastKnownFileType = sourcecode.c.h; path = ReaderPreviewHeaderView.h; sourceTree = "<group>"; };
		5D2415CA1A8842C9009BD444 /* ReaderPreviewHeaderView.m */ = {isa = PBXFileReference; fileEncoding = 4; lastKnownFileType = sourcecode.c.objc; path = ReaderPreviewHeaderView.m; sourceTree = "<group>"; };
		5D2B043515E83800007E3422 /* SettingsViewControllerDelegate.h */ = {isa = PBXFileReference; fileEncoding = 4; lastKnownFileType = sourcecode.c.h; path = SettingsViewControllerDelegate.h; sourceTree = "<group>"; };
		5D2BEB4819758102005425F7 /* WPTableImageSourceTest.m */ = {isa = PBXFileReference; fileEncoding = 4; lastKnownFileType = sourcecode.c.objc; path = WPTableImageSourceTest.m; sourceTree = "<group>"; };
		5D35F7581A042255004E7B0D /* WPCommentContentViewProvider.h */ = {isa = PBXFileReference; lastKnownFileType = sourcecode.c.h; path = WPCommentContentViewProvider.h; sourceTree = "<group>"; };
		5D37941919216B1300E26CA4 /* RebloggingViewController.h */ = {isa = PBXFileReference; fileEncoding = 4; lastKnownFileType = sourcecode.c.h; path = RebloggingViewController.h; sourceTree = "<group>"; };
		5D37941A19216B1300E26CA4 /* RebloggingViewController.m */ = {isa = PBXFileReference; fileEncoding = 4; lastKnownFileType = sourcecode.c.objc; path = RebloggingViewController.m; sourceTree = "<group>"; };
		5D3D559518F88C3500782892 /* ReaderPostService.h */ = {isa = PBXFileReference; fileEncoding = 4; lastKnownFileType = sourcecode.c.h; path = ReaderPostService.h; sourceTree = "<group>"; };
		5D3D559618F88C3500782892 /* ReaderPostService.m */ = {isa = PBXFileReference; fileEncoding = 4; lastKnownFileType = sourcecode.c.objc; path = ReaderPostService.m; sourceTree = "<group>"; };
		5D3D559818F88C5E00782892 /* ReaderPostServiceRemote.h */ = {isa = PBXFileReference; fileEncoding = 4; lastKnownFileType = sourcecode.c.h; path = ReaderPostServiceRemote.h; sourceTree = "<group>"; };
		5D3D559918F88C5E00782892 /* ReaderPostServiceRemote.m */ = {isa = PBXFileReference; fileEncoding = 4; lastKnownFileType = sourcecode.c.objc; path = ReaderPostServiceRemote.m; sourceTree = "<group>"; };
		5D3E334C15EEBB6B005FC6F2 /* ReachabilityUtils.h */ = {isa = PBXFileReference; fileEncoding = 4; lastKnownFileType = sourcecode.c.h; path = ReachabilityUtils.h; sourceTree = "<group>"; };
		5D3E334D15EEBB6B005FC6F2 /* ReachabilityUtils.m */ = {isa = PBXFileReference; fileEncoding = 4; lastKnownFileType = sourcecode.c.objc; path = ReachabilityUtils.m; sourceTree = "<group>"; };
		5D42A3BB175E686F005CFF05 /* WordPress 12.xcdatamodel */ = {isa = PBXFileReference; lastKnownFileType = wrapper.xcdatamodel; path = "WordPress 12.xcdatamodel"; sourceTree = "<group>"; };
		5D42A3D6175E7452005CFF05 /* AbstractPost.h */ = {isa = PBXFileReference; fileEncoding = 4; lastKnownFileType = sourcecode.c.h; path = AbstractPost.h; sourceTree = "<group>"; };
		5D42A3D7175E7452005CFF05 /* AbstractPost.m */ = {isa = PBXFileReference; fileEncoding = 4; lastKnownFileType = sourcecode.c.objc; path = AbstractPost.m; sourceTree = "<group>"; };
		5D42A3D8175E7452005CFF05 /* BasePost.h */ = {isa = PBXFileReference; fileEncoding = 4; lastKnownFileType = sourcecode.c.h; path = BasePost.h; sourceTree = "<group>"; };
		5D42A3D9175E7452005CFF05 /* BasePost.m */ = {isa = PBXFileReference; fileEncoding = 4; lastKnownFileType = sourcecode.c.objc; path = BasePost.m; sourceTree = "<group>"; };
		5D42A3DC175E7452005CFF05 /* ReaderPost.h */ = {isa = PBXFileReference; fileEncoding = 4; lastKnownFileType = sourcecode.c.h; path = ReaderPost.h; sourceTree = "<group>"; };
		5D42A3DD175E7452005CFF05 /* ReaderPost.m */ = {isa = PBXFileReference; fileEncoding = 4; lastKnownFileType = sourcecode.c.objc; path = ReaderPost.m; sourceTree = "<group>"; };
		5D42A3EB175E75EE005CFF05 /* ReaderPostDetailViewController.h */ = {isa = PBXFileReference; fileEncoding = 4; lastKnownFileType = sourcecode.c.h; path = ReaderPostDetailViewController.h; sourceTree = "<group>"; };
		5D42A3EC175E75EE005CFF05 /* ReaderPostDetailViewController.m */ = {isa = PBXFileReference; fileEncoding = 4; lastKnownFileType = sourcecode.c.objc; path = ReaderPostDetailViewController.m; sourceTree = "<group>"; };
		5D42A3ED175E75EE005CFF05 /* ReaderPostsViewController.h */ = {isa = PBXFileReference; fileEncoding = 4; lastKnownFileType = sourcecode.c.h; path = ReaderPostsViewController.h; sourceTree = "<group>"; };
		5D42A3EE175E75EE005CFF05 /* ReaderPostsViewController.m */ = {isa = PBXFileReference; fileEncoding = 4; lastKnownFileType = sourcecode.c.objc; path = ReaderPostsViewController.m; sourceTree = "<group>"; };
		5D42A3EF175E75EE005CFF05 /* ReaderPostTableViewCell.h */ = {isa = PBXFileReference; fileEncoding = 4; lastKnownFileType = sourcecode.c.h; path = ReaderPostTableViewCell.h; sourceTree = "<group>"; };
		5D42A3F0175E75EE005CFF05 /* ReaderPostTableViewCell.m */ = {isa = PBXFileReference; fileEncoding = 4; lastKnownFileType = sourcecode.c.objc; path = ReaderPostTableViewCell.m; sourceTree = "<group>"; };
		5D42A401175E76A1005CFF05 /* WPImageViewController.h */ = {isa = PBXFileReference; fileEncoding = 4; lastKnownFileType = sourcecode.c.h; path = WPImageViewController.h; sourceTree = "<group>"; };
		5D42A402175E76A2005CFF05 /* WPImageViewController.m */ = {isa = PBXFileReference; fileEncoding = 4; lastKnownFileType = sourcecode.c.objc; path = WPImageViewController.m; sourceTree = "<group>"; };
		5D42A403175E76A4005CFF05 /* WPWebVideoViewController.h */ = {isa = PBXFileReference; fileEncoding = 4; lastKnownFileType = sourcecode.c.h; path = WPWebVideoViewController.h; sourceTree = "<group>"; };
		5D42A404175E76A5005CFF05 /* WPWebVideoViewController.m */ = {isa = PBXFileReference; fileEncoding = 4; lastKnownFileType = sourcecode.c.objc; path = WPWebVideoViewController.m; sourceTree = "<group>"; };
		5D44EB331986D695008B7175 /* ReaderSiteServiceRemote.h */ = {isa = PBXFileReference; fileEncoding = 4; lastKnownFileType = sourcecode.c.h; path = ReaderSiteServiceRemote.h; sourceTree = "<group>"; };
		5D44EB341986D695008B7175 /* ReaderSiteServiceRemote.m */ = {isa = PBXFileReference; fileEncoding = 4; lastKnownFileType = sourcecode.c.objc; path = ReaderSiteServiceRemote.m; sourceTree = "<group>"; };
		5D44EB361986D8BA008B7175 /* ReaderSiteService.h */ = {isa = PBXFileReference; fileEncoding = 4; lastKnownFileType = sourcecode.c.h; path = ReaderSiteService.h; sourceTree = "<group>"; };
		5D44EB371986D8BA008B7175 /* ReaderSiteService.m */ = {isa = PBXFileReference; fileEncoding = 4; lastKnownFileType = sourcecode.c.objc; path = ReaderSiteService.m; sourceTree = "<group>"; };
		5D49B03919BE3CAD00703A9B /* SafeReaderTopicToReaderTopic.h */ = {isa = PBXFileReference; fileEncoding = 4; lastKnownFileType = sourcecode.c.h; name = SafeReaderTopicToReaderTopic.h; path = "20-21/SafeReaderTopicToReaderTopic.h"; sourceTree = "<group>"; };
		5D49B03A19BE3CAD00703A9B /* SafeReaderTopicToReaderTopic.m */ = {isa = PBXFileReference; fileEncoding = 4; lastKnownFileType = sourcecode.c.objc; name = SafeReaderTopicToReaderTopic.m; path = "20-21/SafeReaderTopicToReaderTopic.m"; sourceTree = "<group>"; };
		5D51ADAE19A832AF00539C0B /* WordPress-20-21.xcmappingmodel */ = {isa = PBXFileReference; lastKnownFileType = wrapper.xcmappingmodel; path = "WordPress-20-21.xcmappingmodel"; sourceTree = "<group>"; };
		5D577D31189127BE00B964C3 /* PostGeolocationViewController.h */ = {isa = PBXFileReference; fileEncoding = 4; lastKnownFileType = sourcecode.c.h; path = PostGeolocationViewController.h; sourceTree = "<group>"; };
		5D577D32189127BE00B964C3 /* PostGeolocationViewController.m */ = {isa = PBXFileReference; fileEncoding = 4; lastKnownFileType = sourcecode.c.objc; path = PostGeolocationViewController.m; sourceTree = "<group>"; };
		5D577D341891360900B964C3 /* PostGeolocationView.h */ = {isa = PBXFileReference; fileEncoding = 4; lastKnownFileType = sourcecode.c.h; path = PostGeolocationView.h; sourceTree = "<group>"; };
		5D577D351891360900B964C3 /* PostGeolocationView.m */ = {isa = PBXFileReference; fileEncoding = 4; lastKnownFileType = sourcecode.c.objc; path = PostGeolocationView.m; sourceTree = "<group>"; };
		5D5D0025187DA9D30027CEF6 /* PostCategoriesViewController.h */ = {isa = PBXFileReference; fileEncoding = 4; lastKnownFileType = sourcecode.c.h; lineEnding = 0; path = PostCategoriesViewController.h; sourceTree = "<group>"; xcLanguageSpecificationIdentifier = xcode.lang.objcpp; };
		5D5D0026187DA9D30027CEF6 /* PostCategoriesViewController.m */ = {isa = PBXFileReference; fileEncoding = 4; lastKnownFileType = sourcecode.c.objc; lineEnding = 0; path = PostCategoriesViewController.m; sourceTree = "<group>"; xcLanguageSpecificationIdentifier = xcode.lang.objc; };
		5D62BAD518AA88210044E5F7 /* PageSettingsViewController.h */ = {isa = PBXFileReference; fileEncoding = 4; lastKnownFileType = sourcecode.c.h; path = PageSettingsViewController.h; sourceTree = "<group>"; };
		5D62BAD618AA88210044E5F7 /* PageSettingsViewController.m */ = {isa = PBXFileReference; fileEncoding = 4; lastKnownFileType = sourcecode.c.objc; path = PageSettingsViewController.m; sourceTree = "<group>"; };
		5D62BAD818AAAE9B0044E5F7 /* PostSettingsViewController_Internal.h */ = {isa = PBXFileReference; lastKnownFileType = sourcecode.c.h; path = PostSettingsViewController_Internal.h; sourceTree = "<group>"; usesTabs = 0; };
		5D69DBC3165428CA00A2D1F7 /* n.caf */ = {isa = PBXFileReference; lastKnownFileType = file; name = n.caf; path = Resources/Sounds/n.caf; sourceTree = "<group>"; };
		5D6CF8B4193BD96E0041D28F /* WordPress 18.xcdatamodel */ = {isa = PBXFileReference; lastKnownFileType = wrapper.xcdatamodel; path = "WordPress 18.xcdatamodel"; sourceTree = "<group>"; };
		5D784E741A80430D005D7388 /* WordPress 27.xcdatamodel */ = {isa = PBXFileReference; lastKnownFileType = wrapper.xcdatamodel; path = "WordPress 27.xcdatamodel"; sourceTree = "<group>"; };
		5D7B414319E482C9007D9EC7 /* WPRichTextEmbed.swift */ = {isa = PBXFileReference; fileEncoding = 4; lastKnownFileType = sourcecode.swift; path = WPRichTextEmbed.swift; sourceTree = "<group>"; };
		5D7B414419E482C9007D9EC7 /* WPRichTextImage.swift */ = {isa = PBXFileReference; fileEncoding = 4; lastKnownFileType = sourcecode.swift; path = WPRichTextImage.swift; sourceTree = "<group>"; };
		5D7B414519E482C9007D9EC7 /* WPRichTextMediaAttachment.swift */ = {isa = PBXFileReference; fileEncoding = 4; lastKnownFileType = sourcecode.swift; path = WPRichTextMediaAttachment.swift; sourceTree = "<group>"; };
		5D7DEA2819D488DD0032EE77 /* WPStyleGuide+Comments.swift */ = {isa = PBXFileReference; fileEncoding = 4; lastKnownFileType = sourcecode.swift; path = "WPStyleGuide+Comments.swift"; sourceTree = "<group>"; };
		5D839AA6187F0D6B00811F4A /* PostFeaturedImageCell.h */ = {isa = PBXFileReference; fileEncoding = 4; lastKnownFileType = sourcecode.c.h; path = PostFeaturedImageCell.h; sourceTree = "<group>"; };
		5D839AA7187F0D6B00811F4A /* PostFeaturedImageCell.m */ = {isa = PBXFileReference; fileEncoding = 4; lastKnownFileType = sourcecode.c.objc; path = PostFeaturedImageCell.m; sourceTree = "<group>"; };
		5D839AA9187F0D8000811F4A /* PostGeolocationCell.h */ = {isa = PBXFileReference; fileEncoding = 4; lastKnownFileType = sourcecode.c.h; path = PostGeolocationCell.h; sourceTree = "<group>"; };
		5D839AAA187F0D8000811F4A /* PostGeolocationCell.m */ = {isa = PBXFileReference; fileEncoding = 4; lastKnownFileType = sourcecode.c.objc; path = PostGeolocationCell.m; sourceTree = "<group>"; };
		5D87E10915F5120C0012C595 /* SettingsPageViewController.h */ = {isa = PBXFileReference; fileEncoding = 4; lastKnownFileType = sourcecode.c.h; path = SettingsPageViewController.h; sourceTree = "<group>"; };
		5D87E10A15F5120C0012C595 /* SettingsPageViewController.m */ = {isa = PBXFileReference; fileEncoding = 4; lastKnownFileType = sourcecode.c.objc; path = SettingsPageViewController.m; sourceTree = "<group>"; };
		5D8CBC451A6F47880081F4AE /* EditImageDetailsViewController.h */ = {isa = PBXFileReference; fileEncoding = 4; lastKnownFileType = sourcecode.c.h; path = EditImageDetailsViewController.h; sourceTree = "<group>"; };
		5D8CBC461A6F47880081F4AE /* EditImageDetailsViewController.m */ = {isa = PBXFileReference; fileEncoding = 4; lastKnownFileType = sourcecode.c.objc; path = EditImageDetailsViewController.m; sourceTree = "<group>"; };
		5D8D53ED19250412003C8859 /* BlogSelectorViewController.h */ = {isa = PBXFileReference; fileEncoding = 4; lastKnownFileType = sourcecode.c.h; path = BlogSelectorViewController.h; sourceTree = "<group>"; };
		5D8D53EE19250412003C8859 /* BlogSelectorViewController.m */ = {isa = PBXFileReference; fileEncoding = 4; lastKnownFileType = sourcecode.c.objc; path = BlogSelectorViewController.m; sourceTree = "<group>"; };
		5D8D53EF19250412003C8859 /* WPComBlogSelectorViewController.h */ = {isa = PBXFileReference; fileEncoding = 4; lastKnownFileType = sourcecode.c.h; path = WPComBlogSelectorViewController.h; sourceTree = "<group>"; };
		5D8D53F019250412003C8859 /* WPComBlogSelectorViewController.m */ = {isa = PBXFileReference; fileEncoding = 4; lastKnownFileType = sourcecode.c.objc; path = WPComBlogSelectorViewController.m; sourceTree = "<group>"; };
		5D97C2F115CAF8D8009B44DD /* UINavigationController+KeyboardFix.h */ = {isa = PBXFileReference; fileEncoding = 4; lastKnownFileType = sourcecode.c.h; path = "UINavigationController+KeyboardFix.h"; sourceTree = "<group>"; };
		5D97C2F215CAF8D8009B44DD /* UINavigationController+KeyboardFix.m */ = {isa = PBXFileReference; fileEncoding = 4; lastKnownFileType = sourcecode.c.objc; path = "UINavigationController+KeyboardFix.m"; sourceTree = "<group>"; };
		5D9B17C319998A430047A4A2 /* ReaderBlockedTableViewCell.h */ = {isa = PBXFileReference; fileEncoding = 4; lastKnownFileType = sourcecode.c.h; path = ReaderBlockedTableViewCell.h; sourceTree = "<group>"; };
		5D9B17C419998A430047A4A2 /* ReaderBlockedTableViewCell.m */ = {isa = PBXFileReference; fileEncoding = 4; lastKnownFileType = sourcecode.c.objc; path = ReaderBlockedTableViewCell.m; sourceTree = "<group>"; };
		5D9BFF031A8557A8001D6D63 /* ReaderPostRichContentView.m */ = {isa = PBXFileReference; fileEncoding = 4; lastKnownFileType = sourcecode.c.objc; path = ReaderPostRichContentView.m; sourceTree = "<group>"; };
		5D9BFF051A85584A001D6D63 /* ReaderPostUnattributedContentView.h */ = {isa = PBXFileReference; fileEncoding = 4; lastKnownFileType = sourcecode.c.h; path = ReaderPostUnattributedContentView.h; sourceTree = "<group>"; };
		5D9BFF061A85584A001D6D63 /* ReaderPostUnattributedContentView.m */ = {isa = PBXFileReference; fileEncoding = 4; lastKnownFileType = sourcecode.c.objc; path = ReaderPostUnattributedContentView.m; sourceTree = "<group>"; };
		5D9BFF081A856801001D6D63 /* ReaderPostRichUnattributedContentView.h */ = {isa = PBXFileReference; fileEncoding = 4; lastKnownFileType = sourcecode.c.h; path = ReaderPostRichUnattributedContentView.h; sourceTree = "<group>"; };
		5D9BFF091A856801001D6D63 /* ReaderPostRichUnattributedContentView.m */ = {isa = PBXFileReference; fileEncoding = 4; lastKnownFileType = sourcecode.c.objc; path = ReaderPostRichUnattributedContentView.m; sourceTree = "<group>"; };
		5DA3EE0E192508F700294E0B /* WPImageOptimizer.h */ = {isa = PBXFileReference; fileEncoding = 4; lastKnownFileType = sourcecode.c.h; path = WPImageOptimizer.h; sourceTree = "<group>"; };
		5DA3EE0F192508F700294E0B /* WPImageOptimizer.m */ = {isa = PBXFileReference; fileEncoding = 4; lastKnownFileType = sourcecode.c.objc; path = WPImageOptimizer.m; sourceTree = "<group>"; };
		5DA3EE10192508F700294E0B /* WPImageOptimizer+Private.h */ = {isa = PBXFileReference; fileEncoding = 4; lastKnownFileType = sourcecode.c.h; path = "WPImageOptimizer+Private.h"; sourceTree = "<group>"; };
		5DA3EE11192508F700294E0B /* WPImageOptimizer+Private.m */ = {isa = PBXFileReference; fileEncoding = 4; lastKnownFileType = sourcecode.c.objc; path = "WPImageOptimizer+Private.m"; sourceTree = "<group>"; };
		5DA3EE141925090A00294E0B /* MediaService.h */ = {isa = PBXFileReference; fileEncoding = 4; lastKnownFileType = sourcecode.c.h; path = MediaService.h; sourceTree = "<group>"; };
		5DA3EE151925090A00294E0B /* MediaService.m */ = {isa = PBXFileReference; fileEncoding = 4; lastKnownFileType = sourcecode.c.objc; path = MediaService.m; sourceTree = "<group>"; };
		5DA3EE191925111700294E0B /* WPImageOptimizerTest.m */ = {isa = PBXFileReference; fileEncoding = 4; lastKnownFileType = sourcecode.c.objc; path = WPImageOptimizerTest.m; sourceTree = "<group>"; };
		5DA5BF2718E32DCF005F11F9 /* EditMediaViewController.h */ = {isa = PBXFileReference; fileEncoding = 4; lastKnownFileType = sourcecode.c.h; path = EditMediaViewController.h; sourceTree = "<group>"; };
		5DA5BF2818E32DCF005F11F9 /* EditMediaViewController.m */ = {isa = PBXFileReference; fileEncoding = 4; lastKnownFileType = sourcecode.c.objc; path = EditMediaViewController.m; sourceTree = "<group>"; };
		5DA5BF2918E32DCF005F11F9 /* EditMediaViewController.xib */ = {isa = PBXFileReference; fileEncoding = 4; lastKnownFileType = file.xib; path = EditMediaViewController.xib; sourceTree = "<group>"; };
		5DA5BF2A18E32DCF005F11F9 /* InputViewButton.h */ = {isa = PBXFileReference; fileEncoding = 4; lastKnownFileType = sourcecode.c.h; path = InputViewButton.h; sourceTree = "<group>"; };
		5DA5BF2B18E32DCF005F11F9 /* InputViewButton.m */ = {isa = PBXFileReference; fileEncoding = 4; lastKnownFileType = sourcecode.c.objc; path = InputViewButton.m; sourceTree = "<group>"; };
		5DA5BF2C18E32DCF005F11F9 /* MediaBrowserCell.h */ = {isa = PBXFileReference; fileEncoding = 4; lastKnownFileType = sourcecode.c.h; path = MediaBrowserCell.h; sourceTree = "<group>"; };
		5DA5BF2D18E32DCF005F11F9 /* MediaBrowserCell.m */ = {isa = PBXFileReference; fileEncoding = 4; lastKnownFileType = sourcecode.c.objc; path = MediaBrowserCell.m; sourceTree = "<group>"; };
		5DA5BF2E18E32DCF005F11F9 /* MediaBrowserViewController.h */ = {isa = PBXFileReference; fileEncoding = 4; lastKnownFileType = sourcecode.c.h; path = MediaBrowserViewController.h; sourceTree = "<group>"; };
		5DA5BF2F18E32DCF005F11F9 /* MediaBrowserViewController.m */ = {isa = PBXFileReference; fileEncoding = 4; lastKnownFileType = sourcecode.c.objc; path = MediaBrowserViewController.m; sourceTree = "<group>"; };
		5DA5BF3018E32DCF005F11F9 /* MediaBrowserViewController.xib */ = {isa = PBXFileReference; fileEncoding = 4; lastKnownFileType = file.xib; path = MediaBrowserViewController.xib; sourceTree = "<group>"; };
		5DA5BF3118E32DCF005F11F9 /* MediaSearchFilterHeaderView.h */ = {isa = PBXFileReference; fileEncoding = 4; lastKnownFileType = sourcecode.c.h; path = MediaSearchFilterHeaderView.h; sourceTree = "<group>"; };
		5DA5BF3218E32DCF005F11F9 /* MediaSearchFilterHeaderView.m */ = {isa = PBXFileReference; fileEncoding = 4; lastKnownFileType = sourcecode.c.objc; path = MediaSearchFilterHeaderView.m; sourceTree = "<group>"; };
		5DA5BF3318E32DCF005F11F9 /* Theme.h */ = {isa = PBXFileReference; fileEncoding = 4; lastKnownFileType = sourcecode.c.h; path = Theme.h; sourceTree = "<group>"; };
		5DA5BF3418E32DCF005F11F9 /* Theme.m */ = {isa = PBXFileReference; fileEncoding = 4; lastKnownFileType = sourcecode.c.objc; path = Theme.m; sourceTree = "<group>"; };
		5DA5BF3518E32DCF005F11F9 /* ThemeBrowserCell.h */ = {isa = PBXFileReference; fileEncoding = 4; lastKnownFileType = sourcecode.c.h; path = ThemeBrowserCell.h; sourceTree = "<group>"; };
		5DA5BF3618E32DCF005F11F9 /* ThemeBrowserCell.m */ = {isa = PBXFileReference; fileEncoding = 4; lastKnownFileType = sourcecode.c.objc; path = ThemeBrowserCell.m; sourceTree = "<group>"; };
		5DA5BF3718E32DCF005F11F9 /* ThemeBrowserViewController.h */ = {isa = PBXFileReference; fileEncoding = 4; lastKnownFileType = sourcecode.c.h; path = ThemeBrowserViewController.h; sourceTree = "<group>"; };
		5DA5BF3818E32DCF005F11F9 /* ThemeBrowserViewController.m */ = {isa = PBXFileReference; fileEncoding = 4; lastKnownFileType = sourcecode.c.objc; path = ThemeBrowserViewController.m; sourceTree = "<group>"; };
		5DA5BF3918E32DCF005F11F9 /* ThemeDetailsViewController.h */ = {isa = PBXFileReference; fileEncoding = 4; lastKnownFileType = sourcecode.c.h; path = ThemeDetailsViewController.h; sourceTree = "<group>"; };
		5DA5BF3A18E32DCF005F11F9 /* ThemeDetailsViewController.m */ = {isa = PBXFileReference; fileEncoding = 4; lastKnownFileType = sourcecode.c.objc; path = ThemeDetailsViewController.m; sourceTree = "<group>"; };
		5DA5BF3B18E32DCF005F11F9 /* WPLoadingView.h */ = {isa = PBXFileReference; fileEncoding = 4; lastKnownFileType = sourcecode.c.h; path = WPLoadingView.h; sourceTree = "<group>"; };
		5DA5BF3C18E32DCF005F11F9 /* WPLoadingView.m */ = {isa = PBXFileReference; fileEncoding = 4; lastKnownFileType = sourcecode.c.objc; path = WPLoadingView.m; sourceTree = "<group>"; };
		5DA5BF4B18E331D8005F11F9 /* WordPress 16.xcdatamodel */ = {isa = PBXFileReference; lastKnownFileType = wrapper.xcdatamodel; path = "WordPress 16.xcdatamodel"; sourceTree = "<group>"; };
		5DAE40AB19EC70930011A0AE /* ReaderPostHeaderView.h */ = {isa = PBXFileReference; fileEncoding = 4; lastKnownFileType = sourcecode.c.h; path = ReaderPostHeaderView.h; sourceTree = "<group>"; };
		5DAE40AC19EC70930011A0AE /* ReaderPostHeaderView.m */ = {isa = PBXFileReference; fileEncoding = 4; lastKnownFileType = sourcecode.c.objc; path = ReaderPostHeaderView.m; sourceTree = "<group>"; };
		5DB3BA0318D0E7B600F3F3E9 /* WPPickerView.h */ = {isa = PBXFileReference; fileEncoding = 4; lastKnownFileType = sourcecode.c.h; path = WPPickerView.h; sourceTree = "<group>"; usesTabs = 0; };
		5DB3BA0418D0E7B600F3F3E9 /* WPPickerView.m */ = {isa = PBXFileReference; fileEncoding = 4; lastKnownFileType = sourcecode.c.objc; path = WPPickerView.m; sourceTree = "<group>"; usesTabs = 0; };
		5DB3BA0618D11D8D00F3F3E9 /* PublishDatePickerView.h */ = {isa = PBXFileReference; fileEncoding = 4; lastKnownFileType = sourcecode.c.h; path = PublishDatePickerView.h; sourceTree = "<group>"; usesTabs = 0; };
		5DB3BA0718D11D8D00F3F3E9 /* PublishDatePickerView.m */ = {isa = PBXFileReference; fileEncoding = 4; lastKnownFileType = sourcecode.c.objc; path = PublishDatePickerView.m; sourceTree = "<group>"; usesTabs = 0; };
		5DB4683918A2E718004A89A9 /* LocationService.h */ = {isa = PBXFileReference; fileEncoding = 4; lastKnownFileType = sourcecode.c.h; path = LocationService.h; sourceTree = "<group>"; };
		5DB4683A18A2E718004A89A9 /* LocationService.m */ = {isa = PBXFileReference; fileEncoding = 4; lastKnownFileType = sourcecode.c.objc; path = LocationService.m; sourceTree = "<group>"; };
		5DB6D8F618F5DA6300956529 /* WordPress 17.xcdatamodel */ = {isa = PBXFileReference; lastKnownFileType = wrapper.xcdatamodel; path = "WordPress 17.xcdatamodel"; sourceTree = "<group>"; };
		5DB767401588F64D00EBE36C /* postPreview.html */ = {isa = PBXFileReference; fileEncoding = 4; lastKnownFileType = text.html; name = postPreview.html; path = Resources/HTML/postPreview.html; sourceTree = "<group>"; };
		5DB93EE819B6190700EC88EB /* CommentContentView.h */ = {isa = PBXFileReference; fileEncoding = 4; lastKnownFileType = sourcecode.c.h; path = CommentContentView.h; sourceTree = "<group>"; };
		5DB93EE919B6190700EC88EB /* CommentContentView.m */ = {isa = PBXFileReference; fileEncoding = 4; lastKnownFileType = sourcecode.c.objc; path = CommentContentView.m; sourceTree = "<group>"; };
		5DB93EEA19B6190700EC88EB /* ReaderCommentCell.h */ = {isa = PBXFileReference; fileEncoding = 4; lastKnownFileType = sourcecode.c.h; path = ReaderCommentCell.h; sourceTree = "<group>"; };
		5DB93EEB19B6190700EC88EB /* ReaderCommentCell.m */ = {isa = PBXFileReference; fileEncoding = 4; lastKnownFileType = sourcecode.c.objc; path = ReaderCommentCell.m; sourceTree = "<group>"; };
		5DBCD9D018F3569F00B32229 /* ReaderTopic.h */ = {isa = PBXFileReference; fileEncoding = 4; lastKnownFileType = sourcecode.c.h; path = ReaderTopic.h; sourceTree = "<group>"; };
		5DBCD9D118F3569F00B32229 /* ReaderTopic.m */ = {isa = PBXFileReference; fileEncoding = 4; lastKnownFileType = sourcecode.c.objc; path = ReaderTopic.m; sourceTree = "<group>"; };
		5DBCD9D318F35D7500B32229 /* ReaderTopicService.h */ = {isa = PBXFileReference; fileEncoding = 4; lastKnownFileType = sourcecode.c.h; path = ReaderTopicService.h; sourceTree = "<group>"; };
		5DBCD9D418F35D7500B32229 /* ReaderTopicService.m */ = {isa = PBXFileReference; fileEncoding = 4; lastKnownFileType = sourcecode.c.objc; path = ReaderTopicService.m; sourceTree = "<group>"; };
		5DBFC8AA1A9C0EEF00E00DE4 /* WPScrollableViewController.h */ = {isa = PBXFileReference; lastKnownFileType = sourcecode.c.h; path = WPScrollableViewController.h; sourceTree = "<group>"; };
		5DC02A3418E4C5BD009A1765 /* ThemeBrowserViewController.xib */ = {isa = PBXFileReference; fileEncoding = 4; lastKnownFileType = file.xib; name = ThemeBrowserViewController.xib; path = Resources/ThemeBrowserViewController.xib; sourceTree = "<group>"; };
		5DC02A3518E4C5BD009A1765 /* ThemeDetailsViewController.xib */ = {isa = PBXFileReference; fileEncoding = 4; lastKnownFileType = file.xib; name = ThemeDetailsViewController.xib; path = Resources/ThemeDetailsViewController.xib; sourceTree = "<group>"; };
		5DC02A3618E4C5BD009A1765 /* ThemeDetailsViewController~ipad.xib */ = {isa = PBXFileReference; fileEncoding = 4; lastKnownFileType = file.xib; name = "ThemeDetailsViewController~ipad.xib"; path = "Resources/ThemeDetailsViewController~ipad.xib"; sourceTree = "<group>"; };
		5DC3A44B1610B9BC00A890BE /* UINavigationController+Rotation.h */ = {isa = PBXFileReference; fileEncoding = 4; lastKnownFileType = sourcecode.c.h; path = "UINavigationController+Rotation.h"; sourceTree = "<group>"; };
		5DC3A44C1610B9BC00A890BE /* UINavigationController+Rotation.m */ = {isa = PBXFileReference; fileEncoding = 4; lastKnownFileType = sourcecode.c.objc; path = "UINavigationController+Rotation.m"; sourceTree = "<group>"; };
		5DCC4CD619A50CC0003E548C /* ReaderSite.h */ = {isa = PBXFileReference; fileEncoding = 4; lastKnownFileType = sourcecode.c.h; path = ReaderSite.h; sourceTree = "<group>"; };
		5DCC4CD719A50CC0003E548C /* ReaderSite.m */ = {isa = PBXFileReference; fileEncoding = 4; lastKnownFileType = sourcecode.c.objc; path = ReaderSite.m; sourceTree = "<group>"; };
		5DDC44651A72BB07007F538E /* ReaderViewController.h */ = {isa = PBXFileReference; fileEncoding = 4; lastKnownFileType = sourcecode.c.h; path = ReaderViewController.h; sourceTree = "<group>"; };
		5DDC44661A72BB07007F538E /* ReaderViewController.m */ = {isa = PBXFileReference; fileEncoding = 4; lastKnownFileType = sourcecode.c.objc; path = ReaderViewController.m; sourceTree = "<group>"; };
		5DE88FA81A859DD9000E2CA6 /* ReaderPostUnattributedTableViewCell.h */ = {isa = PBXFileReference; fileEncoding = 4; lastKnownFileType = sourcecode.c.h; path = ReaderPostUnattributedTableViewCell.h; sourceTree = "<group>"; };
		5DE88FA91A859DD9000E2CA6 /* ReaderPostUnattributedTableViewCell.m */ = {isa = PBXFileReference; fileEncoding = 4; lastKnownFileType = sourcecode.c.objc; path = ReaderPostUnattributedTableViewCell.m; sourceTree = "<group>"; };
		5DE8A0401912D95B00B2FF59 /* ReaderPostServiceTest.m */ = {isa = PBXFileReference; fileEncoding = 4; lastKnownFileType = sourcecode.c.objc; path = ReaderPostServiceTest.m; sourceTree = "<group>"; };
		5DEB61B2156FCD3400242C35 /* WPWebView.h */ = {isa = PBXFileReference; fileEncoding = 4; lastKnownFileType = sourcecode.c.h; path = WPWebView.h; sourceTree = "<group>"; };
		5DEB61B3156FCD3400242C35 /* WPWebView.m */ = {isa = PBXFileReference; fileEncoding = 4; lastKnownFileType = sourcecode.c.objc; path = WPWebView.m; sourceTree = "<group>"; };
		5DEB61B6156FCD5200242C35 /* WPChromelessWebViewController.h */ = {isa = PBXFileReference; fileEncoding = 4; lastKnownFileType = sourcecode.c.h; path = WPChromelessWebViewController.h; sourceTree = "<group>"; };
		5DEB61B7156FCD5200242C35 /* WPChromelessWebViewController.m */ = {isa = PBXFileReference; fileEncoding = 4; lastKnownFileType = sourcecode.c.objc; path = WPChromelessWebViewController.m; sourceTree = "<group>"; };
		5DF59C091770AE3A00171208 /* UILabel+SuggestSize.h */ = {isa = PBXFileReference; fileEncoding = 4; lastKnownFileType = sourcecode.c.h; path = "UILabel+SuggestSize.h"; sourceTree = "<group>"; };
		5DF59C0A1770AE3A00171208 /* UILabel+SuggestSize.m */ = {isa = PBXFileReference; fileEncoding = 4; lastKnownFileType = sourcecode.c.objc; path = "UILabel+SuggestSize.m"; sourceTree = "<group>"; };
		5DF738921965FAB900393584 /* SubscribedTopicsViewController.h */ = {isa = PBXFileReference; fileEncoding = 4; lastKnownFileType = sourcecode.c.h; path = SubscribedTopicsViewController.h; sourceTree = "<group>"; };
		5DF738931965FAB900393584 /* SubscribedTopicsViewController.m */ = {isa = PBXFileReference; fileEncoding = 4; lastKnownFileType = sourcecode.c.objc; path = SubscribedTopicsViewController.m; sourceTree = "<group>"; };
		5DF738951965FACD00393584 /* RecommendedTopicsViewController.h */ = {isa = PBXFileReference; fileEncoding = 4; lastKnownFileType = sourcecode.c.h; path = RecommendedTopicsViewController.h; sourceTree = "<group>"; };
		5DF738961965FACD00393584 /* RecommendedTopicsViewController.m */ = {isa = PBXFileReference; fileEncoding = 4; lastKnownFileType = sourcecode.c.objc; path = RecommendedTopicsViewController.m; sourceTree = "<group>"; };
		5DF738981965FB3C00393584 /* WPTableViewHandler.h */ = {isa = PBXFileReference; fileEncoding = 4; lastKnownFileType = sourcecode.c.h; path = WPTableViewHandler.h; sourceTree = "<group>"; };
		5DF738991965FB3C00393584 /* WPTableViewHandler.m */ = {isa = PBXFileReference; fileEncoding = 4; lastKnownFileType = sourcecode.c.objc; path = WPTableViewHandler.m; sourceTree = "<group>"; };
		5DF8D25F19E82B1000A2CD95 /* ReaderCommentsViewController.h */ = {isa = PBXFileReference; fileEncoding = 4; lastKnownFileType = sourcecode.c.h; path = ReaderCommentsViewController.h; sourceTree = "<group>"; };
		5DF8D26019E82B1000A2CD95 /* ReaderCommentsViewController.m */ = {isa = PBXFileReference; fileEncoding = 4; lastKnownFileType = sourcecode.c.objc; path = ReaderCommentsViewController.m; sourceTree = "<group>"; };
		5DF94E211962B90300359241 /* CommentsTableViewDelegate.h */ = {isa = PBXFileReference; fileEncoding = 4; lastKnownFileType = sourcecode.c.h; path = CommentsTableViewDelegate.h; sourceTree = "<group>"; };
		5DF94E251962B97D00359241 /* NewCommentsTableViewCell.h */ = {isa = PBXFileReference; fileEncoding = 4; lastKnownFileType = sourcecode.c.h; path = NewCommentsTableViewCell.h; sourceTree = "<group>"; };
		5DF94E261962B97D00359241 /* NewCommentsTableViewCell.m */ = {isa = PBXFileReference; fileEncoding = 4; lastKnownFileType = sourcecode.c.objc; path = NewCommentsTableViewCell.m; sourceTree = "<group>"; };
		5DF94E291962B97D00359241 /* NewPostTableViewCell.h */ = {isa = PBXFileReference; fileEncoding = 4; lastKnownFileType = sourcecode.c.h; path = NewPostTableViewCell.h; sourceTree = "<group>"; };
		5DF94E2A1962B97D00359241 /* NewPostTableViewCell.m */ = {isa = PBXFileReference; fileEncoding = 4; lastKnownFileType = sourcecode.c.objc; path = NewPostTableViewCell.m; sourceTree = "<group>"; };
		5DF94E2E1962B99C00359241 /* PostSettingsSelectionViewController.h */ = {isa = PBXFileReference; fileEncoding = 4; lastKnownFileType = sourcecode.c.h; path = PostSettingsSelectionViewController.h; sourceTree = "<group>"; usesTabs = 0; };
		5DF94E2F1962B99C00359241 /* PostSettingsSelectionViewController.m */ = {isa = PBXFileReference; fileEncoding = 4; lastKnownFileType = sourcecode.c.objc; path = PostSettingsSelectionViewController.m; sourceTree = "<group>"; usesTabs = 0; };
		5DF94E311962B9D800359241 /* WPAlertView.xib */ = {isa = PBXFileReference; fileEncoding = 4; lastKnownFileType = file.xib; name = WPAlertView.xib; path = Resources/WPAlertView.xib; sourceTree = "<group>"; };
		5DF94E321962B9D800359241 /* WPAlertViewSideBySide.xib */ = {isa = PBXFileReference; fileEncoding = 4; lastKnownFileType = file.xib; name = WPAlertViewSideBySide.xib; path = Resources/WPAlertViewSideBySide.xib; sourceTree = "<group>"; };
		5DF94E361962BAA700359241 /* WPContentActionView.h */ = {isa = PBXFileReference; fileEncoding = 4; lastKnownFileType = sourcecode.c.h; path = WPContentActionView.h; sourceTree = "<group>"; };
		5DF94E371962BAA700359241 /* WPContentActionView.m */ = {isa = PBXFileReference; fileEncoding = 4; lastKnownFileType = sourcecode.c.objc; path = WPContentActionView.m; sourceTree = "<group>"; };
		5DF94E381962BAA700359241 /* WPContentAttributionView.h */ = {isa = PBXFileReference; fileEncoding = 4; lastKnownFileType = sourcecode.c.h; path = WPContentAttributionView.h; sourceTree = "<group>"; };
		5DF94E391962BAA700359241 /* WPContentAttributionView.m */ = {isa = PBXFileReference; fileEncoding = 4; lastKnownFileType = sourcecode.c.objc; path = WPContentAttributionView.m; sourceTree = "<group>"; };
		5DF94E3A1962BAA700359241 /* WPContentView.h */ = {isa = PBXFileReference; fileEncoding = 4; lastKnownFileType = sourcecode.c.h; path = WPContentView.h; sourceTree = "<group>"; };
		5DF94E3B1962BAA700359241 /* WPContentView.m */ = {isa = PBXFileReference; fileEncoding = 4; lastKnownFileType = sourcecode.c.objc; path = WPContentView.m; sourceTree = "<group>"; };
		5DF94E3C1962BAA700359241 /* WPRichContentView.h */ = {isa = PBXFileReference; fileEncoding = 4; lastKnownFileType = sourcecode.c.h; path = WPRichContentView.h; sourceTree = "<group>"; };
		5DF94E3D1962BAA700359241 /* WPRichContentView.m */ = {isa = PBXFileReference; fileEncoding = 4; lastKnownFileType = sourcecode.c.objc; path = WPRichContentView.m; sourceTree = "<group>"; };
		5DF94E3E1962BAA700359241 /* WPRichTextView.h */ = {isa = PBXFileReference; fileEncoding = 4; lastKnownFileType = sourcecode.c.h; path = WPRichTextView.h; sourceTree = "<group>"; };
		5DF94E3F1962BAA700359241 /* WPRichTextView.m */ = {isa = PBXFileReference; fileEncoding = 4; lastKnownFileType = sourcecode.c.objc; path = WPRichTextView.m; sourceTree = "<group>"; };
		5DF94E401962BAA700359241 /* WPSimpleContentAttributionView.h */ = {isa = PBXFileReference; fileEncoding = 4; lastKnownFileType = sourcecode.c.h; path = WPSimpleContentAttributionView.h; sourceTree = "<group>"; };
		5DF94E411962BAA700359241 /* WPSimpleContentAttributionView.m */ = {isa = PBXFileReference; fileEncoding = 4; lastKnownFileType = sourcecode.c.objc; path = WPSimpleContentAttributionView.m; sourceTree = "<group>"; };
		5DF94E481962BAEB00359241 /* ReaderPostAttributionView.h */ = {isa = PBXFileReference; fileEncoding = 4; lastKnownFileType = sourcecode.c.h; path = ReaderPostAttributionView.h; sourceTree = "<group>"; };
		5DF94E491962BAEB00359241 /* ReaderPostAttributionView.m */ = {isa = PBXFileReference; fileEncoding = 4; lastKnownFileType = sourcecode.c.objc; path = ReaderPostAttributionView.m; sourceTree = "<group>"; };
		5DF94E4A1962BAEB00359241 /* ReaderPostContentView.h */ = {isa = PBXFileReference; fileEncoding = 4; lastKnownFileType = sourcecode.c.h; path = ReaderPostContentView.h; sourceTree = "<group>"; };
		5DF94E4B1962BAEB00359241 /* ReaderPostContentView.m */ = {isa = PBXFileReference; fileEncoding = 4; lastKnownFileType = sourcecode.c.objc; path = ReaderPostContentView.m; sourceTree = "<group>"; };
		5DF94E4C1962BAEB00359241 /* ReaderPostRichContentView.h */ = {isa = PBXFileReference; fileEncoding = 4; lastKnownFileType = sourcecode.c.h; path = ReaderPostRichContentView.h; sourceTree = "<group>"; };
		5DF94E4E1962BAEB00359241 /* ReaderPostSimpleContentView.h */ = {isa = PBXFileReference; fileEncoding = 4; lastKnownFileType = sourcecode.c.h; path = ReaderPostSimpleContentView.h; sourceTree = "<group>"; };
		5DF94E4F1962BAEB00359241 /* ReaderPostSimpleContentView.m */ = {isa = PBXFileReference; fileEncoding = 4; lastKnownFileType = sourcecode.c.objc; path = ReaderPostSimpleContentView.m; sourceTree = "<group>"; };
		5DFA9D19196B1BA30061FF96 /* ReaderTopicServiceTest.m */ = {isa = PBXFileReference; fileEncoding = 4; lastKnownFileType = sourcecode.c.objc; path = ReaderTopicServiceTest.m; sourceTree = "<group>"; };
		67040029265369CB7FAE64FA /* Pods-WordPressTodayWidget.distribution.xcconfig */ = {isa = PBXFileReference; includeInIndex = 1; lastKnownFileType = text.xcconfig; name = "Pods-WordPressTodayWidget.distribution.xcconfig"; path = "../Pods/Target Support Files/Pods-WordPressTodayWidget/Pods-WordPressTodayWidget.distribution.xcconfig"; sourceTree = "<group>"; };
		69187343EC8F435684EFFAF1 /* libPods.a */ = {isa = PBXFileReference; explicitFileType = archive.ar; includeInIndex = 0; path = libPods.a; sourceTree = BUILT_PRODUCTS_DIR; };
		6EDC0E8E105881A800F68A1D /* iTunesArtwork */ = {isa = PBXFileReference; lastKnownFileType = file; path = iTunesArtwork; sourceTree = "<group>"; };
		7059CD1F0F332B6500A0660B /* WPCategoryTree.h */ = {isa = PBXFileReference; fileEncoding = 4; lastKnownFileType = sourcecode.c.h; lineEnding = 0; path = WPCategoryTree.h; sourceTree = "<group>"; xcLanguageSpecificationIdentifier = xcode.lang.objcpp; };
		7059CD200F332B6500A0660B /* WPCategoryTree.m */ = {isa = PBXFileReference; fileEncoding = 4; lastKnownFileType = sourcecode.c.objc; lineEnding = 0; path = WPCategoryTree.m; sourceTree = "<group>"; xcLanguageSpecificationIdentifier = xcode.lang.objc; };
		71E3F8ABCB453500748B60CE /* Pods-UITests.distribution.xcconfig */ = {isa = PBXFileReference; includeInIndex = 1; lastKnownFileType = text.xcconfig; name = "Pods-UITests.distribution.xcconfig"; path = "../Pods/Target Support Files/Pods-UITests/Pods-UITests.distribution.xcconfig"; sourceTree = "<group>"; };
		740BD8331A0D4C3600F04D18 /* WPUploadStatusButton.h */ = {isa = PBXFileReference; fileEncoding = 4; lastKnownFileType = sourcecode.c.h; path = WPUploadStatusButton.h; sourceTree = "<group>"; };
		740BD8341A0D4C3600F04D18 /* WPUploadStatusButton.m */ = {isa = PBXFileReference; fileEncoding = 4; lastKnownFileType = sourcecode.c.objc; path = WPUploadStatusButton.m; sourceTree = "<group>"; };
		74BB6F1819AE7B9400FB7829 /* WPLegacyEditPageViewController.h */ = {isa = PBXFileReference; fileEncoding = 4; lastKnownFileType = sourcecode.c.h; path = WPLegacyEditPageViewController.h; sourceTree = "<group>"; };
		74BB6F1919AE7B9400FB7829 /* WPLegacyEditPageViewController.m */ = {isa = PBXFileReference; fileEncoding = 4; lastKnownFileType = sourcecode.c.objc; path = WPLegacyEditPageViewController.m; sourceTree = "<group>"; };
		74C1C305199170930077A7DC /* PostDetailViewController.xib */ = {isa = PBXFileReference; fileEncoding = 4; lastKnownFileType = file.xib; name = PostDetailViewController.xib; path = Resources/PostDetailViewController.xib; sourceTree = "<group>"; };
		74C1C30D199170EA0077A7DC /* PostDetailViewController~ipad.xib */ = {isa = PBXFileReference; fileEncoding = 4; lastKnownFileType = file.xib; name = "PostDetailViewController~ipad.xib"; path = "Resources-iPad/PostDetailViewController~ipad.xib"; sourceTree = "<group>"; };
		74D5FFD319ACDF6700389E8F /* WPLegacyEditPostViewController_Internal.h */ = {isa = PBXFileReference; fileEncoding = 4; lastKnownFileType = sourcecode.c.h; path = WPLegacyEditPostViewController_Internal.h; sourceTree = "<group>"; usesTabs = 0; };
		74D5FFD419ACDF6700389E8F /* WPLegacyEditPostViewController.h */ = {isa = PBXFileReference; fileEncoding = 4; lastKnownFileType = sourcecode.c.h; path = WPLegacyEditPostViewController.h; sourceTree = "<group>"; usesTabs = 0; };
		74D5FFD519ACDF6700389E8F /* WPLegacyEditPostViewController.m */ = {isa = PBXFileReference; fileEncoding = 4; lastKnownFileType = sourcecode.c.objc; path = WPLegacyEditPostViewController.m; sourceTree = "<group>"; usesTabs = 0; };
		74F313ED1A9B97A200AA8B45 /* WPTooltip.h */ = {isa = PBXFileReference; fileEncoding = 4; lastKnownFileType = sourcecode.c.h; path = WPTooltip.h; sourceTree = "<group>"; };
		74F313EE1A9B97A200AA8B45 /* WPTooltip.m */ = {isa = PBXFileReference; fileEncoding = 4; lastKnownFileType = sourcecode.c.objc; path = WPTooltip.m; sourceTree = "<group>"; };
		83043E54126FA31400EC9953 /* MessageUI.framework */ = {isa = PBXFileReference; includeInIndex = 1; lastKnownFileType = wrapper.framework; name = MessageUI.framework; path = System/Library/Frameworks/MessageUI.framework; sourceTree = SDKROOT; };
		8333FE0D11FF6EF200A495C1 /* EditSiteViewController.xib */ = {isa = PBXFileReference; fileEncoding = 4; lastKnownFileType = file.xib; name = EditSiteViewController.xib; path = Resources/EditSiteViewController.xib; sourceTree = "<group>"; };
		833AF259114575A50016DE8F /* PostAnnotation.h */ = {isa = PBXFileReference; fileEncoding = 4; lastKnownFileType = sourcecode.c.h; path = PostAnnotation.h; sourceTree = "<group>"; };
		833AF25A114575A50016DE8F /* PostAnnotation.m */ = {isa = PBXFileReference; fileEncoding = 4; lastKnownFileType = sourcecode.c.objc; path = PostAnnotation.m; sourceTree = "<group>"; };
		83418AA811C9FA6E00ACF00C /* Comment.h */ = {isa = PBXFileReference; fileEncoding = 4; lastKnownFileType = sourcecode.c.h; path = Comment.h; sourceTree = "<group>"; };
		83418AA911C9FA6E00ACF00C /* Comment.m */ = {isa = PBXFileReference; fileEncoding = 4; lastKnownFileType = sourcecode.c.objc; path = Comment.m; sourceTree = "<group>"; };
		834CAE7A122D528A003DDF49 /* UIImage+Resize.h */ = {isa = PBXFileReference; fileEncoding = 4; lastKnownFileType = sourcecode.c.h; path = "UIImage+Resize.h"; sourceTree = "<group>"; };
		834CAE7B122D528A003DDF49 /* UIImage+Resize.m */ = {isa = PBXFileReference; fileEncoding = 4; lastKnownFileType = sourcecode.c.objc; path = "UIImage+Resize.m"; sourceTree = "<group>"; };
		834CAE9B122D56B1003DDF49 /* UIImage+Alpha.h */ = {isa = PBXFileReference; fileEncoding = 4; lastKnownFileType = sourcecode.c.h; path = "UIImage+Alpha.h"; sourceTree = "<group>"; };
		834CAE9C122D56B1003DDF49 /* UIImage+RoundedCorner.h */ = {isa = PBXFileReference; fileEncoding = 4; lastKnownFileType = sourcecode.c.h; path = "UIImage+RoundedCorner.h"; sourceTree = "<group>"; };
		834CAE9D122D56B1003DDF49 /* UIImage+Alpha.m */ = {isa = PBXFileReference; fileEncoding = 4; lastKnownFileType = sourcecode.c.objc; path = "UIImage+Alpha.m"; sourceTree = "<group>"; };
		834CAE9E122D56B1003DDF49 /* UIImage+RoundedCorner.m */ = {isa = PBXFileReference; fileEncoding = 4; lastKnownFileType = sourcecode.c.objc; path = "UIImage+RoundedCorner.m"; sourceTree = "<group>"; };
		834CE7331256D0DE0046A4A3 /* CFNetwork.framework */ = {isa = PBXFileReference; includeInIndex = 1; lastKnownFileType = wrapper.framework; name = CFNetwork.framework; path = System/Library/Frameworks/CFNetwork.framework; sourceTree = SDKROOT; };
		834CE7371256D0F60046A4A3 /* CoreGraphics.framework */ = {isa = PBXFileReference; includeInIndex = 1; lastKnownFileType = wrapper.framework; name = CoreGraphics.framework; path = System/Library/Frameworks/CoreGraphics.framework; sourceTree = SDKROOT; };
		8350E15911D28B4A00A7B073 /* WordPress.xcdatamodel */ = {isa = PBXFileReference; fileEncoding = 4; lastKnownFileType = wrapper.xcdatamodel; path = WordPress.xcdatamodel; sourceTree = "<group>"; };
		8350E49411D2C71E00A7B073 /* Media.h */ = {isa = PBXFileReference; fileEncoding = 4; lastKnownFileType = sourcecode.c.h; path = Media.h; sourceTree = "<group>"; };
		8350E49511D2C71E00A7B073 /* Media.m */ = {isa = PBXFileReference; fileEncoding = 4; lastKnownFileType = sourcecode.c.objc; path = Media.m; sourceTree = "<group>"; };
		8355D67D11D13EAD00A61362 /* MobileCoreServices.framework */ = {isa = PBXFileReference; includeInIndex = 1; lastKnownFileType = wrapper.framework; name = MobileCoreServices.framework; path = System/Library/Frameworks/MobileCoreServices.framework; sourceTree = SDKROOT; };
		8355D7D811D260AA00A61362 /* CoreData.framework */ = {isa = PBXFileReference; includeInIndex = 1; lastKnownFileType = wrapper.framework; name = CoreData.framework; path = System/Library/Frameworks/CoreData.framework; sourceTree = SDKROOT; };
		835E2402126E66E50085940B /* AssetsLibrary.framework */ = {isa = PBXFileReference; includeInIndex = 1; lastKnownFileType = wrapper.framework; name = AssetsLibrary.framework; path = System/Library/Frameworks/AssetsLibrary.framework; sourceTree = SDKROOT; };
		8362C1031201E7CE00599347 /* WebSignupViewController-iPad.xib */ = {isa = PBXFileReference; lastKnownFileType = file.xib; name = "WebSignupViewController-iPad.xib"; path = "Resources-iPad/WebSignupViewController-iPad.xib"; sourceTree = "<group>"; };
		8370D10811FA499A009D650F /* WPTableViewActivityCell.h */ = {isa = PBXFileReference; fileEncoding = 4; lastKnownFileType = sourcecode.c.h; path = WPTableViewActivityCell.h; sourceTree = "<group>"; };
		8370D10911FA499A009D650F /* WPTableViewActivityCell.m */ = {isa = PBXFileReference; fileEncoding = 4; lastKnownFileType = sourcecode.c.objc; path = WPTableViewActivityCell.m; sourceTree = "<group>"; };
		8370D10B11FA4A1B009D650F /* WPTableViewActivityCell.xib */ = {isa = PBXFileReference; lastKnownFileType = file.xib; name = WPTableViewActivityCell.xib; path = Resources/WPTableViewActivityCell.xib; sourceTree = "<group>"; };
		8370D1BC11FA6295009D650F /* AddSiteViewController.xib */ = {isa = PBXFileReference; lastKnownFileType = file.xib; name = AddSiteViewController.xib; path = Resources/AddSiteViewController.xib; sourceTree = "<group>"; };
		838C672C1210C3C300B09CA3 /* Post.h */ = {isa = PBXFileReference; fileEncoding = 4; lastKnownFileType = sourcecode.c.h; path = Post.h; sourceTree = "<group>"; };
		838C672D1210C3C300B09CA3 /* Post.m */ = {isa = PBXFileReference; fileEncoding = 4; lastKnownFileType = sourcecode.c.objc; lineEnding = 0; path = Post.m; sourceTree = "<group>"; xcLanguageSpecificationIdentifier = xcode.lang.objc; };
		8398EE9811ACE63C000FE6E0 /* WebSignupViewController.xib */ = {isa = PBXFileReference; lastKnownFileType = file.xib; name = WebSignupViewController.xib; path = Resources/WebSignupViewController.xib; sourceTree = "<group>"; };
		83CAD4201235F9F4003DFA20 /* MediaObjectView.xib */ = {isa = PBXFileReference; lastKnownFileType = file.xib; name = MediaObjectView.xib; path = Resources/MediaObjectView.xib; sourceTree = "<group>"; };
		83D180F712329B1A002DCCB0 /* EditPageViewController.h */ = {isa = PBXFileReference; fileEncoding = 4; lastKnownFileType = sourcecode.c.h; path = EditPageViewController.h; sourceTree = "<group>"; };
		83D180F812329B1A002DCCB0 /* EditPageViewController.m */ = {isa = PBXFileReference; fileEncoding = 4; lastKnownFileType = sourcecode.c.objc; path = EditPageViewController.m; sourceTree = "<group>"; };
		83F3E25F11275E07004CD686 /* MapKit.framework */ = {isa = PBXFileReference; includeInIndex = 1; lastKnownFileType = wrapper.framework; name = MapKit.framework; path = System/Library/Frameworks/MapKit.framework; sourceTree = SDKROOT; };
		83F3E2D211276371004CD686 /* CoreLocation.framework */ = {isa = PBXFileReference; includeInIndex = 1; lastKnownFileType = wrapper.framework; name = CoreLocation.framework; path = System/Library/Frameworks/CoreLocation.framework; sourceTree = SDKROOT; };
		83FB4D3E122C38F700DB9506 /* MediaPlayer.framework */ = {isa = PBXFileReference; includeInIndex = 1; lastKnownFileType = wrapper.framework; name = MediaPlayer.framework; path = System/Library/Frameworks/MediaPlayer.framework; sourceTree = SDKROOT; };
		83FEFC7311FF6C5A0078B462 /* EditSiteViewController.h */ = {isa = PBXFileReference; fileEncoding = 4; lastKnownFileType = sourcecode.c.h; path = EditSiteViewController.h; sourceTree = "<group>"; };
		83FEFC7411FF6C5A0078B462 /* EditSiteViewController.m */ = {isa = PBXFileReference; fileEncoding = 4; lastKnownFileType = sourcecode.c.objc; path = EditSiteViewController.m; sourceTree = "<group>"; };
		8514973F171E13DF00B87F3F /* WPAsyncBlockOperation.h */ = {isa = PBXFileReference; fileEncoding = 4; lastKnownFileType = sourcecode.c.h; path = WPAsyncBlockOperation.h; sourceTree = "<group>"; };
		85149740171E13DF00B87F3F /* WPAsyncBlockOperation.m */ = {isa = PBXFileReference; fileEncoding = 4; lastKnownFileType = sourcecode.c.objc; path = WPAsyncBlockOperation.m; sourceTree = "<group>"; };
		8516972A169D42F4006C5DED /* WPToast.h */ = {isa = PBXFileReference; fileEncoding = 4; lastKnownFileType = sourcecode.c.h; path = WPToast.h; sourceTree = "<group>"; };
		8516972B169D42F4006C5DED /* WPToast.m */ = {isa = PBXFileReference; fileEncoding = 4; lastKnownFileType = sourcecode.c.objc; path = WPToast.m; sourceTree = "<group>"; };
		851734411798C64700A30E27 /* NSURL+Util.h */ = {isa = PBXFileReference; fileEncoding = 4; lastKnownFileType = sourcecode.c.h; path = "NSURL+Util.h"; sourceTree = "<group>"; };
		851734421798C64700A30E27 /* NSURL+Util.m */ = {isa = PBXFileReference; fileEncoding = 4; lastKnownFileType = sourcecode.c.objc; path = "NSURL+Util.m"; sourceTree = "<group>"; };
		852416CD1A12EBDD0030700C /* AppRatingUtility.h */ = {isa = PBXFileReference; fileEncoding = 4; lastKnownFileType = sourcecode.c.h; path = AppRatingUtility.h; sourceTree = "<group>"; };
		852416CE1A12EBDD0030700C /* AppRatingUtility.m */ = {isa = PBXFileReference; fileEncoding = 4; lastKnownFileType = sourcecode.c.objc; path = AppRatingUtility.m; sourceTree = "<group>"; };
		852416D11A12ED690030700C /* AppRatingUtilityTests.m */ = {isa = PBXFileReference; fileEncoding = 4; lastKnownFileType = sourcecode.c.objc; path = AppRatingUtilityTests.m; sourceTree = "<group>"; };
		85253989171761D9003F6B32 /* WPComLanguages.h */ = {isa = PBXFileReference; fileEncoding = 4; lastKnownFileType = sourcecode.c.h; path = WPComLanguages.h; sourceTree = "<group>"; };
		8525398A171761D9003F6B32 /* WPComLanguages.m */ = {isa = PBXFileReference; fileEncoding = 4; lastKnownFileType = sourcecode.c.objc; path = WPComLanguages.m; sourceTree = "<group>"; };
		8527B15717CE98C5001CBA2E /* Accelerate.framework */ = {isa = PBXFileReference; lastKnownFileType = wrapper.framework; name = Accelerate.framework; path = System/Library/Frameworks/Accelerate.framework; sourceTree = SDKROOT; };
		852CD8AB190E0BC4006C9AED /* WPMediaSizing.h */ = {isa = PBXFileReference; fileEncoding = 4; lastKnownFileType = sourcecode.c.h; path = WPMediaSizing.h; sourceTree = "<group>"; };
		852CD8AC190E0BC4006C9AED /* WPMediaSizing.m */ = {isa = PBXFileReference; fileEncoding = 4; lastKnownFileType = sourcecode.c.objc; path = WPMediaSizing.m; sourceTree = "<group>"; };
		855408851A6F105700DDBD79 /* app-review-prompt-all-enabled.json */ = {isa = PBXFileReference; fileEncoding = 4; lastKnownFileType = text.json; path = "app-review-prompt-all-enabled.json"; sourceTree = "<group>"; };
		855408871A6F106800DDBD79 /* app-review-prompt-notifications-disabled.json */ = {isa = PBXFileReference; fileEncoding = 4; lastKnownFileType = text.json; path = "app-review-prompt-notifications-disabled.json"; sourceTree = "<group>"; };
		855408891A6F107D00DDBD79 /* app-review-prompt-global-disable.json */ = {isa = PBXFileReference; fileEncoding = 4; lastKnownFileType = text.json; path = "app-review-prompt-global-disable.json"; sourceTree = "<group>"; };
		857610D418C0377300EDF406 /* StatsWebViewController.h */ = {isa = PBXFileReference; fileEncoding = 4; lastKnownFileType = sourcecode.c.h; path = StatsWebViewController.h; sourceTree = "<group>"; };
		857610D518C0377300EDF406 /* StatsWebViewController.m */ = {isa = PBXFileReference; fileEncoding = 4; lastKnownFileType = sourcecode.c.objc; path = StatsWebViewController.m; sourceTree = "<group>"; };
		858DE40D1730384F000AC628 /* LoginViewController.h */ = {isa = PBXFileReference; fileEncoding = 4; lastKnownFileType = sourcecode.c.h; path = LoginViewController.h; sourceTree = "<group>"; };
		858DE40E1730384F000AC628 /* LoginViewController.m */ = {isa = PBXFileReference; fileEncoding = 4; lastKnownFileType = sourcecode.c.objc; path = LoginViewController.m; sourceTree = "<group>"; };
		859F761B18F2159800EF8D5D /* WPAnalyticsTrackerMixpanelInstructionsForStat.h */ = {isa = PBXFileReference; fileEncoding = 4; lastKnownFileType = sourcecode.c.h; path = WPAnalyticsTrackerMixpanelInstructionsForStat.h; sourceTree = "<group>"; };
		859F761C18F2159800EF8D5D /* WPAnalyticsTrackerMixpanelInstructionsForStat.m */ = {isa = PBXFileReference; fileEncoding = 4; lastKnownFileType = sourcecode.c.objc; path = WPAnalyticsTrackerMixpanelInstructionsForStat.m; sourceTree = "<group>"; };
		85AD6AEA173CCF9E002CB896 /* WPNUXPrimaryButton.h */ = {isa = PBXFileReference; fileEncoding = 4; lastKnownFileType = sourcecode.c.h; path = WPNUXPrimaryButton.h; sourceTree = "<group>"; };
		85AD6AEB173CCF9E002CB896 /* WPNUXPrimaryButton.m */ = {isa = PBXFileReference; fileEncoding = 4; lastKnownFileType = sourcecode.c.objc; path = WPNUXPrimaryButton.m; sourceTree = "<group>"; };
		85AD6AED173CCFDC002CB896 /* WPNUXSecondaryButton.h */ = {isa = PBXFileReference; fileEncoding = 4; lastKnownFileType = sourcecode.c.h; path = WPNUXSecondaryButton.h; sourceTree = "<group>"; };
		85AD6AEE173CCFDC002CB896 /* WPNUXSecondaryButton.m */ = {isa = PBXFileReference; fileEncoding = 4; lastKnownFileType = sourcecode.c.objc; path = WPNUXSecondaryButton.m; sourceTree = "<group>"; };
		85B6F74D1742DA1D00CE7F3A /* WPNUXMainButton.h */ = {isa = PBXFileReference; fileEncoding = 4; lastKnownFileType = sourcecode.c.h; path = WPNUXMainButton.h; sourceTree = "<group>"; };
		85B6F74E1742DA1D00CE7F3A /* WPNUXMainButton.m */ = {isa = PBXFileReference; fileEncoding = 4; lastKnownFileType = sourcecode.c.objc; path = WPNUXMainButton.m; sourceTree = "<group>"; };
		85B6F7501742DAE800CE7F3A /* WPNUXBackButton.h */ = {isa = PBXFileReference; fileEncoding = 4; lastKnownFileType = sourcecode.c.h; path = WPNUXBackButton.h; sourceTree = "<group>"; };
		85B6F7511742DAE800CE7F3A /* WPNUXBackButton.m */ = {isa = PBXFileReference; fileEncoding = 4; lastKnownFileType = sourcecode.c.objc; path = WPNUXBackButton.m; sourceTree = "<group>"; };
		85C720AF1730CEFA00460645 /* WPWalkthroughTextField.h */ = {isa = PBXFileReference; fileEncoding = 4; lastKnownFileType = sourcecode.c.h; path = WPWalkthroughTextField.h; sourceTree = "<group>"; };
		85C720B01730CEFA00460645 /* WPWalkthroughTextField.m */ = {isa = PBXFileReference; fileEncoding = 4; lastKnownFileType = sourcecode.c.objc; path = WPWalkthroughTextField.m; sourceTree = "<group>"; };
		85CE4C1E1A703CF200780DFE /* NSBundle+VersionNumberHelper.h */ = {isa = PBXFileReference; fileEncoding = 4; lastKnownFileType = sourcecode.c.h; path = "NSBundle+VersionNumberHelper.h"; sourceTree = "<group>"; };
		85CE4C1F1A703CF200780DFE /* NSBundle+VersionNumberHelper.m */ = {isa = PBXFileReference; fileEncoding = 4; lastKnownFileType = sourcecode.c.objc; path = "NSBundle+VersionNumberHelper.m"; sourceTree = "<group>"; };
		85D08A6F17342ECE00E2BBCA /* AddUsersBlogCell.h */ = {isa = PBXFileReference; fileEncoding = 4; lastKnownFileType = sourcecode.c.h; path = AddUsersBlogCell.h; sourceTree = "<group>"; };
		85D08A7017342ECE00E2BBCA /* AddUsersBlogCell.m */ = {isa = PBXFileReference; fileEncoding = 4; lastKnownFileType = sourcecode.c.objc; path = AddUsersBlogCell.m; sourceTree = "<group>"; };
		85D2275718F1EB8A001DA8DA /* WPAnalyticsTrackerMixpanel.h */ = {isa = PBXFileReference; fileEncoding = 4; lastKnownFileType = sourcecode.c.h; path = WPAnalyticsTrackerMixpanel.h; sourceTree = "<group>"; };
		85D2275818F1EB8A001DA8DA /* WPAnalyticsTrackerMixpanel.m */ = {isa = PBXFileReference; fileEncoding = 4; lastKnownFileType = sourcecode.c.objc; lineEnding = 0; path = WPAnalyticsTrackerMixpanel.m; sourceTree = "<group>"; xcLanguageSpecificationIdentifier = xcode.lang.objc; };
		85D80557171630B30075EEAC /* DotCom-Languages.plist */ = {isa = PBXFileReference; fileEncoding = 4; lastKnownFileType = text.plist.xml; path = "DotCom-Languages.plist"; sourceTree = "<group>"; };
		85D8055B171631F10075EEAC /* SelectWPComLanguageViewController.h */ = {isa = PBXFileReference; fileEncoding = 4; lastKnownFileType = sourcecode.c.h; path = SelectWPComLanguageViewController.h; sourceTree = "<group>"; };
		85D8055C171631F10075EEAC /* SelectWPComLanguageViewController.m */ = {isa = PBXFileReference; fileEncoding = 4; lastKnownFileType = sourcecode.c.objc; path = SelectWPComLanguageViewController.m; sourceTree = "<group>"; };
		85DA8C4218F3F29A0074C8A4 /* WPAnalyticsTrackerWPCom.h */ = {isa = PBXFileReference; fileEncoding = 4; lastKnownFileType = sourcecode.c.h; path = WPAnalyticsTrackerWPCom.h; sourceTree = "<group>"; };
		85DA8C4318F3F29A0074C8A4 /* WPAnalyticsTrackerWPCom.m */ = {isa = PBXFileReference; fileEncoding = 4; lastKnownFileType = sourcecode.c.objc; path = WPAnalyticsTrackerWPCom.m; sourceTree = "<group>"; };
		85E105841731A597001071A3 /* WPWalkthroughOverlayView.h */ = {isa = PBXFileReference; fileEncoding = 4; lastKnownFileType = sourcecode.c.h; path = WPWalkthroughOverlayView.h; sourceTree = "<group>"; };
		85E105851731A597001071A3 /* WPWalkthroughOverlayView.m */ = {isa = PBXFileReference; fileEncoding = 4; lastKnownFileType = sourcecode.c.objc; path = WPWalkthroughOverlayView.m; sourceTree = "<group>"; };
		85EC44D21739826A00686604 /* CreateAccountAndBlogViewController.h */ = {isa = PBXFileReference; fileEncoding = 4; lastKnownFileType = sourcecode.c.h; path = CreateAccountAndBlogViewController.h; sourceTree = "<group>"; };
		85EC44D31739826A00686604 /* CreateAccountAndBlogViewController.m */ = {isa = PBXFileReference; fileEncoding = 4; lastKnownFileType = sourcecode.c.objc; path = CreateAccountAndBlogViewController.m; sourceTree = "<group>"; };
		85ED988717DFA00000090D0B /* Images.xcassets */ = {isa = PBXFileReference; lastKnownFileType = folder.assetcatalog; path = Images.xcassets; sourceTree = "<group>"; };
		85ED98AA17DFB17200090D0B /* iTunesArtwork@2x */ = {isa = PBXFileReference; lastKnownFileType = file; path = "iTunesArtwork@2x"; sourceTree = "<group>"; };
		872A78E046E04A05B17EB1A1 /* libPods-WordPressTodayWidget.a */ = {isa = PBXFileReference; explicitFileType = archive.ar; includeInIndex = 0; path = "libPods-WordPressTodayWidget.a"; sourceTree = BUILT_PRODUCTS_DIR; };
		8D1107310486CEB800E47090 /* Info.plist */ = {isa = PBXFileReference; fileEncoding = 4; lastKnownFileType = text.plist.xml; path = Info.plist; sourceTree = "<group>"; };
		9198544476D3B385673B18E9 /* Pods-WordPressTest.release.xcconfig */ = {isa = PBXFileReference; includeInIndex = 1; lastKnownFileType = text.xcconfig; name = "Pods-WordPressTest.release.xcconfig"; path = "../Pods/Target Support Files/Pods-WordPressTest/Pods-WordPressTest.release.xcconfig"; sourceTree = "<group>"; };
		91E1D2929A320BA8932240BF /* Pods-UITests.release-internal.xcconfig */ = {isa = PBXFileReference; includeInIndex = 1; lastKnownFileType = text.xcconfig; name = "Pods-UITests.release-internal.xcconfig"; path = "../Pods/Target Support Files/Pods-UITests/Pods-UITests.release-internal.xcconfig"; sourceTree = "<group>"; };
		93027BB61758332300483FFD /* SupportViewController.h */ = {isa = PBXFileReference; fileEncoding = 4; lastKnownFileType = sourcecode.c.h; path = SupportViewController.h; sourceTree = "<group>"; };
		93027BB71758332300483FFD /* SupportViewController.m */ = {isa = PBXFileReference; fileEncoding = 4; lastKnownFileType = sourcecode.c.objc; path = SupportViewController.m; sourceTree = "<group>"; };
		930284B618EAF7B600CB0BF4 /* LocalCoreDataService.h */ = {isa = PBXFileReference; lastKnownFileType = sourcecode.c.h; path = LocalCoreDataService.h; sourceTree = "<group>"; };
		93069F54176237A4000C966D /* ActivityLogViewController.h */ = {isa = PBXFileReference; fileEncoding = 4; lastKnownFileType = sourcecode.c.h; path = ActivityLogViewController.h; sourceTree = "<group>"; };
		93069F55176237A4000C966D /* ActivityLogViewController.m */ = {isa = PBXFileReference; fileEncoding = 4; lastKnownFileType = sourcecode.c.objc; path = ActivityLogViewController.m; sourceTree = "<group>"; };
		93069F571762410B000C966D /* ActivityLogDetailViewController.h */ = {isa = PBXFileReference; fileEncoding = 4; lastKnownFileType = sourcecode.c.h; path = ActivityLogDetailViewController.h; sourceTree = "<group>"; };
		93069F581762410B000C966D /* ActivityLogDetailViewController.m */ = {isa = PBXFileReference; fileEncoding = 4; lastKnownFileType = sourcecode.c.objc; path = ActivityLogDetailViewController.m; sourceTree = "<group>"; };
		930C6374182BD86400976C21 /* WordPress-Internal-Info.plist */ = {isa = PBXFileReference; lastKnownFileType = text.plist.xml; path = "WordPress-Internal-Info.plist"; sourceTree = "<group>"; };
		930FD0A519882742000CC81D /* BlogServiceTest.m */ = {isa = PBXFileReference; fileEncoding = 4; lastKnownFileType = sourcecode.c.objc; path = BlogServiceTest.m; sourceTree = "<group>"; };
		931D26FC19EDA10D00114F17 /* ALIterativeMigrator.h */ = {isa = PBXFileReference; fileEncoding = 4; lastKnownFileType = sourcecode.c.h; path = ALIterativeMigrator.h; sourceTree = "<group>"; };
		931D26FD19EDA10D00114F17 /* ALIterativeMigrator.m */ = {isa = PBXFileReference; fileEncoding = 4; lastKnownFileType = sourcecode.c.objc; path = ALIterativeMigrator.m; sourceTree = "<group>"; };
		931D26FF19EDAE8600114F17 /* CoreDataMigrationTests.m */ = {isa = PBXFileReference; fileEncoding = 4; lastKnownFileType = sourcecode.c.objc; path = CoreDataMigrationTests.m; sourceTree = "<group>"; };
		931DF4D718D09A2F00540BDD /* en */ = {isa = PBXFileReference; lastKnownFileType = text.plist.strings; name = en; path = en.lproj/InfoPlist.strings; sourceTree = "<group>"; };
		931DF4D918D09A9B00540BDD /* pt */ = {isa = PBXFileReference; lastKnownFileType = text.plist.strings; name = pt; path = pt.lproj/InfoPlist.strings; sourceTree = "<group>"; };
		931DF4DA18D09AE100540BDD /* fr */ = {isa = PBXFileReference; lastKnownFileType = text.plist.strings; name = fr; path = fr.lproj/InfoPlist.strings; sourceTree = "<group>"; };
		931DF4DB18D09AF600540BDD /* nl */ = {isa = PBXFileReference; lastKnownFileType = text.plist.strings; name = nl; path = nl.lproj/InfoPlist.strings; sourceTree = "<group>"; };
		931DF4DC18D09B0100540BDD /* it */ = {isa = PBXFileReference; lastKnownFileType = text.plist.strings; name = it; path = it.lproj/InfoPlist.strings; sourceTree = "<group>"; };
		931DF4DD18D09B1900540BDD /* th */ = {isa = PBXFileReference; lastKnownFileType = text.plist.strings; name = th; path = th.lproj/InfoPlist.strings; sourceTree = "<group>"; };
		931DF4DE18D09B2600540BDD /* de */ = {isa = PBXFileReference; lastKnownFileType = text.plist.strings; name = de; path = de.lproj/InfoPlist.strings; sourceTree = "<group>"; };
		931DF4DF18D09B3900540BDD /* id */ = {isa = PBXFileReference; lastKnownFileType = text.plist.strings; name = id; path = id.lproj/InfoPlist.strings; sourceTree = "<group>"; };
		93267A6019B896CD00997EB8 /* Info-Internal.plist */ = {isa = PBXFileReference; fileEncoding = 4; lastKnownFileType = text.plist.xml; path = "Info-Internal.plist"; sourceTree = "<group>"; };
		93460A36189D5091000E26CE /* WordPress 14.xcdatamodel */ = {isa = PBXFileReference; lastKnownFileType = wrapper.xcdatamodel; path = "WordPress 14.xcdatamodel"; sourceTree = "<group>"; };
		934884AC19B78723004028D8 /* WordPressTodayWidget-Internal.entitlements */ = {isa = PBXFileReference; fileEncoding = 4; lastKnownFileType = text.xml; path = "WordPressTodayWidget-Internal.entitlements"; sourceTree = "<group>"; };
		934884AE19B7875C004028D8 /* WordPress-Internal.entitlements */ = {isa = PBXFileReference; fileEncoding = 4; lastKnownFileType = text.xml; path = "WordPress-Internal.entitlements"; sourceTree = "<group>"; };
		934F1B3119ACCE5600E9E63E /* WordPress.entitlements */ = {isa = PBXFileReference; lastKnownFileType = text.xml; path = WordPress.entitlements; sourceTree = "<group>"; };
		93594BD4191D2F5A0079E6B2 /* stats-batch.json */ = {isa = PBXFileReference; fileEncoding = 4; lastKnownFileType = text.json; path = "stats-batch.json"; sourceTree = "<group>"; };
		9363113D19F9DE0700B0C739 /* WordPress 23.xcdatamodel */ = {isa = PBXFileReference; lastKnownFileType = wrapper.xcdatamodel; path = "WordPress 23.xcdatamodel"; sourceTree = "<group>"; };
		9363113E19FA996700B0C739 /* AccountServiceTests.swift */ = {isa = PBXFileReference; fileEncoding = 4; lastKnownFileType = sourcecode.swift; path = AccountServiceTests.swift; sourceTree = "<group>"; };
		93652B811A006C96006A4C47 /* WordPress 24.xcdatamodel */ = {isa = PBXFileReference; lastKnownFileType = wrapper.xcdatamodel; path = "WordPress 24.xcdatamodel"; sourceTree = "<group>"; };
		93740DC817D8F85600C41B2F /* WPAlertView.h */ = {isa = PBXFileReference; fileEncoding = 4; lastKnownFileType = sourcecode.c.h; path = WPAlertView.h; sourceTree = "<group>"; };
		93740DCA17D8F86700C41B2F /* WPAlertView.m */ = {isa = PBXFileReference; fileEncoding = 4; lastKnownFileType = sourcecode.c.objc; path = WPAlertView.m; sourceTree = "<group>"; };
		937D9A0C19F83744007B9D5F /* WordPress 22.xcdatamodel */ = {isa = PBXFileReference; lastKnownFileType = wrapper.xcdatamodel; path = "WordPress 22.xcdatamodel"; sourceTree = "<group>"; };
		937D9A0E19F83812007B9D5F /* WordPress-22-23.xcmappingmodel */ = {isa = PBXFileReference; lastKnownFileType = wrapper.xcmappingmodel; path = "WordPress-22-23.xcmappingmodel"; sourceTree = "<group>"; };
		937D9A1019F838C2007B9D5F /* AccountToAccount22to23.swift */ = {isa = PBXFileReference; fileEncoding = 4; lastKnownFileType = sourcecode.swift; path = AccountToAccount22to23.swift; sourceTree = "<group>"; };
		93A379D919FE6D3000415023 /* DDLogSwift.h */ = {isa = PBXFileReference; fileEncoding = 4; lastKnownFileType = sourcecode.c.h; path = DDLogSwift.h; sourceTree = "<group>"; };
		93A379DA19FE6D3000415023 /* DDLogSwift.m */ = {isa = PBXFileReference; fileEncoding = 4; lastKnownFileType = sourcecode.c.objc; path = DDLogSwift.m; sourceTree = "<group>"; };
		93A379EB19FFBF7900415023 /* KeychainTest.m */ = {isa = PBXFileReference; fileEncoding = 4; lastKnownFileType = sourcecode.c.objc; path = KeychainTest.m; sourceTree = "<group>"; };
		93A3F7DD1843F6F00082FEEA /* CoreTelephony.framework */ = {isa = PBXFileReference; lastKnownFileType = wrapper.framework; name = CoreTelephony.framework; path = System/Library/Frameworks/CoreTelephony.framework; sourceTree = SDKROOT; };
		93C1147D18EC5DD500DAC95C /* AccountService.h */ = {isa = PBXFileReference; fileEncoding = 4; lastKnownFileType = sourcecode.c.h; path = AccountService.h; sourceTree = "<group>"; };
		93C1147E18EC5DD500DAC95C /* AccountService.m */ = {isa = PBXFileReference; fileEncoding = 4; lastKnownFileType = sourcecode.c.objc; path = AccountService.m; sourceTree = "<group>"; };
		93C1148318EDF6E100DAC95C /* BlogService.h */ = {isa = PBXFileReference; fileEncoding = 4; lastKnownFileType = sourcecode.c.h; path = BlogService.h; sourceTree = "<group>"; };
		93C1148418EDF6E100DAC95C /* BlogService.m */ = {isa = PBXFileReference; fileEncoding = 4; lastKnownFileType = sourcecode.c.objc; path = BlogService.m; sourceTree = "<group>"; };
		93CD939219099BE70049096E /* authtoken.json */ = {isa = PBXFileReference; fileEncoding = 4; lastKnownFileType = text.json; path = authtoken.json; sourceTree = "<group>"; };
		93D6D6461924FDAD00A4F44A /* PostCategoryServiceRemote.h */ = {isa = PBXFileReference; fileEncoding = 4; lastKnownFileType = sourcecode.c.h; path = PostCategoryServiceRemote.h; sourceTree = "<group>"; };
		93DEB88019E5BF7100F9546D /* TodayExtensionService.h */ = {isa = PBXFileReference; fileEncoding = 4; lastKnownFileType = sourcecode.c.h; path = TodayExtensionService.h; sourceTree = "<group>"; };
		93DEB88119E5BF7100F9546D /* TodayExtensionService.m */ = {isa = PBXFileReference; fileEncoding = 4; lastKnownFileType = sourcecode.c.objc; path = TodayExtensionService.m; sourceTree = "<group>"; };
		93E5283A19A7741A003A1A9C /* WordPressTodayWidget.appex */ = {isa = PBXFileReference; explicitFileType = "wrapper.app-extension"; includeInIndex = 0; path = WordPressTodayWidget.appex; sourceTree = BUILT_PRODUCTS_DIR; };
		93E5283B19A7741A003A1A9C /* NotificationCenter.framework */ = {isa = PBXFileReference; lastKnownFileType = wrapper.framework; name = NotificationCenter.framework; path = System/Library/Frameworks/NotificationCenter.framework; sourceTree = SDKROOT; };
		93E5283F19A7741A003A1A9C /* Info.plist */ = {isa = PBXFileReference; lastKnownFileType = text.plist.xml; path = Info.plist; sourceTree = "<group>"; };
		93E5284019A7741A003A1A9C /* TodayViewController.swift */ = {isa = PBXFileReference; lastKnownFileType = sourcecode.swift; path = TodayViewController.swift; sourceTree = "<group>"; };
		93E5284219A7741A003A1A9C /* MainInterface.storyboard */ = {isa = PBXFileReference; lastKnownFileType = file.storyboard; path = MainInterface.storyboard; sourceTree = "<group>"; };
		93E5284F19A77824003A1A9C /* WordPressTodayWidget-Bridging-Header.h */ = {isa = PBXFileReference; lastKnownFileType = sourcecode.c.h; path = "WordPressTodayWidget-Bridging-Header.h"; sourceTree = "<group>"; };
		93E5285319A778AF003A1A9C /* WPDDLogWrapper.h */ = {isa = PBXFileReference; fileEncoding = 4; lastKnownFileType = sourcecode.c.h; path = WPDDLogWrapper.h; sourceTree = "<group>"; };
		93E5285419A778AF003A1A9C /* WPDDLogWrapper.m */ = {isa = PBXFileReference; fileEncoding = 4; lastKnownFileType = sourcecode.c.objc; path = WPDDLogWrapper.m; sourceTree = "<group>"; };
		93E5285719A7AA5C003A1A9C /* WordPressTodayWidget.entitlements */ = {isa = PBXFileReference; lastKnownFileType = text.xml; path = WordPressTodayWidget.entitlements; sourceTree = "<group>"; };
		93E9050219E6F240005513C9 /* WordPressTest-Bridging-Header.h */ = {isa = PBXFileReference; lastKnownFileType = sourcecode.c.h; path = "WordPressTest-Bridging-Header.h"; sourceTree = "<group>"; };
		93E9050319E6F242005513C9 /* ContextManagerTests.swift */ = {isa = PBXFileReference; fileEncoding = 4; lastKnownFileType = sourcecode.swift; path = ContextManagerTests.swift; sourceTree = "<group>"; };
		93E9050519E6F3D8005513C9 /* TestContextManager.h */ = {isa = PBXFileReference; fileEncoding = 4; lastKnownFileType = sourcecode.c.h; path = TestContextManager.h; sourceTree = "<group>"; };
		93E9050619E6F3D8005513C9 /* TestContextManager.m */ = {isa = PBXFileReference; fileEncoding = 4; lastKnownFileType = sourcecode.c.objc; path = TestContextManager.m; sourceTree = "<group>"; };
		93EF094B19ED4F1100C89770 /* ContextManager-Internals.h */ = {isa = PBXFileReference; lastKnownFileType = sourcecode.c.h; path = "ContextManager-Internals.h"; sourceTree = "<group>"; };
		93FA0F0118E451A80007903B /* LICENSE */ = {isa = PBXFileReference; fileEncoding = 4; lastKnownFileType = text; name = LICENSE; path = ../LICENSE; sourceTree = "<group>"; };
		93FA0F0218E451A80007903B /* README.md */ = {isa = PBXFileReference; fileEncoding = 4; lastKnownFileType = text; name = README.md; path = ../README.md; sourceTree = "<group>"; };
		93FA0F0318E451A80007903B /* update-translations.rb */ = {isa = PBXFileReference; fileEncoding = 4; lastKnownFileType = text.script.ruby; name = "update-translations.rb"; path = "../update-translations.rb"; sourceTree = "<group>"; };
		93FA0F0418E451A80007903B /* fix-translation.php */ = {isa = PBXFileReference; fileEncoding = 4; lastKnownFileType = text.script.php; name = "fix-translation.php"; path = "../fix-translation.php"; sourceTree = "<group>"; };
		93FA0F0518E451A80007903B /* localize.py */ = {isa = PBXFileReference; fileEncoding = 4; lastKnownFileType = text.script.python; name = localize.py; path = ../localize.py; sourceTree = "<group>"; };
		93FA59DB18D88C1C001446BC /* PostCategoryService.h */ = {isa = PBXFileReference; fileEncoding = 4; lastKnownFileType = sourcecode.c.h; lineEnding = 0; path = PostCategoryService.h; sourceTree = "<group>"; xcLanguageSpecificationIdentifier = xcode.lang.objcpp; };
		93FA59DC18D88C1C001446BC /* PostCategoryService.m */ = {isa = PBXFileReference; fileEncoding = 4; lastKnownFileType = sourcecode.c.objc; lineEnding = 0; path = PostCategoryService.m; sourceTree = "<group>"; xcLanguageSpecificationIdentifier = xcode.lang.objc; };
		A01C542D0E24E88400D411F2 /* SystemConfiguration.framework */ = {isa = PBXFileReference; includeInIndex = 1; lastKnownFileType = wrapper.framework; name = SystemConfiguration.framework; path = System/Library/Frameworks/SystemConfiguration.framework; sourceTree = SDKROOT; };
		A01C55470E25E0D000D411F2 /* defaultPostTemplate.html */ = {isa = PBXFileReference; fileEncoding = 4; lastKnownFileType = text.html; name = defaultPostTemplate.html; path = Resources/HTML/defaultPostTemplate.html; sourceTree = "<group>"; };
		A0E293EF0E21027E00C6919C /* WPAddPostCategoryViewController.h */ = {isa = PBXFileReference; fileEncoding = 4; lastKnownFileType = sourcecode.c.h; path = WPAddPostCategoryViewController.h; sourceTree = "<group>"; };
		A0E293F00E21027E00C6919C /* WPAddPostCategoryViewController.m */ = {isa = PBXFileReference; fileEncoding = 4; lastKnownFileType = sourcecode.c.objc; lineEnding = 0; path = WPAddPostCategoryViewController.m; sourceTree = "<group>"; xcLanguageSpecificationIdentifier = xcode.lang.objc; };
		A20971B419B0BC390058F395 /* en-GB */ = {isa = PBXFileReference; lastKnownFileType = text.plist.strings; name = "en-GB"; path = "en-GB.lproj/Localizable.strings"; sourceTree = "<group>"; };
		A20971B519B0BC390058F395 /* en-GB */ = {isa = PBXFileReference; lastKnownFileType = text.plist.strings; name = "en-GB"; path = "en-GB.lproj/InfoPlist.strings"; sourceTree = "<group>"; };
		A20971B619B0BC390058F395 /* en-GB */ = {isa = PBXFileReference; lastKnownFileType = text.plist.strings; name = "en-GB"; path = "en-GB.lproj/InfoPlist.strings"; sourceTree = "<group>"; };
		A20971B719B0BC570058F395 /* pt-BR */ = {isa = PBXFileReference; lastKnownFileType = text.plist.strings; name = "pt-BR"; path = "pt-BR.lproj/Localizable.strings"; sourceTree = "<group>"; };
		A20971B819B0BC570058F395 /* pt-BR */ = {isa = PBXFileReference; lastKnownFileType = text.plist.strings; name = "pt-BR"; path = "pt-BR.lproj/InfoPlist.strings"; sourceTree = "<group>"; };
		A20971B919B0BC580058F395 /* pt-BR */ = {isa = PBXFileReference; lastKnownFileType = text.plist.strings; name = "pt-BR"; path = "pt-BR.lproj/InfoPlist.strings"; sourceTree = "<group>"; };
		A25EBD85156E330600530E3D /* WPTableViewController.h */ = {isa = PBXFileReference; fileEncoding = 4; lastKnownFileType = sourcecode.c.h; path = WPTableViewController.h; sourceTree = "<group>"; };
		A25EBD86156E330600530E3D /* WPTableViewController.m */ = {isa = PBXFileReference; fileEncoding = 4; lastKnownFileType = sourcecode.c.objc; path = WPTableViewController.m; sourceTree = "<group>"; };
		A2787D0119002AB1000D6CA6 /* HelpshiftConfig.plist */ = {isa = PBXFileReference; fileEncoding = 4; lastKnownFileType = text.plist.xml; path = HelpshiftConfig.plist; sourceTree = "<group>"; };
		A284044518BFE7F300D982B6 /* WordPress 15.xcdatamodel */ = {isa = PBXFileReference; lastKnownFileType = wrapper.xcdatamodel; path = "WordPress 15.xcdatamodel"; sourceTree = "<group>"; };
		A28F6FD119B61ACA00AADE55 /* SwiftPlayground.playground */ = {isa = PBXFileReference; lastKnownFileType = file.playground; path = SwiftPlayground.playground; sourceTree = "<group>"; };
		A2DC5B181953451B009584C3 /* WPNUXHelpBadgeLabel.h */ = {isa = PBXFileReference; fileEncoding = 4; lastKnownFileType = sourcecode.c.h; path = WPNUXHelpBadgeLabel.h; sourceTree = "<group>"; };
		A2DC5B191953451B009584C3 /* WPNUXHelpBadgeLabel.m */ = {isa = PBXFileReference; fileEncoding = 4; lastKnownFileType = sourcecode.c.objc; path = WPNUXHelpBadgeLabel.m; sourceTree = "<group>"; };
		A42FAD830601402EC061BE54 /* Pods-WordPressTest.release-internal.xcconfig */ = {isa = PBXFileReference; includeInIndex = 1; lastKnownFileType = text.xcconfig; name = "Pods-WordPressTest.release-internal.xcconfig"; path = "../Pods/Target Support Files/Pods-WordPressTest/Pods-WordPressTest.release-internal.xcconfig"; sourceTree = "<group>"; };
		AC055AD29E203B2021E7F39B /* Pods.debug.xcconfig */ = {isa = PBXFileReference; includeInIndex = 1; lastKnownFileType = text.xcconfig; name = Pods.debug.xcconfig; path = "../Pods/Target Support Files/Pods/Pods.debug.xcconfig"; sourceTree = "<group>"; };
		ACBAB5FC0E121C7300F38795 /* PostSettingsViewController.h */ = {isa = PBXFileReference; fileEncoding = 4; lastKnownFileType = sourcecode.c.h; path = PostSettingsViewController.h; sourceTree = "<group>"; usesTabs = 0; };
		ACBAB5FD0E121C7300F38795 /* PostSettingsViewController.m */ = {isa = PBXFileReference; fileEncoding = 4; lastKnownFileType = sourcecode.c.objc; path = PostSettingsViewController.m; sourceTree = "<group>"; usesTabs = 0; };
		ACBAB6840E1247F700F38795 /* PostPreviewViewController.h */ = {isa = PBXFileReference; fileEncoding = 4; lastKnownFileType = sourcecode.c.h; path = PostPreviewViewController.h; sourceTree = "<group>"; usesTabs = 0; };
		ACBAB6850E1247F700F38795 /* PostPreviewViewController.m */ = {isa = PBXFileReference; fileEncoding = 4; lastKnownFileType = sourcecode.c.objc; lineEnding = 0; path = PostPreviewViewController.m; sourceTree = "<group>"; usesTabs = 0; xcLanguageSpecificationIdentifier = xcode.lang.objc; };
		ACC156CA0E10E67600D6E1A0 /* WPPostViewController.h */ = {isa = PBXFileReference; fileEncoding = 4; lastKnownFileType = sourcecode.c.h; path = WPPostViewController.h; sourceTree = "<group>"; usesTabs = 0; };
		ACC156CB0E10E67600D6E1A0 /* WPPostViewController.m */ = {isa = PBXFileReference; fileEncoding = 4; lastKnownFileType = sourcecode.c.objc; path = WPPostViewController.m; sourceTree = "<group>"; usesTabs = 0; };
		ADF544C0195A0F620092213D /* CustomHighlightButton.h */ = {isa = PBXFileReference; fileEncoding = 4; lastKnownFileType = sourcecode.c.h; path = CustomHighlightButton.h; sourceTree = "<group>"; };
		ADF544C1195A0F620092213D /* CustomHighlightButton.m */ = {isa = PBXFileReference; fileEncoding = 4; lastKnownFileType = sourcecode.c.objc; path = CustomHighlightButton.m; sourceTree = "<group>"; };
		AEFB66560B716519236CEE67 /* Pods.release.xcconfig */ = {isa = PBXFileReference; includeInIndex = 1; lastKnownFileType = text.xcconfig; name = Pods.release.xcconfig; path = "../Pods/Target Support Files/Pods/Pods.release.xcconfig"; sourceTree = "<group>"; };
		B43F6A7D9B3DC5B8B4A7DDCA /* Pods-WordPressTest.debug.xcconfig */ = {isa = PBXFileReference; includeInIndex = 1; lastKnownFileType = text.xcconfig; name = "Pods-WordPressTest.debug.xcconfig"; path = "../Pods/Target Support Files/Pods-WordPressTest/Pods-WordPressTest.debug.xcconfig"; sourceTree = "<group>"; };
		B52C4C7C199D4CD3009FD823 /* NoteBlockUserTableViewCell.swift */ = {isa = PBXFileReference; fileEncoding = 4; lastKnownFileType = sourcecode.swift; path = NoteBlockUserTableViewCell.swift; sourceTree = "<group>"; };
		B52C4C7E199D74AE009FD823 /* NoteTableViewCell.swift */ = {isa = PBXFileReference; fileEncoding = 4; lastKnownFileType = sourcecode.swift; path = NoteTableViewCell.swift; sourceTree = "<group>"; };
		B532D4E5199D4357006E4DF6 /* NoteBlockCommentTableViewCell.swift */ = {isa = PBXFileReference; fileEncoding = 4; lastKnownFileType = sourcecode.swift; path = NoteBlockCommentTableViewCell.swift; sourceTree = "<group>"; };
		B532D4E6199D4357006E4DF6 /* NoteBlockHeaderTableViewCell.swift */ = {isa = PBXFileReference; fileEncoding = 4; lastKnownFileType = sourcecode.swift; path = NoteBlockHeaderTableViewCell.swift; sourceTree = "<group>"; };
		B532D4E7199D4357006E4DF6 /* NoteBlockTableViewCell.swift */ = {isa = PBXFileReference; fileEncoding = 4; lastKnownFileType = sourcecode.swift; path = NoteBlockTableViewCell.swift; sourceTree = "<group>"; };
		B532D4E8199D4357006E4DF6 /* NoteBlockTextTableViewCell.swift */ = {isa = PBXFileReference; fileEncoding = 4; lastKnownFileType = sourcecode.swift; path = NoteBlockTextTableViewCell.swift; sourceTree = "<group>"; };
		B532D4ED199D4418006E4DF6 /* NoteBlockImageTableViewCell.swift */ = {isa = PBXFileReference; fileEncoding = 4; lastKnownFileType = sourcecode.swift; path = NoteBlockImageTableViewCell.swift; sourceTree = "<group>"; };
		B53FDF6C19B8C336000723B6 /* UIScreen+Helpers.swift */ = {isa = PBXFileReference; fileEncoding = 4; lastKnownFileType = sourcecode.swift; path = "UIScreen+Helpers.swift"; sourceTree = "<group>"; };
		B54810F61AA656B40081B54D /* WordPress 28.xcdatamodel */ = {isa = PBXFileReference; lastKnownFileType = wrapper.xcdatamodel; path = "WordPress 28.xcdatamodel"; sourceTree = "<group>"; };
		B548458019A258890077E7A5 /* UIActionSheet+Helpers.h */ = {isa = PBXFileReference; fileEncoding = 4; lastKnownFileType = sourcecode.c.h; path = "UIActionSheet+Helpers.h"; sourceTree = "<group>"; };
		B548458119A258890077E7A5 /* UIActionSheet+Helpers.m */ = {isa = PBXFileReference; fileEncoding = 4; lastKnownFileType = sourcecode.c.objc; path = "UIActionSheet+Helpers.m"; sourceTree = "<group>"; };
		B54866C91A0D7042004AC79D /* NSAttributedString+Helpers.swift */ = {isa = PBXFileReference; fileEncoding = 4; lastKnownFileType = sourcecode.swift; path = "NSAttributedString+Helpers.swift"; sourceTree = "<group>"; };
		B54E1DED1A0A7BAA00807537 /* ReplyBezierView.swift */ = {isa = PBXFileReference; fileEncoding = 4; lastKnownFileType = sourcecode.swift; path = ReplyBezierView.swift; sourceTree = "<group>"; };
		B54E1DEE1A0A7BAA00807537 /* ReplyTextView.swift */ = {isa = PBXFileReference; fileEncoding = 4; lastKnownFileType = sourcecode.swift; path = ReplyTextView.swift; sourceTree = "<group>"; };
		B54E1DEF1A0A7BAA00807537 /* ReplyTextView.xib */ = {isa = PBXFileReference; fileEncoding = 4; lastKnownFileType = file.xib; path = ReplyTextView.xib; sourceTree = "<group>"; };
		B54E1DF31A0A7BBF00807537 /* NotificationMediaDownloader.swift */ = {isa = PBXFileReference; fileEncoding = 4; lastKnownFileType = sourcecode.swift; path = NotificationMediaDownloader.swift; sourceTree = "<group>"; };
		B5509A9119CA38B3006D2E49 /* EditReplyViewController.h */ = {isa = PBXFileReference; fileEncoding = 4; lastKnownFileType = sourcecode.c.h; path = EditReplyViewController.h; sourceTree = "<group>"; };
		B5509A9219CA38B3006D2E49 /* EditReplyViewController.m */ = {isa = PBXFileReference; fileEncoding = 4; lastKnownFileType = sourcecode.c.objc; path = EditReplyViewController.m; sourceTree = "<group>"; };
		B5509A9419CA3B9F006D2E49 /* EditReplyViewController.xib */ = {isa = PBXFileReference; fileEncoding = 4; lastKnownFileType = file.xib; name = EditReplyViewController.xib; path = Resources/EditReplyViewController.xib; sourceTree = "<group>"; };
		B55853F11962337500FAF6C3 /* NSScanner+Helpers.h */ = {isa = PBXFileReference; fileEncoding = 4; lastKnownFileType = sourcecode.c.h; path = "NSScanner+Helpers.h"; sourceTree = "<group>"; };
		B55853F21962337500FAF6C3 /* NSScanner+Helpers.m */ = {isa = PBXFileReference; fileEncoding = 4; lastKnownFileType = sourcecode.c.objc; path = "NSScanner+Helpers.m"; sourceTree = "<group>"; };
		B55853F419630AF900FAF6C3 /* Noticons-Regular.otf */ = {isa = PBXFileReference; lastKnownFileType = file; path = "Noticons-Regular.otf"; sourceTree = "<group>"; };
		B55853F519630D5400FAF6C3 /* NSAttributedString+Util.h */ = {isa = PBXFileReference; fileEncoding = 4; lastKnownFileType = sourcecode.c.h; path = "NSAttributedString+Util.h"; sourceTree = "<group>"; };
		B55853F619630D5400FAF6C3 /* NSAttributedString+Util.m */ = {isa = PBXFileReference; fileEncoding = 4; lastKnownFileType = sourcecode.c.objc; path = "NSAttributedString+Util.m"; sourceTree = "<group>"; };
		B55853F819630E7900FAF6C3 /* Notification.h */ = {isa = PBXFileReference; fileEncoding = 4; lastKnownFileType = sourcecode.c.h; lineEnding = 0; path = Notification.h; sourceTree = "<group>"; xcLanguageSpecificationIdentifier = xcode.lang.objcpp; };
		B55853F919630E7900FAF6C3 /* Notification.m */ = {isa = PBXFileReference; fileEncoding = 4; lastKnownFileType = sourcecode.c.objc; lineEnding = 0; path = Notification.m; sourceTree = "<group>"; xcLanguageSpecificationIdentifier = xcode.lang.objc; };
		B558541019631A1000FAF6C3 /* Notifications.storyboard */ = {isa = PBXFileReference; fileEncoding = 4; lastKnownFileType = file.storyboard; path = Notifications.storyboard; sourceTree = "<group>"; };
		B57B99D419A2C20200506504 /* NoteTableHeaderView.swift */ = {isa = PBXFileReference; fileEncoding = 4; lastKnownFileType = sourcecode.swift; path = NoteTableHeaderView.swift; sourceTree = "<group>"; };
		B57B99DC19A2DBF200506504 /* NSObject+Helpers.h */ = {isa = PBXFileReference; fileEncoding = 4; lastKnownFileType = sourcecode.c.h; path = "NSObject+Helpers.h"; sourceTree = "<group>"; };
		B57B99DD19A2DBF200506504 /* NSObject+Helpers.m */ = {isa = PBXFileReference; fileEncoding = 4; lastKnownFileType = sourcecode.c.objc; path = "NSObject+Helpers.m"; sourceTree = "<group>"; };
		B587796F19B799D800E57C5A /* NSDate+Helpers.swift */ = {isa = PBXFileReference; fileEncoding = 4; lastKnownFileType = sourcecode.swift; path = "NSDate+Helpers.swift"; sourceTree = "<group>"; };
		B587797019B799D800E57C5A /* NSIndexPath+Swift.swift */ = {isa = PBXFileReference; fileEncoding = 4; lastKnownFileType = sourcecode.swift; path = "NSIndexPath+Swift.swift"; sourceTree = "<group>"; };
		B587797119B799D800E57C5A /* NSParagraphStyle+Helpers.swift */ = {isa = PBXFileReference; fileEncoding = 4; lastKnownFileType = sourcecode.swift; path = "NSParagraphStyle+Helpers.swift"; sourceTree = "<group>"; };
		B587797219B799D800E57C5A /* UIDevice+Helpers.swift */ = {isa = PBXFileReference; fileEncoding = 4; lastKnownFileType = sourcecode.swift; path = "UIDevice+Helpers.swift"; sourceTree = "<group>"; };
		B587797319B799D800E57C5A /* UIImageView+Animations.swift */ = {isa = PBXFileReference; fileEncoding = 4; lastKnownFileType = sourcecode.swift; path = "UIImageView+Animations.swift"; sourceTree = "<group>"; };
		B587797419B799D800E57C5A /* UIImageView+Networking.swift */ = {isa = PBXFileReference; fileEncoding = 4; lastKnownFileType = sourcecode.swift; path = "UIImageView+Networking.swift"; sourceTree = "<group>"; };
		B587797519B799D800E57C5A /* UITableView+Helpers.swift */ = {isa = PBXFileReference; fileEncoding = 4; lastKnownFileType = sourcecode.swift; path = "UITableView+Helpers.swift"; sourceTree = "<group>"; };
		B587797619B799D800E57C5A /* UITableViewCell+Helpers.swift */ = {isa = PBXFileReference; fileEncoding = 4; lastKnownFileType = sourcecode.swift; path = "UITableViewCell+Helpers.swift"; sourceTree = "<group>"; };
		B587797719B799D800E57C5A /* UIView+Helpers.swift */ = {isa = PBXFileReference; fileEncoding = 4; lastKnownFileType = sourcecode.swift; path = "UIView+Helpers.swift"; sourceTree = "<group>"; };
		B587798419B799EB00E57C5A /* Notification+Interface.swift */ = {isa = PBXFileReference; fileEncoding = 4; lastKnownFileType = sourcecode.swift; path = "Notification+Interface.swift"; sourceTree = "<group>"; };
		B587798519B799EB00E57C5A /* NotificationBlock+Interface.swift */ = {isa = PBXFileReference; fileEncoding = 4; lastKnownFileType = sourcecode.swift; path = "NotificationBlock+Interface.swift"; sourceTree = "<group>"; };
		B5A6CEA519FA800E009F07DE /* AccountToAccount20to21.swift */ = {isa = PBXFileReference; fileEncoding = 4; lastKnownFileType = sourcecode.swift; name = AccountToAccount20to21.swift; path = "20-21/AccountToAccount20to21.swift"; sourceTree = "<group>"; };
		B5AA54D41A8E7510003BDD12 /* WebKit.framework */ = {isa = PBXFileReference; lastKnownFileType = wrapper.framework; name = WebKit.framework; path = System/Library/Frameworks/WebKit.framework; sourceTree = SDKROOT; };
		B5AB733B19901F85005F5044 /* WPNoResultsView+AnimatedBox.h */ = {isa = PBXFileReference; fileEncoding = 4; lastKnownFileType = sourcecode.c.h; path = "WPNoResultsView+AnimatedBox.h"; sourceTree = "<group>"; };
		B5AB733C19901F85005F5044 /* WPNoResultsView+AnimatedBox.m */ = {isa = PBXFileReference; fileEncoding = 4; lastKnownFileType = sourcecode.c.objc; path = "WPNoResultsView+AnimatedBox.m"; sourceTree = "<group>"; };
		B5B56D3019AFB68800B4E29B /* WPStyleGuide+Reply.swift */ = {isa = PBXFileReference; fileEncoding = 4; lastKnownFileType = sourcecode.swift; path = "WPStyleGuide+Reply.swift"; sourceTree = "<group>"; };
		B5B56D3119AFB68800B4E29B /* WPStyleGuide+Notifications.swift */ = {isa = PBXFileReference; fileEncoding = 4; lastKnownFileType = sourcecode.swift; path = "WPStyleGuide+Notifications.swift"; sourceTree = "<group>"; };
		B5B63F3F19621A9F001601C3 /* WordPress 19.xcdatamodel */ = {isa = PBXFileReference; lastKnownFileType = wrapper.xcdatamodel; path = "WordPress 19.xcdatamodel"; sourceTree = "<group>"; };
		B5B9C08F1A38A23A00B5B85F /* Notification+Internals.h */ = {isa = PBXFileReference; lastKnownFileType = sourcecode.c.h; path = "Notification+Internals.h"; sourceTree = "<group>"; };
		B5CC05F51962150600975CAC /* Constants.m */ = {isa = PBXFileReference; fileEncoding = 4; lastKnownFileType = sourcecode.c.objc; path = Constants.m; sourceTree = "<group>"; };
		B5CC05F71962186D00975CAC /* Meta.h */ = {isa = PBXFileReference; fileEncoding = 4; lastKnownFileType = sourcecode.c.h; path = Meta.h; sourceTree = "<group>"; };
		B5CC05F81962186D00975CAC /* Meta.m */ = {isa = PBXFileReference; fileEncoding = 4; lastKnownFileType = sourcecode.c.objc; path = Meta.m; sourceTree = "<group>"; };
		B5D689FB1A5EBC900063D9E5 /* NotificationsManager+TestHelper.h */ = {isa = PBXFileReference; fileEncoding = 4; lastKnownFileType = sourcecode.c.h; path = "NotificationsManager+TestHelper.h"; sourceTree = "<group>"; };
		B5D689FC1A5EBC900063D9E5 /* NotificationsManager+TestHelper.m */ = {isa = PBXFileReference; fileEncoding = 4; lastKnownFileType = sourcecode.c.objc; path = "NotificationsManager+TestHelper.m"; sourceTree = "<group>"; };
		B5D7F2D91A04180A006D3047 /* NSAttributedString+RichTextView.swift */ = {isa = PBXFileReference; fileEncoding = 4; lastKnownFileType = sourcecode.swift; path = "NSAttributedString+RichTextView.swift"; sourceTree = "<group>"; };
		B5D7F2DA1A04180A006D3047 /* RichTextView.swift */ = {isa = PBXFileReference; fileEncoding = 4; lastKnownFileType = sourcecode.swift; path = RichTextView.swift; sourceTree = "<group>"; };
		B5D7F2DB1A04180A006D3047 /* UITextView+RichTextView.swift */ = {isa = PBXFileReference; fileEncoding = 4; lastKnownFileType = sourcecode.swift; path = "UITextView+RichTextView.swift"; sourceTree = "<group>"; };
		B5E06E2F1A9CD31D00128985 /* WPURLRequest.h */ = {isa = PBXFileReference; fileEncoding = 4; lastKnownFileType = sourcecode.c.h; path = WPURLRequest.h; sourceTree = "<group>"; };
		B5E06E301A9CD31D00128985 /* WPURLRequest.m */ = {isa = PBXFileReference; fileEncoding = 4; lastKnownFileType = sourcecode.c.objc; path = WPURLRequest.m; sourceTree = "<group>"; };
		B5E167F319C08D18009535AA /* NSCalendar+Helpers.swift */ = {isa = PBXFileReference; fileEncoding = 4; lastKnownFileType = sourcecode.swift; path = "NSCalendar+Helpers.swift"; sourceTree = "<group>"; };
		B5E23BDE19AD0D00000D6879 /* NoteTableViewCell.xib */ = {isa = PBXFileReference; fileEncoding = 4; lastKnownFileType = file.xib; path = NoteTableViewCell.xib; sourceTree = "<group>"; };
		B5F015C9195DFD7600F6ECF2 /* WordPressActivity.h */ = {isa = PBXFileReference; fileEncoding = 4; lastKnownFileType = sourcecode.c.h; path = WordPressActivity.h; sourceTree = "<group>"; };
		B5F015CA195DFD7600F6ECF2 /* WordPressActivity.m */ = {isa = PBXFileReference; fileEncoding = 4; lastKnownFileType = sourcecode.c.objc; path = WordPressActivity.m; sourceTree = "<group>"; };
		B5FD4520199D0C9A00286FBB /* WordPress-Bridging-Header.h */ = {isa = PBXFileReference; lastKnownFileType = sourcecode.c.h; path = "WordPress-Bridging-Header.h"; sourceTree = "<group>"; };
		B5FD453F199D0F2800286FBB /* NotificationDetailsViewController.h */ = {isa = PBXFileReference; fileEncoding = 4; lastKnownFileType = sourcecode.c.h; path = NotificationDetailsViewController.h; sourceTree = "<group>"; };
		B5FD4540199D0F2800286FBB /* NotificationDetailsViewController.m */ = {isa = PBXFileReference; fileEncoding = 4; lastKnownFileType = sourcecode.c.objc; lineEnding = 0; path = NotificationDetailsViewController.m; sourceTree = "<group>"; xcLanguageSpecificationIdentifier = xcode.lang.objc; };
		B5FD4541199D0F2800286FBB /* NotificationsViewController.h */ = {isa = PBXFileReference; fileEncoding = 4; lastKnownFileType = sourcecode.c.h; path = NotificationsViewController.h; sourceTree = "<group>"; };
		B5FD4542199D0F2800286FBB /* NotificationsViewController.m */ = {isa = PBXFileReference; fileEncoding = 4; lastKnownFileType = sourcecode.c.objc; path = NotificationsViewController.m; sourceTree = "<group>"; };
		B6E2365A531EA4BD7025525F /* Pods-WordPressTest.distribution.xcconfig */ = {isa = PBXFileReference; includeInIndex = 1; lastKnownFileType = text.xcconfig; name = "Pods-WordPressTest.distribution.xcconfig"; path = "../Pods/Target Support Files/Pods-WordPressTest/Pods-WordPressTest.distribution.xcconfig"; sourceTree = "<group>"; };
		C52812131832E071008931FD /* WordPress 13.xcdatamodel */ = {isa = PBXFileReference; lastKnownFileType = wrapper.xcdatamodel; path = "WordPress 13.xcdatamodel"; sourceTree = "<group>"; };
		C533CF330E6D3ADA000C3DE8 /* CommentsViewController.h */ = {isa = PBXFileReference; fileEncoding = 4; lastKnownFileType = sourcecode.c.h; path = CommentsViewController.h; sourceTree = "<group>"; };
		C533CF340E6D3ADA000C3DE8 /* CommentsViewController.m */ = {isa = PBXFileReference; fileEncoding = 4; lastKnownFileType = sourcecode.c.objc; path = CommentsViewController.m; sourceTree = "<group>"; };
		C545E0A01811B9880020844C /* ContextManager.h */ = {isa = PBXFileReference; fileEncoding = 4; lastKnownFileType = sourcecode.c.h; path = ContextManager.h; sourceTree = "<group>"; };
		C545E0A11811B9880020844C /* ContextManager.m */ = {isa = PBXFileReference; fileEncoding = 4; lastKnownFileType = sourcecode.c.objc; path = ContextManager.m; sourceTree = "<group>"; };
		C56636E61868D0CE00226AAB /* StatsViewController.h */ = {isa = PBXFileReference; fileEncoding = 4; lastKnownFileType = sourcecode.c.h; path = StatsViewController.h; sourceTree = "<group>"; };
		C56636E71868D0CE00226AAB /* StatsViewController.m */ = {isa = PBXFileReference; fileEncoding = 4; lastKnownFileType = sourcecode.c.objc; path = StatsViewController.m; sourceTree = "<group>"; };
		C57A31A2183D2111007745B9 /* NotificationsManager.h */ = {isa = PBXFileReference; fileEncoding = 4; lastKnownFileType = sourcecode.c.h; path = NotificationsManager.h; sourceTree = "<group>"; };
		C57A31A3183D2111007745B9 /* NotificationsManager.m */ = {isa = PBXFileReference; fileEncoding = 4; lastKnownFileType = sourcecode.c.objc; path = NotificationsManager.m; sourceTree = "<group>"; };
		C58349C31806F95100B64089 /* IOS7CorrectedTextView.h */ = {isa = PBXFileReference; fileEncoding = 4; lastKnownFileType = sourcecode.c.h; path = IOS7CorrectedTextView.h; sourceTree = "<group>"; };
		C58349C41806F95100B64089 /* IOS7CorrectedTextView.m */ = {isa = PBXFileReference; fileEncoding = 4; lastKnownFileType = sourcecode.c.objc; path = IOS7CorrectedTextView.m; sourceTree = "<group>"; };
		C5CFDC29184F962B00097B05 /* CoreDataConcurrencyTest.m */ = {isa = PBXFileReference; fileEncoding = 4; lastKnownFileType = sourcecode.c.objc; path = CoreDataConcurrencyTest.m; sourceTree = "<group>"; };
		C9F5071C28C57CE611E00B1F /* Pods.release-internal.xcconfig */ = {isa = PBXFileReference; includeInIndex = 1; lastKnownFileType = text.xcconfig; name = "Pods.release-internal.xcconfig"; path = "../Pods/Target Support Files/Pods/Pods.release-internal.xcconfig"; sourceTree = "<group>"; };
		CC0E20AC15B87DA100D3468B /* WPWebBridge.h */ = {isa = PBXFileReference; fileEncoding = 4; lastKnownFileType = sourcecode.c.h; path = WPWebBridge.h; sourceTree = "<group>"; };
		CC0E20AD15B87DA100D3468B /* WPWebBridge.m */ = {isa = PBXFileReference; fileEncoding = 4; lastKnownFileType = sourcecode.c.objc; path = WPWebBridge.m; sourceTree = "<group>"; };
		CC24E5ED1577D1EA00A6D5B5 /* WPFriendFinderViewController.h */ = {isa = PBXFileReference; fileEncoding = 4; lastKnownFileType = sourcecode.c.h; path = WPFriendFinderViewController.h; sourceTree = "<group>"; };
		CC24E5EE1577D1EA00A6D5B5 /* WPFriendFinderViewController.m */ = {isa = PBXFileReference; fileEncoding = 4; lastKnownFileType = sourcecode.c.objc; path = WPFriendFinderViewController.m; sourceTree = "<group>"; };
		CC24E5F01577DBC300A6D5B5 /* AddressBook.framework */ = {isa = PBXFileReference; includeInIndex = 1; lastKnownFileType = wrapper.framework; name = AddressBook.framework; path = System/Library/Frameworks/AddressBook.framework; sourceTree = SDKROOT; };
		CC24E5F21577DFF400A6D5B5 /* Twitter.framework */ = {isa = PBXFileReference; includeInIndex = 1; lastKnownFileType = wrapper.framework; name = Twitter.framework; path = System/Library/Frameworks/Twitter.framework; sourceTree = SDKROOT; };
		CC24E5F41577E16B00A6D5B5 /* Accounts.framework */ = {isa = PBXFileReference; includeInIndex = 1; lastKnownFileType = wrapper.framework; name = Accounts.framework; path = System/Library/Frameworks/Accounts.framework; sourceTree = SDKROOT; };
		CCEF152F14C9EA050001176D /* WPWebAppViewController.h */ = {isa = PBXFileReference; fileEncoding = 4; lastKnownFileType = sourcecode.c.h; path = WPWebAppViewController.h; sourceTree = "<group>"; };
		CCEF153014C9EA050001176D /* WPWebAppViewController.m */ = {isa = PBXFileReference; fileEncoding = 4; lastKnownFileType = sourcecode.c.objc; path = WPWebAppViewController.m; sourceTree = "<group>"; };
		CEBD3EA90FF1BA3B00C1396E /* Blog.h */ = {isa = PBXFileReference; fileEncoding = 4; lastKnownFileType = sourcecode.c.h; path = Blog.h; sourceTree = "<group>"; };
		CEBD3EAA0FF1BA3B00C1396E /* Blog.m */ = {isa = PBXFileReference; fileEncoding = 4; lastKnownFileType = sourcecode.c.objc; path = Blog.m; sourceTree = "<group>"; };
		D4972215061A4C21AD2CD5B8 /* libPods-WordPressTest.a */ = {isa = PBXFileReference; explicitFileType = archive.ar; includeInIndex = 0; path = "libPods-WordPressTest.a"; sourceTree = BUILT_PRODUCTS_DIR; };
		DA67DF58196D8F6A005B5BC8 /* WordPress 20.xcdatamodel */ = {isa = PBXFileReference; lastKnownFileType = wrapper.xcdatamodel; path = "WordPress 20.xcdatamodel"; sourceTree = "<group>"; };
		E100C6BA1741472F00AE48D8 /* WordPress-11-12.xcmappingmodel */ = {isa = PBXFileReference; lastKnownFileType = wrapper.xcmappingmodel; path = "WordPress-11-12.xcmappingmodel"; sourceTree = "<group>"; };
		E105E9CD1726955600C0D9E7 /* WPAccount.h */ = {isa = PBXFileReference; fileEncoding = 4; lastKnownFileType = sourcecode.c.h; path = WPAccount.h; sourceTree = "<group>"; };
		E105E9CE1726955600C0D9E7 /* WPAccount.m */ = {isa = PBXFileReference; fileEncoding = 4; lastKnownFileType = sourcecode.c.objc; path = WPAccount.m; sourceTree = "<group>"; };
		E10675C7183F82E900E5CE5C /* SettingsViewControllerTest.m */ = {isa = PBXFileReference; fileEncoding = 4; lastKnownFileType = sourcecode.c.objc; path = SettingsViewControllerTest.m; sourceTree = "<group>"; };
		E10675C9183FA78E00E5CE5C /* XCTest.framework */ = {isa = PBXFileReference; lastKnownFileType = wrapper.framework; name = XCTest.framework; path = Library/Frameworks/XCTest.framework; sourceTree = DEVELOPER_DIR; };
		E10B3651158F2D3F00419A93 /* QuartzCore.framework */ = {isa = PBXFileReference; includeInIndex = 1; lastKnownFileType = wrapper.framework; name = QuartzCore.framework; path = System/Library/Frameworks/QuartzCore.framework; sourceTree = SDKROOT; };
		E10B3653158F2D4500419A93 /* UIKit.framework */ = {isa = PBXFileReference; includeInIndex = 1; lastKnownFileType = wrapper.framework; name = UIKit.framework; path = System/Library/Frameworks/UIKit.framework; sourceTree = SDKROOT; };
		E10DB0061771926D00B7A0A3 /* GooglePlusActivity.h */ = {isa = PBXFileReference; fileEncoding = 4; lastKnownFileType = sourcecode.c.h; path = GooglePlusActivity.h; sourceTree = "<group>"; };
		E10DB0071771926D00B7A0A3 /* GooglePlusActivity.m */ = {isa = PBXFileReference; fileEncoding = 4; lastKnownFileType = sourcecode.c.objc; path = GooglePlusActivity.m; sourceTree = "<group>"; };
		E11330501A13BAA300D36D84 /* me-sites-with-jetpack.json */ = {isa = PBXFileReference; fileEncoding = 4; lastKnownFileType = text.json; path = "me-sites-with-jetpack.json"; sourceTree = "<group>"; };
		E114D798153D85A800984182 /* WPError.h */ = {isa = PBXFileReference; fileEncoding = 4; lastKnownFileType = sourcecode.c.h; path = WPError.h; sourceTree = "<group>"; };
		E114D799153D85A800984182 /* WPError.m */ = {isa = PBXFileReference; fileEncoding = 4; lastKnownFileType = sourcecode.c.objc; path = WPError.m; sourceTree = "<group>"; };
		E115F2D116776A2900CCF00D /* WordPress 8.xcdatamodel */ = {isa = PBXFileReference; lastKnownFileType = wrapper.xcdatamodel; path = "WordPress 8.xcdatamodel"; sourceTree = "<group>"; };
		E1225A4C147E6D2400B4F3A0 /* tr */ = {isa = PBXFileReference; lastKnownFileType = text.plist.strings; name = tr; path = tr.lproj/Localizable.strings; sourceTree = "<group>"; };
		E1225A4D147E6D2C00B4F3A0 /* id */ = {isa = PBXFileReference; lastKnownFileType = text.plist.strings; name = id; path = id.lproj/Localizable.strings; sourceTree = "<group>"; };
		E1249B3D19408C230035E895 /* CommentServiceRemote.h */ = {isa = PBXFileReference; fileEncoding = 4; lastKnownFileType = sourcecode.c.h; path = CommentServiceRemote.h; sourceTree = "<group>"; };
		E1249B4119408C910035E895 /* RemoteComment.h */ = {isa = PBXFileReference; fileEncoding = 4; lastKnownFileType = sourcecode.c.h; name = RemoteComment.h; path = "Remote Objects/RemoteComment.h"; sourceTree = "<group>"; };
		E1249B4219408C910035E895 /* RemoteComment.m */ = {isa = PBXFileReference; fileEncoding = 4; lastKnownFileType = sourcecode.c.objc; name = RemoteComment.m; path = "Remote Objects/RemoteComment.m"; sourceTree = "<group>"; };
		E1249B4419408D0F0035E895 /* CommentServiceRemoteXMLRPC.h */ = {isa = PBXFileReference; fileEncoding = 4; lastKnownFileType = sourcecode.c.h; path = CommentServiceRemoteXMLRPC.h; sourceTree = "<group>"; };
		E1249B4519408D0F0035E895 /* CommentServiceRemoteXMLRPC.m */ = {isa = PBXFileReference; fileEncoding = 4; lastKnownFileType = sourcecode.c.objc; path = CommentServiceRemoteXMLRPC.m; sourceTree = "<group>"; };
		E1249B471940AE550035E895 /* ServiceRemoteXMLRPC.h */ = {isa = PBXFileReference; lastKnownFileType = sourcecode.c.h; path = ServiceRemoteXMLRPC.h; sourceTree = "<group>"; };
		E1249B481940AE610035E895 /* ServiceRemoteREST.h */ = {isa = PBXFileReference; lastKnownFileType = sourcecode.c.h; path = ServiceRemoteREST.h; sourceTree = "<group>"; };
		E1249B491940AECC0035E895 /* CommentServiceRemoteREST.h */ = {isa = PBXFileReference; fileEncoding = 4; lastKnownFileType = sourcecode.c.h; path = CommentServiceRemoteREST.h; sourceTree = "<group>"; };
		E1249B4A1940AECC0035E895 /* CommentServiceRemoteREST.m */ = {isa = PBXFileReference; fileEncoding = 4; lastKnownFileType = sourcecode.c.objc; path = CommentServiceRemoteREST.m; sourceTree = "<group>"; };
		E125443D12BF5A7200D87A0A /* WordPress 2.xcdatamodel */ = {isa = PBXFileReference; lastKnownFileType = wrapper.xcdatamodel; path = "WordPress 2.xcdatamodel"; sourceTree = "<group>"; };
		E125445412BF5B3900D87A0A /* PostCategory.h */ = {isa = PBXFileReference; fileEncoding = 4; lastKnownFileType = sourcecode.c.h; path = PostCategory.h; sourceTree = "<group>"; };
		E125445512BF5B3900D87A0A /* PostCategory.m */ = {isa = PBXFileReference; fileEncoding = 4; lastKnownFileType = sourcecode.c.objc; path = PostCategory.m; sourceTree = "<group>"; };
		E125451612BF68F900D87A0A /* Page.h */ = {isa = PBXFileReference; fileEncoding = 4; lastKnownFileType = sourcecode.c.h; path = Page.h; sourceTree = "<group>"; };
		E125451712BF68F900D87A0A /* Page.m */ = {isa = PBXFileReference; fileEncoding = 4; lastKnownFileType = sourcecode.c.objc; path = Page.m; sourceTree = "<group>"; };
		E12963A8174654B2002E7744 /* ru */ = {isa = PBXFileReference; lastKnownFileType = text.plist.strings; name = ru; path = ru.lproj/Localizable.strings; sourceTree = "<group>"; };
		E12F95A51557C9C20067A653 /* zh-Hant */ = {isa = PBXFileReference; lastKnownFileType = text.plist.strings; name = "zh-Hant"; path = "zh-Hant.lproj/Localizable.strings"; sourceTree = "<group>"; };
		E12F95A61557CA210067A653 /* hu */ = {isa = PBXFileReference; lastKnownFileType = text.plist.strings; name = hu; path = hu.lproj/Localizable.strings; sourceTree = "<group>"; };
		E12F95A71557CA400067A653 /* pl */ = {isa = PBXFileReference; lastKnownFileType = text.plist.strings; name = pl; path = pl.lproj/Localizable.strings; sourceTree = "<group>"; };
		E131CB5116CACA6B004B0314 /* CoreText.framework */ = {isa = PBXFileReference; lastKnownFileType = wrapper.framework; name = CoreText.framework; path = System/Library/Frameworks/CoreText.framework; sourceTree = SDKROOT; };
		E131CB5316CACB05004B0314 /* libxml2.dylib */ = {isa = PBXFileReference; lastKnownFileType = "compiled.mach-o.dylib"; name = libxml2.dylib; path = usr/lib/libxml2.dylib; sourceTree = SDKROOT; };
		E131CB5516CACF1E004B0314 /* get-user-blogs_has-blog.json */ = {isa = PBXFileReference; fileEncoding = 4; lastKnownFileType = text.json; path = "get-user-blogs_has-blog.json"; sourceTree = "<group>"; };
		E131CB5716CACFB4004B0314 /* get-user-blogs_doesnt-have-blog.json */ = {isa = PBXFileReference; fileEncoding = 4; lastKnownFileType = text.json; path = "get-user-blogs_doesnt-have-blog.json"; sourceTree = "<group>"; };
		E133DB40137AE180003C0AF9 /* he */ = {isa = PBXFileReference; lastKnownFileType = text.plist.strings; name = he; path = he.lproj/Localizable.strings; sourceTree = "<group>"; };
		E13EB7A3157D230000885780 /* WordPressComApi.h */ = {isa = PBXFileReference; fileEncoding = 4; lastKnownFileType = sourcecode.c.h; path = WordPressComApi.h; sourceTree = "<group>"; };
		E13EB7A4157D230000885780 /* WordPressComApi.m */ = {isa = PBXFileReference; fileEncoding = 4; lastKnownFileType = sourcecode.c.objc; path = WordPressComApi.m; sourceTree = "<group>"; };
		E13F23C114FE84600081D9CC /* NSMutableDictionary+Helpers.h */ = {isa = PBXFileReference; fileEncoding = 4; lastKnownFileType = sourcecode.c.h; path = "NSMutableDictionary+Helpers.h"; sourceTree = "<group>"; };
		E13F23C214FE84600081D9CC /* NSMutableDictionary+Helpers.m */ = {isa = PBXFileReference; fileEncoding = 4; lastKnownFileType = sourcecode.c.objc; path = "NSMutableDictionary+Helpers.m"; sourceTree = "<group>"; };
		E1457202135EC85700C7BAD2 /* sv */ = {isa = PBXFileReference; lastKnownFileType = text.plist.strings; name = sv; path = sv.lproj/Localizable.strings; sourceTree = "<group>"; };
		E1472EF915344A2A00D08657 /* WordPress 5.xcdatamodel */ = {isa = PBXFileReference; lastKnownFileType = wrapper.xcdatamodel; path = "WordPress 5.xcdatamodel"; sourceTree = "<group>"; };
		E14932B4130427B300154804 /* Coordinate.h */ = {isa = PBXFileReference; fileEncoding = 4; lastKnownFileType = sourcecode.c.h; path = Coordinate.h; sourceTree = "<group>"; };
		E14932B5130427B300154804 /* Coordinate.m */ = {isa = PBXFileReference; fileEncoding = 4; lastKnownFileType = sourcecode.c.objc; path = Coordinate.m; sourceTree = "<group>"; };
		E149D64519349E69006A843D /* AccountServiceRemoteREST.h */ = {isa = PBXFileReference; fileEncoding = 4; lastKnownFileType = sourcecode.c.h; path = AccountServiceRemoteREST.h; sourceTree = "<group>"; };
		E149D64619349E69006A843D /* AccountServiceRemoteREST.m */ = {isa = PBXFileReference; fileEncoding = 4; lastKnownFileType = sourcecode.c.objc; path = AccountServiceRemoteREST.m; sourceTree = "<group>"; };
		E149D64719349E69006A843D /* AccountServiceRemoteXMLRPC.h */ = {isa = PBXFileReference; fileEncoding = 4; lastKnownFileType = sourcecode.c.h; path = AccountServiceRemoteXMLRPC.h; sourceTree = "<group>"; };
		E149D64819349E69006A843D /* AccountServiceRemoteXMLRPC.m */ = {isa = PBXFileReference; fileEncoding = 4; lastKnownFileType = sourcecode.c.objc; path = AccountServiceRemoteXMLRPC.m; sourceTree = "<group>"; };
		E149D64919349E69006A843D /* MediaServiceRemote.h */ = {isa = PBXFileReference; fileEncoding = 4; lastKnownFileType = sourcecode.c.h; path = MediaServiceRemote.h; sourceTree = "<group>"; };
		E149D64A19349E69006A843D /* MediaServiceRemoteREST.h */ = {isa = PBXFileReference; fileEncoding = 4; lastKnownFileType = sourcecode.c.h; path = MediaServiceRemoteREST.h; sourceTree = "<group>"; };
		E149D64B19349E69006A843D /* MediaServiceRemoteREST.m */ = {isa = PBXFileReference; fileEncoding = 4; lastKnownFileType = sourcecode.c.objc; path = MediaServiceRemoteREST.m; sourceTree = "<group>"; };
		E149D64C19349E69006A843D /* MediaServiceRemoteXMLRPC.h */ = {isa = PBXFileReference; fileEncoding = 4; lastKnownFileType = sourcecode.c.h; path = MediaServiceRemoteXMLRPC.h; sourceTree = "<group>"; };
		E149D64D19349E69006A843D /* MediaServiceRemoteXMLRPC.m */ = {isa = PBXFileReference; fileEncoding = 4; lastKnownFileType = sourcecode.c.objc; path = MediaServiceRemoteXMLRPC.m; sourceTree = "<group>"; };
		E14D65C717E09663007E3EA4 /* Social.framework */ = {isa = PBXFileReference; lastKnownFileType = wrapper.framework; name = Social.framework; path = System/Library/Frameworks/Social.framework; sourceTree = SDKROOT; };
		E15051C916CA5DDB00D3DDDC /* Blog+Jetpack.h */ = {isa = PBXFileReference; fileEncoding = 4; lastKnownFileType = sourcecode.c.h; path = "Blog+Jetpack.h"; sourceTree = "<group>"; };
		E15051CA16CA5DDB00D3DDDC /* Blog+Jetpack.m */ = {isa = PBXFileReference; fileEncoding = 4; lastKnownFileType = sourcecode.c.objc; path = "Blog+Jetpack.m"; sourceTree = "<group>"; };
		E150520B16CAC5C400D3DDDC /* BlogJetpackTest.m */ = {isa = PBXFileReference; fileEncoding = 4; lastKnownFileType = sourcecode.c.objc; path = BlogJetpackTest.m; sourceTree = "<group>"; };
		E150520D16CAC75A00D3DDDC /* CoreDataTestHelper.h */ = {isa = PBXFileReference; fileEncoding = 4; lastKnownFileType = sourcecode.c.h; path = CoreDataTestHelper.h; sourceTree = "<group>"; };
		E150520E16CAC75A00D3DDDC /* CoreDataTestHelper.m */ = {isa = PBXFileReference; fileEncoding = 4; lastKnownFileType = sourcecode.c.objc; path = CoreDataTestHelper.m; sourceTree = "<group>"; };
		E1523EB316D3B305002C5A36 /* InstapaperActivity.h */ = {isa = PBXFileReference; fileEncoding = 4; lastKnownFileType = sourcecode.c.h; path = InstapaperActivity.h; sourceTree = "<group>"; };
		E1523EB416D3B305002C5A36 /* InstapaperActivity.m */ = {isa = PBXFileReference; fileEncoding = 4; lastKnownFileType = sourcecode.c.objc; path = InstapaperActivity.m; sourceTree = "<group>"; };
		E1556CF0193F6FE900FC52EA /* CommentService.h */ = {isa = PBXFileReference; fileEncoding = 4; lastKnownFileType = sourcecode.c.h; path = CommentService.h; sourceTree = "<group>"; };
		E1556CF1193F6FE900FC52EA /* CommentService.m */ = {isa = PBXFileReference; fileEncoding = 4; lastKnownFileType = sourcecode.c.objc; path = CommentService.m; sourceTree = "<group>"; };
		E15618FB16DB8677006532C4 /* UIKitTestHelper.h */ = {isa = PBXFileReference; fileEncoding = 4; lastKnownFileType = sourcecode.c.h; path = UIKitTestHelper.h; sourceTree = "<group>"; };
		E15618FC16DB8677006532C4 /* UIKitTestHelper.m */ = {isa = PBXFileReference; fileEncoding = 4; lastKnownFileType = sourcecode.c.objc; path = UIKitTestHelper.m; sourceTree = "<group>"; };
		E15618FE16DBA983006532C4 /* xmlrpc-response-newpost.xml */ = {isa = PBXFileReference; fileEncoding = 4; lastKnownFileType = text.xml; path = "xmlrpc-response-newpost.xml"; sourceTree = "<group>"; };
		E156190016DBABDE006532C4 /* xmlrpc-response-getpost.xml */ = {isa = PBXFileReference; fileEncoding = 4; lastKnownFileType = text.xml; path = "xmlrpc-response-getpost.xml"; sourceTree = "<group>"; };
		E1634517183B733B005E967F /* WordPressComOAuthClient.h */ = {isa = PBXFileReference; fileEncoding = 4; lastKnownFileType = sourcecode.c.h; path = WordPressComOAuthClient.h; sourceTree = "<group>"; };
		E1634518183B733B005E967F /* WordPressComOAuthClient.m */ = {isa = PBXFileReference; fileEncoding = 4; lastKnownFileType = sourcecode.c.objc; path = WordPressComOAuthClient.m; sourceTree = "<group>"; };
		E167745A1377F24300EE44DD /* fr */ = {isa = PBXFileReference; lastKnownFileType = text.plist.strings; name = fr; path = fr.lproj/Localizable.strings; sourceTree = "<group>"; };
		E167745B1377F25500EE44DD /* nl */ = {isa = PBXFileReference; lastKnownFileType = text.plist.strings; name = nl; path = nl.lproj/Localizable.strings; sourceTree = "<group>"; };
		E167745C1377F26400EE44DD /* de */ = {isa = PBXFileReference; lastKnownFileType = text.plist.strings; name = de; path = de.lproj/Localizable.strings; sourceTree = "<group>"; };
		E167745D1377F26D00EE44DD /* hr */ = {isa = PBXFileReference; lastKnownFileType = text.plist.strings; name = hr; path = hr.lproj/Localizable.strings; sourceTree = "<group>"; };
		E16AB92A14D978240047A2E5 /* WordPressTest.xctest */ = {isa = PBXFileReference; explicitFileType = wrapper.cfbundle; includeInIndex = 0; path = WordPressTest.xctest; sourceTree = BUILT_PRODUCTS_DIR; };
		E16AB93114D978240047A2E5 /* WordPressTest-Info.plist */ = {isa = PBXFileReference; lastKnownFileType = text.plist.xml; path = "WordPressTest-Info.plist"; sourceTree = "<group>"; };
		E16AB93314D978240047A2E5 /* en */ = {isa = PBXFileReference; lastKnownFileType = text.plist.strings; name = en; path = en.lproj/InfoPlist.strings; sourceTree = "<group>"; };
		E16AB93814D978240047A2E5 /* WordPressTest-Prefix.pch */ = {isa = PBXFileReference; lastKnownFileType = sourcecode.c.h; path = "WordPressTest-Prefix.pch"; sourceTree = "<group>"; };
		E1756DD41694560100D9EC00 /* WordPressComApiCredentials.h */ = {isa = PBXFileReference; fileEncoding = 4; lastKnownFileType = sourcecode.c.h; path = WordPressComApiCredentials.h; sourceTree = "<group>"; };
		E1756DD51694560100D9EC00 /* WordPressComApiCredentials.m */ = {isa = PBXFileReference; fileEncoding = 4; lastKnownFileType = sourcecode.c.objc; path = WordPressComApiCredentials.m; sourceTree = "<group>"; };
		E1756E621694A08200D9EC00 /* gencredentials.rb */ = {isa = PBXFileReference; explicitFileType = text.script.ruby; path = gencredentials.rb; sourceTree = "<group>"; };
		E17B98E7171FFB450073E30D /* WordPress 11.xcdatamodel */ = {isa = PBXFileReference; lastKnownFileType = wrapper.xcdatamodel; path = "WordPress 11.xcdatamodel"; sourceTree = "<group>"; };
		E17BE7A9134DEC12007285FD /* ja */ = {isa = PBXFileReference; lastKnownFileType = text.plist.strings; name = ja; path = ja.lproj/Localizable.strings; sourceTree = "<group>"; };
		E18165FC14E4428B006CE885 /* loader.html */ = {isa = PBXFileReference; fileEncoding = 4; lastKnownFileType = text.html; name = loader.html; path = Resources/HTML/loader.html; sourceTree = "<group>"; };
		E183BD7217621D85000B0822 /* WPCookie.h */ = {isa = PBXFileReference; fileEncoding = 4; lastKnownFileType = sourcecode.c.h; path = WPCookie.h; sourceTree = "<group>"; };
		E183BD7317621D86000B0822 /* WPCookie.m */ = {isa = PBXFileReference; fileEncoding = 4; lastKnownFileType = sourcecode.c.objc; path = WPCookie.m; sourceTree = "<group>"; };
		E1863F9A1355E0AB0031BBC8 /* pt */ = {isa = PBXFileReference; lastKnownFileType = text.plist.strings; name = pt; path = pt.lproj/Localizable.strings; sourceTree = "<group>"; };
		E1874BFE161C5DBC0058BDC4 /* WordPress 7.xcdatamodel */ = {isa = PBXFileReference; lastKnownFileType = wrapper.xcdatamodel; path = "WordPress 7.xcdatamodel"; sourceTree = "<group>"; };
		E18D8AE21397C51A00000861 /* zh-Hans */ = {isa = PBXFileReference; lastKnownFileType = text.plist.strings; name = "zh-Hans"; path = "zh-Hans.lproj/Localizable.strings"; sourceTree = "<group>"; };
		E18D8AE41397C54E00000861 /* nb */ = {isa = PBXFileReference; lastKnownFileType = text.plist.strings; name = nb; path = nb.lproj/Localizable.strings; sourceTree = "<group>"; };
		E18EE94919349EAE00B0A40C /* AccountServiceRemote.h */ = {isa = PBXFileReference; fileEncoding = 4; lastKnownFileType = sourcecode.c.h; path = AccountServiceRemote.h; sourceTree = "<group>"; };
		E18EE94C19349EBA00B0A40C /* BlogServiceRemote.h */ = {isa = PBXFileReference; fileEncoding = 4; lastKnownFileType = sourcecode.c.h; path = BlogServiceRemote.h; sourceTree = "<group>"; };
		E18EE94D19349EBA00B0A40C /* BlogServiceRemote.m */ = {isa = PBXFileReference; fileEncoding = 4; lastKnownFileType = sourcecode.c.objc; path = BlogServiceRemote.m; sourceTree = "<group>"; };
		E18EE94F19349EC300B0A40C /* ReaderTopicServiceRemote.h */ = {isa = PBXFileReference; fileEncoding = 4; lastKnownFileType = sourcecode.c.h; path = ReaderTopicServiceRemote.h; sourceTree = "<group>"; };
		E18EE95019349EC300B0A40C /* ReaderTopicServiceRemote.m */ = {isa = PBXFileReference; fileEncoding = 4; lastKnownFileType = sourcecode.c.objc; path = ReaderTopicServiceRemote.m; sourceTree = "<group>"; };
		E19853331755E461001CC6D5 /* da */ = {isa = PBXFileReference; lastKnownFileType = text.plist.strings; name = da; path = da.lproj/Localizable.strings; sourceTree = "<group>"; };
		E19853341755E4B3001CC6D5 /* ko */ = {isa = PBXFileReference; lastKnownFileType = text.plist.strings; name = ko; path = ko.lproj/Localizable.strings; sourceTree = "<group>"; };
		E19BF8F913CC69E7004753FE /* WordPress 3.xcdatamodel */ = {isa = PBXFileReference; lastKnownFileType = wrapper.xcdatamodel; path = "WordPress 3.xcdatamodel"; sourceTree = "<group>"; };
		E19DF740141F7BDD000002F3 /* libz.dylib */ = {isa = PBXFileReference; includeInIndex = 1; lastKnownFileType = "compiled.mach-o.dylib"; name = libz.dylib; path = usr/lib/libz.dylib; sourceTree = SDKROOT; };
		E1A03EE017422DCD0085D192 /* BlogToAccount.h */ = {isa = PBXFileReference; fileEncoding = 4; lastKnownFileType = sourcecode.c.h; path = BlogToAccount.h; sourceTree = "<group>"; };
		E1A03EE117422DCE0085D192 /* BlogToAccount.m */ = {isa = PBXFileReference; fileEncoding = 4; lastKnownFileType = sourcecode.c.objc; path = BlogToAccount.m; sourceTree = "<group>"; };
		E1A03F46174283DF0085D192 /* BlogToJetpackAccount.h */ = {isa = PBXFileReference; fileEncoding = 4; lastKnownFileType = sourcecode.c.h; path = BlogToJetpackAccount.h; sourceTree = "<group>"; };
		E1A03F47174283E00085D192 /* BlogToJetpackAccount.m */ = {isa = PBXFileReference; fileEncoding = 4; lastKnownFileType = sourcecode.c.objc; path = BlogToJetpackAccount.m; sourceTree = "<group>"; };
		E1A0FAE5162F11CE0063B098 /* UIDevice+Helpers.h */ = {isa = PBXFileReference; fileEncoding = 4; lastKnownFileType = sourcecode.c.h; lineEnding = 0; path = "UIDevice+Helpers.h"; sourceTree = "<group>"; xcLanguageSpecificationIdentifier = xcode.lang.objcpp; };
		E1A0FAE6162F11CE0063B098 /* UIDevice+Helpers.m */ = {isa = PBXFileReference; fileEncoding = 4; lastKnownFileType = sourcecode.c.objc; lineEnding = 0; path = "UIDevice+Helpers.m"; sourceTree = "<group>"; xcLanguageSpecificationIdentifier = xcode.lang.objc; };
		E1A386C714DB05C300954CF8 /* AVFoundation.framework */ = {isa = PBXFileReference; includeInIndex = 1; lastKnownFileType = wrapper.framework; name = AVFoundation.framework; path = System/Library/Frameworks/AVFoundation.framework; sourceTree = SDKROOT; };
		E1A386C914DB05F700954CF8 /* CoreMedia.framework */ = {isa = PBXFileReference; includeInIndex = 1; lastKnownFileType = wrapper.framework; name = CoreMedia.framework; path = System/Library/Frameworks/CoreMedia.framework; sourceTree = SDKROOT; };
		E1A38C921581879D00439E55 /* WPTableViewControllerSubclass.h */ = {isa = PBXFileReference; lastKnownFileType = sourcecode.c.h; path = WPTableViewControllerSubclass.h; sourceTree = "<group>"; };
		E1A6DBD619DC7D080071AC1E /* RemotePostCategory.h */ = {isa = PBXFileReference; fileEncoding = 4; lastKnownFileType = sourcecode.c.h; name = RemotePostCategory.h; path = "Remote Objects/RemotePostCategory.h"; sourceTree = "<group>"; };
		E1A6DBD719DC7D080071AC1E /* RemotePostCategory.m */ = {isa = PBXFileReference; fileEncoding = 4; lastKnownFileType = sourcecode.c.objc; name = RemotePostCategory.m; path = "Remote Objects/RemotePostCategory.m"; sourceTree = "<group>"; };
		E1A6DBD819DC7D080071AC1E /* RemotePost.h */ = {isa = PBXFileReference; fileEncoding = 4; lastKnownFileType = sourcecode.c.h; name = RemotePost.h; path = "Remote Objects/RemotePost.h"; sourceTree = "<group>"; };
		E1A6DBD919DC7D080071AC1E /* RemotePost.m */ = {isa = PBXFileReference; fileEncoding = 4; lastKnownFileType = sourcecode.c.objc; name = RemotePost.m; path = "Remote Objects/RemotePost.m"; sourceTree = "<group>"; };
		E1A6DBDC19DC7D140071AC1E /* PostServiceRemote.h */ = {isa = PBXFileReference; fileEncoding = 4; lastKnownFileType = sourcecode.c.h; path = PostServiceRemote.h; sourceTree = "<group>"; };
		E1A6DBDD19DC7D140071AC1E /* PostServiceRemoteREST.h */ = {isa = PBXFileReference; fileEncoding = 4; lastKnownFileType = sourcecode.c.h; path = PostServiceRemoteREST.h; sourceTree = "<group>"; };
		E1A6DBDE19DC7D140071AC1E /* PostServiceRemoteREST.m */ = {isa = PBXFileReference; fileEncoding = 4; lastKnownFileType = sourcecode.c.objc; path = PostServiceRemoteREST.m; sourceTree = "<group>"; };
		E1A6DBDF19DC7D140071AC1E /* PostServiceRemoteXMLRPC.h */ = {isa = PBXFileReference; fileEncoding = 4; lastKnownFileType = sourcecode.c.h; path = PostServiceRemoteXMLRPC.h; sourceTree = "<group>"; };
		E1A6DBE019DC7D140071AC1E /* PostServiceRemoteXMLRPC.m */ = {isa = PBXFileReference; fileEncoding = 4; lastKnownFileType = sourcecode.c.objc; path = PostServiceRemoteXMLRPC.m; sourceTree = "<group>"; };
		E1A6DBE319DC7D230071AC1E /* PostService.h */ = {isa = PBXFileReference; fileEncoding = 4; lastKnownFileType = sourcecode.c.h; path = PostService.h; sourceTree = "<group>"; };
		E1A6DBE419DC7D230071AC1E /* PostService.m */ = {isa = PBXFileReference; fileEncoding = 4; lastKnownFileType = sourcecode.c.objc; lineEnding = 0; path = PostService.m; sourceTree = "<group>"; xcLanguageSpecificationIdentifier = xcode.lang.objc; };
		E1AB07AB1578D34300D6AD64 /* SettingsViewController.h */ = {isa = PBXFileReference; fileEncoding = 4; lastKnownFileType = sourcecode.c.h; path = SettingsViewController.h; sourceTree = "<group>"; };
		E1AB07AC1578D34300D6AD64 /* SettingsViewController.m */ = {isa = PBXFileReference; fileEncoding = 4; lastKnownFileType = sourcecode.c.objc; lineEnding = 0; path = SettingsViewController.m; sourceTree = "<group>"; xcLanguageSpecificationIdentifier = xcode.lang.objc; };
		E1B289D919F7AF7000DB0707 /* RemoteBlog.h */ = {isa = PBXFileReference; fileEncoding = 4; lastKnownFileType = sourcecode.c.h; name = RemoteBlog.h; path = "Remote Objects/RemoteBlog.h"; sourceTree = "<group>"; };
		E1B289DA19F7AF7000DB0707 /* RemoteBlog.m */ = {isa = PBXFileReference; fileEncoding = 4; lastKnownFileType = sourcecode.c.objc; name = RemoteBlog.m; path = "Remote Objects/RemoteBlog.m"; sourceTree = "<group>"; };
		E1B4A9DF12FC8B1000EB3F67 /* EGORefreshTableHeaderView.h */ = {isa = PBXFileReference; fileEncoding = 4; lastKnownFileType = sourcecode.c.h; path = EGORefreshTableHeaderView.h; sourceTree = "<group>"; };
		E1B4A9E012FC8B1000EB3F67 /* EGORefreshTableHeaderView.m */ = {isa = PBXFileReference; fileEncoding = 4; lastKnownFileType = sourcecode.c.objc; path = EGORefreshTableHeaderView.m; sourceTree = "<group>"; };
		E1B62A7913AA61A100A6FCA4 /* WPWebViewController.h */ = {isa = PBXFileReference; fileEncoding = 4; lastKnownFileType = sourcecode.c.h; path = WPWebViewController.h; sourceTree = "<group>"; };
		E1B62A7A13AA61A100A6FCA4 /* WPWebViewController.m */ = {isa = PBXFileReference; fileEncoding = 4; lastKnownFileType = sourcecode.c.objc; path = WPWebViewController.m; sourceTree = "<group>"; };
		E1C807471696F72E00E545A6 /* WordPress 9.xcdatamodel */ = {isa = PBXFileReference; lastKnownFileType = wrapper.xcdatamodel; path = "WordPress 9.xcdatamodel"; sourceTree = "<group>"; };
		E1CCFB32175D624F0016BD8A /* Crashlytics.framework */ = {isa = PBXFileReference; lastKnownFileType = wrapper.framework; path = Crashlytics.framework; sourceTree = "<group>"; };
		E1D04D7C19374CFE002FADD7 /* BlogServiceRemoteXMLRPC.h */ = {isa = PBXFileReference; fileEncoding = 4; lastKnownFileType = sourcecode.c.h; path = BlogServiceRemoteXMLRPC.h; sourceTree = "<group>"; };
		E1D04D7D19374CFE002FADD7 /* BlogServiceRemoteXMLRPC.m */ = {isa = PBXFileReference; fileEncoding = 4; lastKnownFileType = sourcecode.c.objc; path = BlogServiceRemoteXMLRPC.m; sourceTree = "<group>"; };
		E1D04D8219374F2C002FADD7 /* BlogServiceRemoteREST.h */ = {isa = PBXFileReference; fileEncoding = 4; lastKnownFileType = sourcecode.c.h; path = BlogServiceRemoteREST.h; sourceTree = "<group>"; };
		E1D04D8319374F2C002FADD7 /* BlogServiceRemoteREST.m */ = {isa = PBXFileReference; fileEncoding = 4; lastKnownFileType = sourcecode.c.objc; path = BlogServiceRemoteREST.m; sourceTree = "<group>"; };
		E1D062D2177C685700644185 /* ContentActionButton.h */ = {isa = PBXFileReference; lastKnownFileType = sourcecode.c.h; path = ContentActionButton.h; sourceTree = "<group>"; };
		E1D062D3177C685700644185 /* ContentActionButton.m */ = {isa = PBXFileReference; lastKnownFileType = sourcecode.c.objc; path = ContentActionButton.m; sourceTree = "<group>"; };
		E1D086E0194214C600F0CC19 /* NSDate+WordPressJSON.h */ = {isa = PBXFileReference; fileEncoding = 4; lastKnownFileType = sourcecode.c.h; path = "NSDate+WordPressJSON.h"; sourceTree = "<group>"; };
		E1D086E1194214C600F0CC19 /* NSDate+WordPressJSON.m */ = {isa = PBXFileReference; fileEncoding = 4; lastKnownFileType = sourcecode.c.objc; path = "NSDate+WordPressJSON.m"; sourceTree = "<group>"; };
		E1D0D81416D3B86800E33F4C /* SafariActivity.h */ = {isa = PBXFileReference; fileEncoding = 4; lastKnownFileType = sourcecode.c.h; path = SafariActivity.h; sourceTree = "<group>"; };
		E1D0D81516D3B86800E33F4C /* SafariActivity.m */ = {isa = PBXFileReference; fileEncoding = 4; lastKnownFileType = sourcecode.c.objc; path = SafariActivity.m; sourceTree = "<group>"; };
		E1D0D81F16D3D19200E33F4C /* PocketAPI+NSOperation.h */ = {isa = PBXFileReference; fileEncoding = 4; lastKnownFileType = sourcecode.c.h; path = "PocketAPI+NSOperation.h"; sourceTree = "<group>"; };
		E1D0D82016D3D19200E33F4C /* PocketAPI.h */ = {isa = PBXFileReference; fileEncoding = 4; lastKnownFileType = sourcecode.c.h; path = PocketAPI.h; sourceTree = "<group>"; };
		E1D0D82116D3D19200E33F4C /* PocketAPI.m */ = {isa = PBXFileReference; fileEncoding = 4; lastKnownFileType = sourcecode.c.objc; path = PocketAPI.m; sourceTree = "<group>"; };
		E1D0D82216D3D19200E33F4C /* PocketAPILogin.h */ = {isa = PBXFileReference; fileEncoding = 4; lastKnownFileType = sourcecode.c.h; path = PocketAPILogin.h; sourceTree = "<group>"; };
		E1D0D82316D3D19200E33F4C /* PocketAPILogin.m */ = {isa = PBXFileReference; fileEncoding = 4; lastKnownFileType = sourcecode.c.objc; path = PocketAPILogin.m; sourceTree = "<group>"; };
		E1D0D82416D3D19200E33F4C /* PocketAPIOperation.h */ = {isa = PBXFileReference; fileEncoding = 4; lastKnownFileType = sourcecode.c.h; path = PocketAPIOperation.h; sourceTree = "<group>"; };
		E1D0D82516D3D19200E33F4C /* PocketAPIOperation.m */ = {isa = PBXFileReference; fileEncoding = 4; lastKnownFileType = sourcecode.c.objc; path = PocketAPIOperation.m; sourceTree = "<group>"; };
		E1D0D82616D3D19200E33F4C /* PocketAPITypes.h */ = {isa = PBXFileReference; fileEncoding = 4; lastKnownFileType = sourcecode.c.h; path = PocketAPITypes.h; sourceTree = "<group>"; };
		E1D0D84516D3D2EA00E33F4C /* PocketActivity.h */ = {isa = PBXFileReference; fileEncoding = 4; lastKnownFileType = sourcecode.c.h; path = PocketActivity.h; sourceTree = "<group>"; };
		E1D0D84616D3D2EA00E33F4C /* PocketActivity.m */ = {isa = PBXFileReference; fileEncoding = 4; lastKnownFileType = sourcecode.c.objc; path = PocketActivity.m; sourceTree = "<group>"; };
		E1D91455134A853D0089019C /* en */ = {isa = PBXFileReference; lastKnownFileType = text.plist.strings; name = en; path = en.lproj/Localizable.strings; sourceTree = "<group>"; };
		E1D91457134A854A0089019C /* es */ = {isa = PBXFileReference; lastKnownFileType = text.plist.strings; name = es; path = es.lproj/Localizable.strings; sourceTree = "<group>"; };
		E1D95EB617A28F5E00A3E9F3 /* WPActivityDefaults.h */ = {isa = PBXFileReference; fileEncoding = 4; lastKnownFileType = sourcecode.c.h; path = WPActivityDefaults.h; sourceTree = "<group>"; };
		E1D95EB717A28F5E00A3E9F3 /* WPActivityDefaults.m */ = {isa = PBXFileReference; fileEncoding = 4; lastKnownFileType = sourcecode.c.objc; path = WPActivityDefaults.m; sourceTree = "<group>"; };
		E1DF5DF919E7CFAE004E70D5 /* PostCategoryServiceRemoteREST.h */ = {isa = PBXFileReference; fileEncoding = 4; lastKnownFileType = sourcecode.c.h; path = PostCategoryServiceRemoteREST.h; sourceTree = "<group>"; };
		E1DF5DFA19E7CFAE004E70D5 /* PostCategoryServiceRemoteREST.m */ = {isa = PBXFileReference; fileEncoding = 4; lastKnownFileType = sourcecode.c.objc; path = PostCategoryServiceRemoteREST.m; sourceTree = "<group>"; };
		E1DF5DFB19E7CFAE004E70D5 /* PostCategoryServiceRemoteXMLRPC.h */ = {isa = PBXFileReference; fileEncoding = 4; lastKnownFileType = sourcecode.c.h; path = PostCategoryServiceRemoteXMLRPC.h; sourceTree = "<group>"; };
		E1DF5DFC19E7CFAE004E70D5 /* PostCategoryServiceRemoteXMLRPC.m */ = {isa = PBXFileReference; fileEncoding = 4; lastKnownFileType = sourcecode.c.objc; path = PostCategoryServiceRemoteXMLRPC.m; sourceTree = "<group>"; };
		E1E4CE0517739FAB00430844 /* test-image.jpg */ = {isa = PBXFileReference; lastKnownFileType = image.jpeg; path = "test-image.jpg"; sourceTree = "<group>"; };
		E1E4CE091773C59B00430844 /* WPAvatarSource.h */ = {isa = PBXFileReference; fileEncoding = 4; lastKnownFileType = sourcecode.c.h; path = WPAvatarSource.h; sourceTree = "<group>"; };
		E1E4CE0A1773C59B00430844 /* WPAvatarSource.m */ = {isa = PBXFileReference; fileEncoding = 4; lastKnownFileType = sourcecode.c.objc; path = WPAvatarSource.m; sourceTree = "<group>"; };
		E1E4CE0C177439D100430844 /* WPAvatarSourceTest.m */ = {isa = PBXFileReference; fileEncoding = 4; lastKnownFileType = sourcecode.c.objc; path = WPAvatarSourceTest.m; sourceTree = "<group>"; };
		E1E4CE0E1774531500430844 /* misteryman.jpg */ = {isa = PBXFileReference; lastKnownFileType = image.jpeg; path = misteryman.jpg; sourceTree = "<group>"; };
		E1E977BC17B0FA9A00AFB867 /* th */ = {isa = PBXFileReference; lastKnownFileType = text.plist.strings; name = th; path = th.lproj/Localizable.strings; sourceTree = "<group>"; };
		E1F5A1BA1771C90A00E0495F /* WPTableImageSource.h */ = {isa = PBXFileReference; fileEncoding = 4; lastKnownFileType = sourcecode.c.h; path = WPTableImageSource.h; sourceTree = "<group>"; };
		E1F5A1BB1771C90A00E0495F /* WPTableImageSource.m */ = {isa = PBXFileReference; fileEncoding = 4; lastKnownFileType = sourcecode.c.objc; path = WPTableImageSource.m; sourceTree = "<group>"; };
		E1F80823146420B000726BC7 /* UIImageView+Gravatar.h */ = {isa = PBXFileReference; fileEncoding = 4; lastKnownFileType = sourcecode.c.h; path = "UIImageView+Gravatar.h"; sourceTree = "<group>"; };
		E1F80824146420B000726BC7 /* UIImageView+Gravatar.m */ = {isa = PBXFileReference; fileEncoding = 4; lastKnownFileType = sourcecode.c.objc; path = "UIImageView+Gravatar.m"; sourceTree = "<group>"; };
		E1FC3DB313C7788700F6B60F /* WPWebViewController~ipad.xib */ = {isa = PBXFileReference; fileEncoding = 4; lastKnownFileType = file.xib; name = "WPWebViewController~ipad.xib"; path = "Resources-iPad/WPWebViewController~ipad.xib"; sourceTree = "<group>"; };
		E23EEC5C185A72C100F4DE2A /* WPContentCell.h */ = {isa = PBXFileReference; fileEncoding = 4; lastKnownFileType = sourcecode.c.h; path = WPContentCell.h; sourceTree = "<group>"; };
		E23EEC5D185A72C100F4DE2A /* WPContentCell.m */ = {isa = PBXFileReference; fileEncoding = 4; lastKnownFileType = sourcecode.c.objc; path = WPContentCell.m; sourceTree = "<group>"; };
		E240859A183D82AE002EB0EF /* WPAnimatedBox.h */ = {isa = PBXFileReference; fileEncoding = 4; lastKnownFileType = sourcecode.c.h; path = WPAnimatedBox.h; sourceTree = "<group>"; };
		E240859B183D82AE002EB0EF /* WPAnimatedBox.m */ = {isa = PBXFileReference; fileEncoding = 4; lastKnownFileType = sourcecode.c.objc; path = WPAnimatedBox.m; sourceTree = "<group>"; };
		E2AA87A318523E5300886693 /* UIView+Subviews.h */ = {isa = PBXFileReference; fileEncoding = 4; lastKnownFileType = sourcecode.c.h; path = "UIView+Subviews.h"; sourceTree = "<group>"; };
		E2AA87A418523E5300886693 /* UIView+Subviews.m */ = {isa = PBXFileReference; fileEncoding = 4; lastKnownFileType = sourcecode.c.objc; path = "UIView+Subviews.m"; sourceTree = "<group>"; };
		E2DA78041864B11D007BA447 /* WPFixedWidthScrollView.h */ = {isa = PBXFileReference; fileEncoding = 4; lastKnownFileType = sourcecode.c.h; path = WPFixedWidthScrollView.h; sourceTree = "<group>"; };
		E2DA78051864B11E007BA447 /* WPFixedWidthScrollView.m */ = {isa = PBXFileReference; fileEncoding = 4; lastKnownFileType = sourcecode.c.objc; path = WPFixedWidthScrollView.m; sourceTree = "<group>"; };
		E2E7EB44185FB140004F5E72 /* WPBlogSelectorButton.h */ = {isa = PBXFileReference; fileEncoding = 4; lastKnownFileType = sourcecode.c.h; path = WPBlogSelectorButton.h; sourceTree = "<group>"; };
		E2E7EB45185FB140004F5E72 /* WPBlogSelectorButton.m */ = {isa = PBXFileReference; fileEncoding = 4; lastKnownFileType = sourcecode.c.objc; path = WPBlogSelectorButton.m; sourceTree = "<group>"; };
		EC4696FD0EA75D460040EE8E /* PagesViewController.h */ = {isa = PBXFileReference; fileEncoding = 4; lastKnownFileType = sourcecode.c.h; path = PagesViewController.h; sourceTree = "<group>"; };
		EC4696FE0EA75D460040EE8E /* PagesViewController.m */ = {isa = PBXFileReference; fileEncoding = 4; lastKnownFileType = sourcecode.c.objc; path = PagesViewController.m; sourceTree = "<group>"; };
		F1564E5A18946087009F8F97 /* NSStringHelpersTest.m */ = {isa = PBXFileReference; fileEncoding = 4; lastKnownFileType = sourcecode.c.objc; path = NSStringHelpersTest.m; sourceTree = "<group>"; };
		FD0D42C11499F31700F5E115 /* WordPress 4.xcdatamodel */ = {isa = PBXFileReference; lastKnownFileType = wrapper.xcdatamodel; path = "WordPress 4.xcdatamodel"; sourceTree = "<group>"; };
		FD21397E13128C5300099582 /* libiconv.dylib */ = {isa = PBXFileReference; includeInIndex = 1; lastKnownFileType = "compiled.mach-o.dylib"; name = libiconv.dylib; path = usr/lib/libiconv.dylib; sourceTree = SDKROOT; };
		FD374343156CF4B800BAB5B5 /* WordPress 6.xcdatamodel */ = {isa = PBXFileReference; lastKnownFileType = wrapper.xcdatamodel; path = "WordPress 6.xcdatamodel"; sourceTree = "<group>"; };
		FD3D6D2B1349F5D30061136A /* ImageIO.framework */ = {isa = PBXFileReference; includeInIndex = 1; lastKnownFileType = wrapper.framework; name = ImageIO.framework; path = System/Library/Frameworks/ImageIO.framework; sourceTree = SDKROOT; };
		FD75DDAB15B021C70043F12C /* UIViewController+Rotation.h */ = {isa = PBXFileReference; fileEncoding = 4; lastKnownFileType = sourcecode.c.h; path = "UIViewController+Rotation.h"; sourceTree = "<group>"; };
		FD75DDAC15B021C80043F12C /* UIViewController+Rotation.m */ = {isa = PBXFileReference; fileEncoding = 4; lastKnownFileType = sourcecode.c.objc; path = "UIViewController+Rotation.m"; sourceTree = "<group>"; };
		FD9A948A12FAEA2300438F94 /* DateUtils.h */ = {isa = PBXFileReference; fileEncoding = 4; lastKnownFileType = sourcecode.c.h; path = DateUtils.h; sourceTree = "<group>"; };
		FD9A948B12FAEA2300438F94 /* DateUtils.m */ = {isa = PBXFileReference; fileEncoding = 4; lastKnownFileType = sourcecode.c.objc; path = DateUtils.m; sourceTree = "<group>"; };
		FDCB9A89134B75B900E5C776 /* it */ = {isa = PBXFileReference; lastKnownFileType = text.plist.strings; name = it; path = it.lproj/Localizable.strings; sourceTree = "<group>"; };
		FDFB011916B1EA1C00F589A8 /* WordPress 10.xcdatamodel */ = {isa = PBXFileReference; lastKnownFileType = wrapper.xcdatamodel; path = "WordPress 10.xcdatamodel"; sourceTree = "<group>"; };
		FF0AAE081A1509C50089841D /* WPProgressTableViewCell.h */ = {isa = PBXFileReference; fileEncoding = 4; lastKnownFileType = sourcecode.c.h; path = WPProgressTableViewCell.h; sourceTree = "<group>"; };
		FF0AAE091A150A560089841D /* WPProgressTableViewCell.m */ = {isa = PBXFileReference; fileEncoding = 4; lastKnownFileType = sourcecode.c.objc; path = WPProgressTableViewCell.m; sourceTree = "<group>"; };
		FF0AAE0B1A16550D0089841D /* WPMediaProgressTableViewController.h */ = {isa = PBXFileReference; fileEncoding = 4; lastKnownFileType = sourcecode.c.h; path = WPMediaProgressTableViewController.h; sourceTree = "<group>"; };
		FF0AAE0C1A16550D0089841D /* WPMediaProgressTableViewController.m */ = {isa = PBXFileReference; fileEncoding = 4; lastKnownFileType = sourcecode.c.objc; path = WPMediaProgressTableViewController.m; sourceTree = "<group>"; };
		FF3DD6BD19F2B6B3003A52CB /* RemoteMedia.m */ = {isa = PBXFileReference; fileEncoding = 4; lastKnownFileType = sourcecode.c.objc; name = RemoteMedia.m; path = "Remote Objects/RemoteMedia.m"; sourceTree = "<group>"; };
		FF3DD6BF19F2B77A003A52CB /* RemoteMedia.h */ = {isa = PBXFileReference; lastKnownFileType = sourcecode.c.h; name = RemoteMedia.h; path = "Remote Objects/RemoteMedia.h"; sourceTree = "<group>"; };
		FFAB7CAF1A0BD83A00765942 /* WPAssetExporter.h */ = {isa = PBXFileReference; fileEncoding = 4; lastKnownFileType = sourcecode.c.h; path = WPAssetExporter.h; sourceTree = "<group>"; };
		FFAB7CB01A0BD83A00765942 /* WPAssetExporter.m */ = {isa = PBXFileReference; fileEncoding = 4; lastKnownFileType = sourcecode.c.objc; path = WPAssetExporter.m; sourceTree = "<group>"; };
		FFAB7CB21A14D1AC00765942 /* ProgressTest.m */ = {isa = PBXFileReference; fileEncoding = 4; lastKnownFileType = sourcecode.c.objc; path = ProgressTest.m; sourceTree = "<group>"; };
		FFAC890E1A96A85800CC06AC /* NSProcessInfo+Util.h */ = {isa = PBXFileReference; fileEncoding = 4; lastKnownFileType = sourcecode.c.h; path = "NSProcessInfo+Util.h"; sourceTree = "<group>"; };
		FFAC890F1A96A85800CC06AC /* NSProcessInfo+Util.m */ = {isa = PBXFileReference; fileEncoding = 4; lastKnownFileType = sourcecode.c.objc; path = "NSProcessInfo+Util.m"; sourceTree = "<group>"; };
		FFB7B81C1A0012E80032E723 /* WordPressTestCredentials.m */ = {isa = PBXFileReference; fileEncoding = 4; lastKnownFileType = sourcecode.c.objc; path = WordPressTestCredentials.m; sourceTree = "<group>"; };
		FFB7B81D1A0012E80032E723 /* WordPressComApiCredentials.m */ = {isa = PBXFileReference; fileEncoding = 4; lastKnownFileType = sourcecode.c.objc; path = WordPressComApiCredentials.m; sourceTree = "<group>"; };
		FFDA8B421AC022A800375FCC /* WPVideoOptimizer.h */ = {isa = PBXFileReference; fileEncoding = 4; lastKnownFileType = sourcecode.c.h; path = WPVideoOptimizer.h; sourceTree = "<group>"; };
		FFDA8B431AC022A800375FCC /* WPVideoOptimizer.m */ = {isa = PBXFileReference; fileEncoding = 4; lastKnownFileType = sourcecode.c.objc; path = WPVideoOptimizer.m; sourceTree = "<group>"; };
		FFF96F8219EBE7FB00DFC821 /* UITests.xctest */ = {isa = PBXFileReference; explicitFileType = wrapper.cfbundle; includeInIndex = 0; path = UITests.xctest; sourceTree = BUILT_PRODUCTS_DIR; };
		FFF96F8519EBE7FB00DFC821 /* Info.plist */ = {isa = PBXFileReference; lastKnownFileType = text.plist.xml; path = Info.plist; sourceTree = "<group>"; };
		FFF96F8F19EBE81F00DFC821 /* CommentsTests.m */ = {isa = PBXFileReference; fileEncoding = 4; lastKnownFileType = sourcecode.c.objc; path = CommentsTests.m; sourceTree = "<group>"; };
		FFF96F9019EBE81F00DFC821 /* gencredentials.rb */ = {isa = PBXFileReference; fileEncoding = 4; lastKnownFileType = text.script.ruby; path = gencredentials.rb; sourceTree = "<group>"; };
		FFF96F9119EBE81F00DFC821 /* LoginTests.m */ = {isa = PBXFileReference; fileEncoding = 4; lastKnownFileType = sourcecode.c.objc; path = LoginTests.m; sourceTree = "<group>"; };
		FFF96F9219EBE81F00DFC821 /* MeTabTests.m */ = {isa = PBXFileReference; fileEncoding = 4; lastKnownFileType = sourcecode.c.objc; path = MeTabTests.m; sourceTree = "<group>"; };
		FFF96F9319EBE81F00DFC821 /* NotificationsTests.m */ = {isa = PBXFileReference; fileEncoding = 4; lastKnownFileType = sourcecode.c.objc; path = NotificationsTests.m; sourceTree = "<group>"; };
		FFF96F9419EBE81F00DFC821 /* PagesTests.m */ = {isa = PBXFileReference; fileEncoding = 4; lastKnownFileType = sourcecode.c.objc; path = PagesTests.m; sourceTree = "<group>"; };
		FFF96F9519EBE81F00DFC821 /* PostsTests.m */ = {isa = PBXFileReference; fileEncoding = 4; lastKnownFileType = sourcecode.c.objc; path = PostsTests.m; sourceTree = "<group>"; };
		FFF96F9619EBE81F00DFC821 /* ReaderTests.m */ = {isa = PBXFileReference; fileEncoding = 4; lastKnownFileType = sourcecode.c.objc; path = ReaderTests.m; sourceTree = "<group>"; };
		FFF96F9719EBE81F00DFC821 /* StatsTests.m */ = {isa = PBXFileReference; fileEncoding = 4; lastKnownFileType = sourcecode.c.objc; path = StatsTests.m; sourceTree = "<group>"; };
		FFF96F9819EBE81F00DFC821 /* WordPressTestCredentials.h */ = {isa = PBXFileReference; fileEncoding = 4; lastKnownFileType = sourcecode.c.h; path = WordPressTestCredentials.h; sourceTree = "<group>"; };
		FFF96F9919EBE81F00DFC821 /* WordPressTestCredentials.m */ = {isa = PBXFileReference; fileEncoding = 4; lastKnownFileType = sourcecode.c.objc; path = WordPressTestCredentials.m; sourceTree = "<group>"; };
		FFF96F9A19EBE81F00DFC821 /* WPUITestCase.h */ = {isa = PBXFileReference; fileEncoding = 4; lastKnownFileType = sourcecode.c.h; path = WPUITestCase.h; sourceTree = "<group>"; };
		FFF96F9B19EBE81F00DFC821 /* WPUITestCase.m */ = {isa = PBXFileReference; fileEncoding = 4; lastKnownFileType = sourcecode.c.objc; path = WPUITestCase.m; sourceTree = "<group>"; };
		FFF96FA919ED724F00DFC821 /* KIFUITestActor-WPExtras.h */ = {isa = PBXFileReference; fileEncoding = 4; lastKnownFileType = sourcecode.c.h; path = "KIFUITestActor-WPExtras.h"; sourceTree = "<group>"; };
		FFF96FAA19ED724F00DFC821 /* KIFUITestActor-WPExtras.m */ = {isa = PBXFileReference; fileEncoding = 4; lastKnownFileType = sourcecode.c.objc; path = "KIFUITestActor-WPExtras.m"; sourceTree = "<group>"; };
		FFF96FAC19ED7F4D00DFC821 /* wp_test_credentials_sample */ = {isa = PBXFileReference; fileEncoding = 4; lastKnownFileType = text; path = wp_test_credentials_sample; sourceTree = "<group>"; };
/* End PBXFileReference section */

/* Begin PBXFrameworksBuildPhase section */
		1D60588F0D05DD3D006BFB54 /* Frameworks */ = {
			isa = PBXFrameworksBuildPhase;
			buildActionMask = 2147483647;
			files = (
				93E5285619A77BAC003A1A9C /* NotificationCenter.framework in Frameworks */,
				93A3F7DE1843F6F00082FEEA /* CoreTelephony.framework in Frameworks */,
				E14D65C817E09664007E3EA4 /* Social.framework in Frameworks */,
				8355D67E11D13EAD00A61362 /* MobileCoreServices.framework in Frameworks */,
				A01C542E0E24E88400D411F2 /* SystemConfiguration.framework in Frameworks */,
				374CB16215B93C0800DD0EBC /* AudioToolbox.framework in Frameworks */,
				E10B3655158F2D7800419A93 /* CoreGraphics.framework in Frameworks */,
				E10B3654158F2D4500419A93 /* UIKit.framework in Frameworks */,
				E10B3652158F2D3F00419A93 /* QuartzCore.framework in Frameworks */,
				CC24E5F51577E16B00A6D5B5 /* Accounts.framework in Frameworks */,
				CC24E5F11577DBC300A6D5B5 /* AddressBook.framework in Frameworks */,
				E1A386CB14DB063800954CF8 /* MediaPlayer.framework in Frameworks */,
				E1A386CA14DB05F700954CF8 /* CoreMedia.framework in Frameworks */,
				E1A386C814DB05C300954CF8 /* AVFoundation.framework in Frameworks */,
				E19DF741141F7BDD000002F3 /* libz.dylib in Frameworks */,
				1D60589F0D05DD5A006BFB54 /* Foundation.framework in Frameworks */,
				296890780FE971DC00770264 /* Security.framework in Frameworks */,
				83F3E26011275E07004CD686 /* MapKit.framework in Frameworks */,
				83F3E2D311276371004CD686 /* CoreLocation.framework in Frameworks */,
				8355D7D911D260AA00A61362 /* CoreData.framework in Frameworks */,
				834CE7341256D0DE0046A4A3 /* CFNetwork.framework in Frameworks */,
				835E2403126E66E50085940B /* AssetsLibrary.framework in Frameworks */,
				83043E55126FA31400EC9953 /* MessageUI.framework in Frameworks */,
				FD21397F13128C5300099582 /* libiconv.dylib in Frameworks */,
				FD3D6D2C1349F5D30061136A /* ImageIO.framework in Frameworks */,
				FEA64EDF0F7E4616BA835081 /* libPods.a in Frameworks */,
				B5AA54D51A8E7510003BDD12 /* WebKit.framework in Frameworks */,
				E1CCFB33175D62500016BD8A /* Crashlytics.framework in Frameworks */,
			);
			runOnlyForDeploymentPostprocessing = 0;
		};
		93E5283719A7741A003A1A9C /* Frameworks */ = {
			isa = PBXFrameworksBuildPhase;
			buildActionMask = 2147483647;
			files = (
				93E5283C19A7741A003A1A9C /* NotificationCenter.framework in Frameworks */,
				ECFA8F2B890D45298F324B8B /* libPods-WordPressTodayWidget.a in Frameworks */,
			);
			runOnlyForDeploymentPostprocessing = 0;
		};
		E16AB92614D978240047A2E5 /* Frameworks */ = {
			isa = PBXFrameworksBuildPhase;
			buildActionMask = 2147483647;
			files = (
				E131CB5416CACB05004B0314 /* libxml2.dylib in Frameworks */,
				E183EC9D16B2160200C2EB11 /* MobileCoreServices.framework in Frameworks */,
				E183EC9C16B215FE00C2EB11 /* SystemConfiguration.framework in Frameworks */,
				E131CB5216CACA6B004B0314 /* CoreText.framework in Frameworks */,
				E183ECA216B2179B00C2EB11 /* Accounts.framework in Frameworks */,
				E183ECA316B2179B00C2EB11 /* AddressBook.framework in Frameworks */,
				E183ECA416B2179B00C2EB11 /* AssetsLibrary.framework in Frameworks */,
				E183ECA516B2179B00C2EB11 /* AudioToolbox.framework in Frameworks */,
				E183ECA616B2179B00C2EB11 /* AVFoundation.framework in Frameworks */,
				E183ECA716B2179B00C2EB11 /* CFNetwork.framework in Frameworks */,
				E183ECA816B2179B00C2EB11 /* CoreData.framework in Frameworks */,
				00F2E3F8166EEF9800D0527C /* CoreGraphics.framework in Frameworks */,
				E183ECA916B2179B00C2EB11 /* CoreLocation.framework in Frameworks */,
				E183ECAA16B2179B00C2EB11 /* CoreMedia.framework in Frameworks */,
				E16AB92E14D978240047A2E5 /* Foundation.framework in Frameworks */,
				E183ECAB16B2179B00C2EB11 /* ImageIO.framework in Frameworks */,
				E183ECAC16B2179B00C2EB11 /* libiconv.dylib in Frameworks */,
				E183ECAD16B2179B00C2EB11 /* libz.dylib in Frameworks */,
				E183ECAE16B2179B00C2EB11 /* MapKit.framework in Frameworks */,
				E183ECAF16B2179B00C2EB11 /* MediaPlayer.framework in Frameworks */,
				E183ECB016B2179B00C2EB11 /* MessageUI.framework in Frameworks */,
				00F2E3FB166EEFE100D0527C /* QuartzCore.framework in Frameworks */,
				E183ECB116B2179B00C2EB11 /* Security.framework in Frameworks */,
				E183ECB216B2179B00C2EB11 /* Twitter.framework in Frameworks */,
				00F2E3FA166EEFBE00D0527C /* UIKit.framework in Frameworks */,
				067D911C15654CE79F0A4A29 /* libPods-WordPressTest.a in Frameworks */,
			);
			runOnlyForDeploymentPostprocessing = 0;
		};
		FFF96F7F19EBE7FB00DFC821 /* Frameworks */ = {
			isa = PBXFrameworksBuildPhase;
			buildActionMask = 2147483647;
			files = (
				4253506E2DDC92882C721F55 /* libPods-UITests.a in Frameworks */,
			);
			runOnlyForDeploymentPostprocessing = 0;
		};
/* End PBXFrameworksBuildPhase section */

/* Begin PBXGroup section */
		031662E60FFB14C60045D052 /* Views */ = {
			isa = PBXGroup;
			children = (
				37EAAF4C1A11799A006D6306 /* CircularImageView.swift */,
				37022D8F1981BF9200F322B7 /* VerticallyStackedButton.h */,
				37022D901981BF9200F322B7 /* VerticallyStackedButton.m */,
				5DA5BF2A18E32DCF005F11F9 /* InputViewButton.h */,
				5DA5BF2B18E32DCF005F11F9 /* InputViewButton.m */,
				5DA5BF3B18E32DCF005F11F9 /* WPLoadingView.h */,
				5DA5BF3C18E32DCF005F11F9 /* WPLoadingView.m */,
				C58349C31806F95100B64089 /* IOS7CorrectedTextView.h */,
				C58349C41806F95100B64089 /* IOS7CorrectedTextView.m */,
				93740DC817D8F85600C41B2F /* WPAlertView.h */,
				93740DCA17D8F86700C41B2F /* WPAlertView.m */,
				E240859A183D82AE002EB0EF /* WPAnimatedBox.h */,
				E240859B183D82AE002EB0EF /* WPAnimatedBox.m */,
				E2E7EB44185FB140004F5E72 /* WPBlogSelectorButton.h */,
				E2E7EB45185FB140004F5E72 /* WPBlogSelectorButton.m */,
				740BD8331A0D4C3600F04D18 /* WPUploadStatusButton.h */,
				740BD8341A0D4C3600F04D18 /* WPUploadStatusButton.m */,
				5DF94E361962BAA700359241 /* WPContentActionView.h */,
				5DF94E371962BAA700359241 /* WPContentActionView.m */,
				5DF94E381962BAA700359241 /* WPContentAttributionView.h */,
				5DF94E391962BAA700359241 /* WPContentAttributionView.m */,
				5DF94E3A1962BAA700359241 /* WPContentView.h */,
				5DF94E3B1962BAA700359241 /* WPContentView.m */,
				E2DA78041864B11D007BA447 /* WPFixedWidthScrollView.h */,
				E2DA78051864B11E007BA447 /* WPFixedWidthScrollView.m */,
				03958060100D6CFC00850742 /* WPLabel.h */,
				03958061100D6CFC00850742 /* WPLabel.m */,
				5DF94E3C1962BAA700359241 /* WPRichContentView.h */,
				5DF94E3D1962BAA700359241 /* WPRichContentView.m */,
				5D7B414319E482C9007D9EC7 /* WPRichTextEmbed.swift */,
				5D7B414419E482C9007D9EC7 /* WPRichTextImage.swift */,
				5D7B414519E482C9007D9EC7 /* WPRichTextMediaAttachment.swift */,
				5DF94E3E1962BAA700359241 /* WPRichTextView.h */,
				5DF94E3F1962BAA700359241 /* WPRichTextView.m */,
				5DF94E401962BAA700359241 /* WPSimpleContentAttributionView.h */,
				5DF94E411962BAA700359241 /* WPSimpleContentAttributionView.m */,
				5DEB61B2156FCD3400242C35 /* WPWebView.h */,
				5DEB61B3156FCD3400242C35 /* WPWebView.m */,
				ADF544C0195A0F620092213D /* CustomHighlightButton.h */,
				ADF544C1195A0F620092213D /* CustomHighlightButton.m */,
				591A428A1A6DC1B0003807A6 /* WPBackgroundDimmerView.h */,
				591A428B1A6DC1B0003807A6 /* WPBackgroundDimmerView.m */,
			);
			path = Views;
			sourceTree = "<group>";
		};
		080E96DDFE201D6D7F000001 /* Classes */ = {
			isa = PBXGroup;
			children = (
				C59D3D480E6410BC00AA591D /* Categories */,
				B587796C19B799D800E57C5A /* Extensions */,
				2F706A870DFB229B00B43086 /* Models */,
				850BD4531922F95C0032F3AD /* Networking */,
				93FA59DA18D88BDB001446BC /* Services */,
				8584FDB719243E550019C02E /* System */,
				8584FDB4192437160019C02E /* Utility */,
				8584FDB31923EF4F0019C02E /* ViewRelated */,
			);
			path = Classes;
			sourceTree = "<group>";
		};
		19C28FACFE9D520D11CA2CBB /* Products */ = {
			isa = PBXGroup;
			children = (
				1D6058910D05DD3D006BFB54 /* WordPress.app */,
				E16AB92A14D978240047A2E5 /* WordPressTest.xctest */,
				93E5283A19A7741A003A1A9C /* WordPressTodayWidget.appex */,
				FFF96F8219EBE7FB00DFC821 /* UITests.xctest */,
			);
			name = Products;
			sourceTree = "<group>";
		};
		29B97314FDCFA39411CA2CEA /* CustomTemplate */ = {
			isa = PBXGroup;
			children = (
				E1756E661694AA1500D9EC00 /* Derived Sources */,
				E11F949814A3344300277D31 /* WordPressApi */,
				080E96DDFE201D6D7F000001 /* Classes */,
				E12F55F714A1F2640060A510 /* Vendor */,
				29B97315FDCFA39411CA2CEA /* Other Sources */,
				29B97317FDCFA39411CA2CEA /* Resources */,
				45C73C23113C36F50024D0D2 /* Resources-iPad */,
				E16AB92F14D978240047A2E5 /* WordPressTest */,
				93E5283D19A7741A003A1A9C /* WordPressTodayWidget */,
				FFF96F8319EBE7FB00DFC821 /* UITests */,
				29B97323FDCFA39411CA2CEA /* Frameworks */,
				19C28FACFE9D520D11CA2CBB /* Products */,
				A28F6FD119B61ACA00AADE55 /* SwiftPlayground.playground */,
				93FA0F0118E451A80007903B /* LICENSE */,
				93FA0F0218E451A80007903B /* README.md */,
				C430074CAC011A24F4A74E17 /* Pods */,
			);
			name = CustomTemplate;
			sourceTree = "<group>";
			usesTabs = 0;
		};
		29B97315FDCFA39411CA2CEA /* Other Sources */ = {
			isa = PBXGroup;
			children = (
				934F1B3119ACCE5600E9E63E /* WordPress.entitlements */,
				934884AE19B7875C004028D8 /* WordPress-Internal.entitlements */,
				93FA0F0418E451A80007903B /* fix-translation.php */,
				93FA0F0518E451A80007903B /* localize.py */,
				29B97316FDCFA39411CA2CEA /* main.m */,
				93FA0F0318E451A80007903B /* update-translations.rb */,
				28A0AAE50D9B0CCF005BE974 /* WordPress_Prefix.pch */,
			);
			name = "Other Sources";
			sourceTree = "<group>";
		};
		29B97317FDCFA39411CA2CEA /* Resources */ = {
			isa = PBXGroup;
			children = (
				74C1C307199170A30077A7DC /* Post */,
				858DE3FF172F9991000AC628 /* Fonts */,
				CC098B8116A9EB0400450976 /* HTML */,
				5D6651461637324000EBDA7D /* Sounds */,
				E19472D8134E3E4A00879F63 /* UI */,
				4645AFC41961E1FB005F7509 /* AppImages.xcassets */,
				85ED988717DFA00000090D0B /* Images.xcassets */,
				6EDC0E8E105881A800F68A1D /* iTunesArtwork */,
				85ED98AA17DFB17200090D0B /* iTunesArtwork@2x */,
				85D80557171630B30075EEAC /* DotCom-Languages.plist */,
				A2787D0119002AB1000D6CA6 /* HelpshiftConfig.plist */,
				8D1107310486CEB800E47090 /* Info.plist */,
				931DF4D818D09A2F00540BDD /* InfoPlist.strings */,
				E1D91454134A853D0089019C /* Localizable.strings */,
				930C6374182BD86400976C21 /* WordPress-Internal-Info.plist */,
				E125443B12BF5A7200D87A0A /* WordPress.xcdatamodeld */,
			);
			name = Resources;
			sourceTree = "<group>";
		};
		29B97323FDCFA39411CA2CEA /* Frameworks */ = {
			isa = PBXGroup;
			children = (
				B5AA54D41A8E7510003BDD12 /* WebKit.framework */,
				E10675C9183FA78E00E5CE5C /* XCTest.framework */,
				93A3F7DD1843F6F00082FEEA /* CoreTelephony.framework */,
				E14D65C717E09663007E3EA4 /* Social.framework */,
				8527B15717CE98C5001CBA2E /* Accelerate.framework */,
				CC24E5F41577E16B00A6D5B5 /* Accounts.framework */,
				CC24E5F01577DBC300A6D5B5 /* AddressBook.framework */,
				835E2402126E66E50085940B /* AssetsLibrary.framework */,
				374CB16115B93C0800DD0EBC /* AudioToolbox.framework */,
				E1A386C714DB05C300954CF8 /* AVFoundation.framework */,
				834CE7331256D0DE0046A4A3 /* CFNetwork.framework */,
				8355D7D811D260AA00A61362 /* CoreData.framework */,
				834CE7371256D0F60046A4A3 /* CoreGraphics.framework */,
				83F3E2D211276371004CD686 /* CoreLocation.framework */,
				E1A386C914DB05F700954CF8 /* CoreMedia.framework */,
				E131CB5116CACA6B004B0314 /* CoreText.framework */,
				E1CCFB32175D624F0016BD8A /* Crashlytics.framework */,
				1D30AB110D05D00D00671497 /* Foundation.framework */,
				FD3D6D2B1349F5D30061136A /* ImageIO.framework */,
				FD21397E13128C5300099582 /* libiconv.dylib */,
				D4972215061A4C21AD2CD5B8 /* libPods-WordPressTest.a */,
				69187343EC8F435684EFFAF1 /* libPods.a */,
				E131CB5316CACB05004B0314 /* libxml2.dylib */,
				E19DF740141F7BDD000002F3 /* libz.dylib */,
				83F3E25F11275E07004CD686 /* MapKit.framework */,
				83FB4D3E122C38F700DB9506 /* MediaPlayer.framework */,
				83043E54126FA31400EC9953 /* MessageUI.framework */,
				8355D67D11D13EAD00A61362 /* MobileCoreServices.framework */,
				E10B3651158F2D3F00419A93 /* QuartzCore.framework */,
				296890770FE971DC00770264 /* Security.framework */,
				A01C542D0E24E88400D411F2 /* SystemConfiguration.framework */,
				CC24E5F21577DFF400A6D5B5 /* Twitter.framework */,
				E10B3653158F2D4500419A93 /* UIKit.framework */,
				93E5283B19A7741A003A1A9C /* NotificationCenter.framework */,
				872A78E046E04A05B17EB1A1 /* libPods-WordPressTodayWidget.a */,
				369D8993FF42F0A2D183A062 /* libPods-UITests.a */,
			);
			name = Frameworks;
			sourceTree = "<group>";
		};
		2F706A870DFB229B00B43086 /* Models */ = {
			isa = PBXGroup;
			children = (
				5D42A3D6175E7452005CFF05 /* AbstractPost.h */,
				5D42A3D7175E7452005CFF05 /* AbstractPost.m */,
				5D42A3D8175E7452005CFF05 /* BasePost.h */,
				5D42A3D9175E7452005CFF05 /* BasePost.m */,
				E15051C916CA5DDB00D3DDDC /* Blog+Jetpack.h */,
				E15051CA16CA5DDB00D3DDDC /* Blog+Jetpack.m */,
				CEBD3EA90FF1BA3B00C1396E /* Blog.h */,
				CEBD3EAA0FF1BA3B00C1396E /* Blog.m */,
				E125445412BF5B3900D87A0A /* PostCategory.h */,
				E125445512BF5B3900D87A0A /* PostCategory.m */,
				83418AA811C9FA6E00ACF00C /* Comment.h */,
				83418AA911C9FA6E00ACF00C /* Comment.m */,
				E14932B4130427B300154804 /* Coordinate.h */,
				E14932B5130427B300154804 /* Coordinate.m */,
				8350E49411D2C71E00A7B073 /* Media.h */,
				8350E49511D2C71E00A7B073 /* Media.m */,
				B545186718E9E08000AC3A54 /* Notifications */,
				E125451612BF68F900D87A0A /* Page.h */,
				E125451712BF68F900D87A0A /* Page.m */,
				838C672C1210C3C300B09CA3 /* Post.h */,
				838C672D1210C3C300B09CA3 /* Post.m */,
				833AF259114575A50016DE8F /* PostAnnotation.h */,
				833AF25A114575A50016DE8F /* PostAnnotation.m */,
				5D42A3DC175E7452005CFF05 /* ReaderPost.h */,
				5D42A3DD175E7452005CFF05 /* ReaderPost.m */,
				5DCC4CD619A50CC0003E548C /* ReaderSite.h */,
				5DCC4CD719A50CC0003E548C /* ReaderSite.m */,
				5DBCD9D018F3569F00B32229 /* ReaderTopic.h */,
				5DBCD9D118F3569F00B32229 /* ReaderTopic.m */,
				319D6E7919E447500013871C /* Suggestion.h */,
				319D6E7A19E447500013871C /* Suggestion.m */,
				5DA5BF3318E32DCF005F11F9 /* Theme.h */,
				5DA5BF3418E32DCF005F11F9 /* Theme.m */,
				E105E9CD1726955600C0D9E7 /* WPAccount.h */,
				E105E9CE1726955600C0D9E7 /* WPAccount.m */,
				46F84612185A8B7E009D0DA5 /* WPContentViewProvider.h */,
				5D35F7581A042255004E7B0D /* WPCommentContentViewProvider.h */,
			);
			path = Models;
			sourceTree = "<group>";
		};
		319D6E8219E44C7B0013871C /* Suggestions */ = {
			isa = PBXGroup;
			children = (
				319D6E7F19E44C680013871C /* SuggestionsTableView.h */,
				319D6E8019E44C680013871C /* SuggestionsTableView.m */,
				319D6E8319E44F7F0013871C /* SuggestionsTableViewCell.h */,
				319D6E8419E44F7F0013871C /* SuggestionsTableViewCell.m */,
			);
			name = Suggestions;
			sourceTree = "<group>";
		};
		31F4F6641A13858F00196A98 /* Me */ = {
			isa = PBXGroup;
			children = (
				31F4F6651A1385BE00196A98 /* MeViewController.h */,
				31F4F6661A1385BE00196A98 /* MeViewController.m */,
				315FC2C31A2CB29300E7CDA2 /* MeHeaderView.h */,
				315FC2C41A2CB29300E7CDA2 /* MeHeaderView.m */,
			);
			name = Me;
			sourceTree = "<group>";
		};
		37195B7F166A5DDC005F2292 /* Notifications */ = {
			isa = PBXGroup;
			children = (
				3716E400167296D30035F8C4 /* ToastView.xib */,
			);
			name = Notifications;
			sourceTree = "<group>";
		};
		3792259E12F6DBCC00F2176A /* Stats */ = {
			isa = PBXGroup;
			children = (
				5D1EE7FF15E7AF3E007F1F02 /* JetpackSettingsViewController.h */,
				5D1EE80015E7AF3E007F1F02 /* JetpackSettingsViewController.m */,
				C56636E61868D0CE00226AAB /* StatsViewController.h */,
				C56636E71868D0CE00226AAB /* StatsViewController.m */,
				857610D418C0377300EDF406 /* StatsWebViewController.h */,
				857610D518C0377300EDF406 /* StatsWebViewController.m */,
			);
			path = Stats;
			sourceTree = "<group>";
		};
		45C73C23113C36F50024D0D2 /* Resources-iPad */ = {
			isa = PBXGroup;
			children = (
				74C1C30F199170F10077A7DC /* Post */,
				83F1FCA7123748EF00069F99 /* Blogs */,
				E1FC3DB313C7788700F6B60F /* WPWebViewController~ipad.xib */,
				45C73C24113C36F70024D0D2 /* MainWindow-iPad.xib */,
			);
			name = "Resources-iPad";
			sourceTree = "<group>";
		};
		595B021F1A6C4E4F00415A30 /* WhatsNew */ = {
			isa = PBXGroup;
			children = (
				598351AC1A704E7A00B6DD4F /* WPWhatsNew.h */,
				598351AD1A704E7A00B6DD4F /* WPWhatsNew.m */,
				595B02201A6C4ECD00415A30 /* WPWhatsNewView.h */,
				595B02211A6C4ECD00415A30 /* WPWhatsNewView.m */,
			);
			name = WhatsNew;
			sourceTree = "<group>";
		};
		595B02231A6C4FC500415A30 /* WhatsNew */ = {
			isa = PBXGroup;
			children = (
				595B02261A6C504400415A30 /* WPWhatsNewView.xib */,
			);
			name = WhatsNew;
			sourceTree = "<group>";
		};
		5993E7261AC5D62100D31D2B /* Files */ = {
			isa = PBXGroup;
			children = (
				5993E7271AC5D65600D31D2B /* WPAppFilesManager.h */,
				5993E7281AC5D65600D31D2B /* WPAppFilesManager.m */,
			);
			path = Files;
			sourceTree = "<group>";
		};
		59DD94311AC479DC0032DD6B /* Logging */ = {
			isa = PBXGroup;
			children = (
				59DD94321AC479ED0032DD6B /* WPLogger.h */,
				59DD94331AC479ED0032DD6B /* WPLogger.m */,
			);
			path = Logging;
			sourceTree = "<group>";
		};
		5D08B8FC19647C0300D5B381 /* Views */ = {
			isa = PBXGroup;
			children = (
				5DB93EE819B6190700EC88EB /* CommentContentView.h */,
				5DB93EE919B6190700EC88EB /* CommentContentView.m */,
				5DB93EEA19B6190700EC88EB /* ReaderCommentCell.h */,
				5DB93EEB19B6190700EC88EB /* ReaderCommentCell.m */,
				5DF94E481962BAEB00359241 /* ReaderPostAttributionView.h */,
				5DF94E491962BAEB00359241 /* ReaderPostAttributionView.m */,
				5DF94E4A1962BAEB00359241 /* ReaderPostContentView.h */,
				5DF94E4B1962BAEB00359241 /* ReaderPostContentView.m */,
				5D9BFF051A85584A001D6D63 /* ReaderPostUnattributedContentView.h */,
				5D9BFF061A85584A001D6D63 /* ReaderPostUnattributedContentView.m */,
				5DF94E4C1962BAEB00359241 /* ReaderPostRichContentView.h */,
				5D9BFF031A8557A8001D6D63 /* ReaderPostRichContentView.m */,
				5D9BFF081A856801001D6D63 /* ReaderPostRichUnattributedContentView.h */,
				5D9BFF091A856801001D6D63 /* ReaderPostRichUnattributedContentView.m */,
				5DF94E4E1962BAEB00359241 /* ReaderPostSimpleContentView.h */,
				5DF94E4F1962BAEB00359241 /* ReaderPostSimpleContentView.m */,
				5D42A3EF175E75EE005CFF05 /* ReaderPostTableViewCell.h */,
				5D42A3F0175E75EE005CFF05 /* ReaderPostTableViewCell.m */,
				5DE88FA81A859DD9000E2CA6 /* ReaderPostUnattributedTableViewCell.h */,
				5DE88FA91A859DD9000E2CA6 /* ReaderPostUnattributedTableViewCell.m */,
				5D9B17C319998A430047A4A2 /* ReaderBlockedTableViewCell.h */,
				5D9B17C419998A430047A4A2 /* ReaderBlockedTableViewCell.m */,
				E1D062D2177C685700644185 /* ContentActionButton.h */,
				E1D062D3177C685700644185 /* ContentActionButton.m */,
				5DAE40AB19EC70930011A0AE /* ReaderPostHeaderView.h */,
				5DAE40AC19EC70930011A0AE /* ReaderPostHeaderView.m */,
				5D157B8A1A8AB73C003ADF4C /* ReaderSiteHeaderView.h */,
				5D157B8B1A8AB73C003ADF4C /* ReaderSiteHeaderView.m */,
				5D2415C91A8842C9009BD444 /* ReaderPreviewHeaderView.h */,
				5D2415CA1A8842C9009BD444 /* ReaderPreviewHeaderView.m */,
			);
			name = Views;
			sourceTree = "<group>";
		};
		5D08B8FD19647C0800D5B381 /* Controllers */ = {
			isa = PBXGroup;
			children = (
				5DDC44651A72BB07007F538E /* ReaderViewController.h */,
				5DDC44661A72BB07007F538E /* ReaderViewController.m */,
				5D1D9C5319885B01009D13B7 /* ReaderEditableSubscriptionPage.h */,
				5D08B90219648C3400D5B381 /* ReaderSubscriptionViewController.h */,
				5D08B90319648C3400D5B381 /* ReaderSubscriptionViewController.m */,
				5DF738921965FAB900393584 /* SubscribedTopicsViewController.h */,
				5DF738931965FAB900393584 /* SubscribedTopicsViewController.m */,
				5DF738951965FACD00393584 /* RecommendedTopicsViewController.h */,
				5DF738961965FACD00393584 /* RecommendedTopicsViewController.m */,
				5D20A6511982D56600463A91 /* FollowedSitesViewController.h */,
				5D20A6521982D56600463A91 /* FollowedSitesViewController.m */,
				5D0431AC1A7C31AB0025BDFD /* ReaderBrowseSiteViewController.h */,
				5D0431AD1A7C31AB0025BDFD /* ReaderBrowseSiteViewController.m */,
				5D42A3ED175E75EE005CFF05 /* ReaderPostsViewController.h */,
				5D42A3EE175E75EE005CFF05 /* ReaderPostsViewController.m */,
				5D42A3EB175E75EE005CFF05 /* ReaderPostDetailViewController.h */,
				5D42A3EC175E75EE005CFF05 /* ReaderPostDetailViewController.m */,
				5DF8D25F19E82B1000A2CD95 /* ReaderCommentsViewController.h */,
				5DF8D26019E82B1000A2CD95 /* ReaderCommentsViewController.m */,
				5D37941919216B1300E26CA4 /* RebloggingViewController.h */,
				5D37941A19216B1300E26CA4 /* RebloggingViewController.m */,
				CC24E5ED1577D1EA00A6D5B5 /* WPFriendFinderViewController.h */,
				CC24E5EE1577D1EA00A6D5B5 /* WPFriendFinderViewController.m */,
				5D42A401175E76A1005CFF05 /* WPImageViewController.h */,
				5D42A402175E76A2005CFF05 /* WPImageViewController.m */,
				CCEF152F14C9EA050001176D /* WPWebAppViewController.h */,
				CCEF153014C9EA050001176D /* WPWebAppViewController.m */,
				5D42A403175E76A4005CFF05 /* WPWebVideoViewController.h */,
				5D42A404175E76A5005CFF05 /* WPWebVideoViewController.m */,
			);
			name = Controllers;
			sourceTree = "<group>";
		};
		5D08B8FE19647C2C00D5B381 /* Utils */ = {
			isa = PBXGroup;
			children = (
				5D0C2CB719AB932C002DF1E5 /* WPContentSyncHelper.swift */,
				5DF738981965FB3C00393584 /* WPTableViewHandler.h */,
				5DF738991965FB3C00393584 /* WPTableViewHandler.m */,
				CC0E20AC15B87DA100D3468B /* WPWebBridge.h */,
				CC0E20AD15B87DA100D3468B /* WPWebBridge.m */,
			);
			name = Utils;
			sourceTree = "<group>";
		};
		5D1EBF56187C9B95003393F8 /* Categories */ = {
			isa = PBXGroup;
			children = (
				A0E293EF0E21027E00C6919C /* WPAddPostCategoryViewController.h */,
				A0E293F00E21027E00C6919C /* WPAddPostCategoryViewController.m */,
				7059CD1F0F332B6500A0660B /* WPCategoryTree.h */,
				7059CD200F332B6500A0660B /* WPCategoryTree.m */,
				5D5D0025187DA9D30027CEF6 /* PostCategoriesViewController.h */,
				5D5D0026187DA9D30027CEF6 /* PostCategoriesViewController.m */,
			);
			path = Categories;
			sourceTree = "<group>";
		};
		5D49B03519BE37CC00703A9B /* 20-21 */ = {
			isa = PBXGroup;
			children = (
				B5A6CEA519FA800E009F07DE /* AccountToAccount20to21.swift */,
				5D49B03919BE3CAD00703A9B /* SafeReaderTopicToReaderTopic.h */,
				5D49B03A19BE3CAD00703A9B /* SafeReaderTopicToReaderTopic.m */,
			);
			name = "20-21";
			sourceTree = "<group>";
		};
		5D577D301891278D00B964C3 /* Geolocation */ = {
			isa = PBXGroup;
			children = (
				5D577D31189127BE00B964C3 /* PostGeolocationViewController.h */,
				5D577D32189127BE00B964C3 /* PostGeolocationViewController.m */,
				5D577D341891360900B964C3 /* PostGeolocationView.h */,
				5D577D351891360900B964C3 /* PostGeolocationView.m */,
			);
			path = Geolocation;
			sourceTree = "<group>";
		};
		5D6651461637324000EBDA7D /* Sounds */ = {
			isa = PBXGroup;
			children = (
				5D69DBC3165428CA00A2D1F7 /* n.caf */,
			);
			name = Sounds;
			sourceTree = "<group>";
		};
		5D87E10D15F512380012C595 /* Settings */ = {
			isa = PBXGroup;
			children = (
				93069F571762410B000C966D /* ActivityLogDetailViewController.h */,
				93069F581762410B000C966D /* ActivityLogDetailViewController.m */,
				93069F54176237A4000C966D /* ActivityLogViewController.h */,
				93069F55176237A4000C966D /* ActivityLogViewController.m */,
				37B7924B16768FCB0021B3A4 /* NotificationSettingsViewController.h */,
				37B7924C16768FCB0021B3A4 /* NotificationSettingsViewController.m */,
				5D87E10915F5120C0012C595 /* SettingsPageViewController.h */,
				5D87E10A15F5120C0012C595 /* SettingsPageViewController.m */,
				E1AB07AB1578D34300D6AD64 /* SettingsViewController.h */,
				E1AB07AC1578D34300D6AD64 /* SettingsViewController.m */,
				93027BB61758332300483FFD /* SupportViewController.h */,
				93027BB71758332300483FFD /* SupportViewController.m */,
				30AF6CFB13C230C600A29C00 /* AboutViewController.h */,
				30AF6CFC13C230C600A29C00 /* AboutViewController.m */,
			);
			path = Settings;
			sourceTree = "<group>";
		};
		5DA5BF4918E32DDB005F11F9 /* Themes */ = {
			isa = PBXGroup;
			children = (
				5DA5BF3518E32DCF005F11F9 /* ThemeBrowserCell.h */,
				5DA5BF3618E32DCF005F11F9 /* ThemeBrowserCell.m */,
				5DA5BF3718E32DCF005F11F9 /* ThemeBrowserViewController.h */,
				5DA5BF3818E32DCF005F11F9 /* ThemeBrowserViewController.m */,
				5DA5BF3918E32DCF005F11F9 /* ThemeDetailsViewController.h */,
				5DA5BF3A18E32DCF005F11F9 /* ThemeDetailsViewController.m */,
			);
			path = Themes;
			sourceTree = "<group>";
		};
		5DA5BF4A18E32DE2005F11F9 /* Media */ = {
			isa = PBXGroup;
			children = (
				5DA5BF2718E32DCF005F11F9 /* EditMediaViewController.h */,
				5DA5BF2818E32DCF005F11F9 /* EditMediaViewController.m */,
				5DA5BF2918E32DCF005F11F9 /* EditMediaViewController.xib */,
				5DA5BF2C18E32DCF005F11F9 /* MediaBrowserCell.h */,
				5DA5BF2D18E32DCF005F11F9 /* MediaBrowserCell.m */,
				5DA5BF2E18E32DCF005F11F9 /* MediaBrowserViewController.h */,
				5DA5BF2F18E32DCF005F11F9 /* MediaBrowserViewController.m */,
				5DA5BF3018E32DCF005F11F9 /* MediaBrowserViewController.xib */,
				5DA5BF3118E32DCF005F11F9 /* MediaSearchFilterHeaderView.h */,
				5DA5BF3218E32DCF005F11F9 /* MediaSearchFilterHeaderView.m */,
				852CD8AB190E0BC4006C9AED /* WPMediaSizing.h */,
				852CD8AC190E0BC4006C9AED /* WPMediaSizing.m */,
			);
			path = Media;
			sourceTree = "<group>";
		};
		5DC02A3318E4C5A3009A1765 /* Themes */ = {
			isa = PBXGroup;
			children = (
				5DC02A3418E4C5BD009A1765 /* ThemeBrowserViewController.xib */,
				5DC02A3518E4C5BD009A1765 /* ThemeDetailsViewController.xib */,
				5DC02A3618E4C5BD009A1765 /* ThemeDetailsViewController~ipad.xib */,
			);
			name = Themes;
			sourceTree = "<group>";
		};
		5DF94E351962BA5F00359241 /* Reader */ = {
			isa = PBXGroup;
			children = (
				5DE8A0401912D95B00B2FF59 /* ReaderPostServiceTest.m */,
				5DFA9D19196B1BA30061FF96 /* ReaderTopicServiceTest.m */,
			);
			name = Reader;
			sourceTree = "<group>";
		};
		74C1C307199170A30077A7DC /* Post */ = {
			isa = PBXGroup;
			children = (
				74C1C305199170930077A7DC /* PostDetailViewController.xib */,
			);
			name = Post;
			sourceTree = "<group>";
		};
		74C1C30F199170F10077A7DC /* Post */ = {
			isa = PBXGroup;
			children = (
				74C1C30D199170EA0077A7DC /* PostDetailViewController~ipad.xib */,
			);
			name = Post;
			sourceTree = "<group>";
		};
		8320B5CF11FCA3EA00607422 /* Cells */ = {
			isa = PBXGroup;
			children = (
				5DF94E251962B97D00359241 /* NewCommentsTableViewCell.h */,
				5DF94E261962B97D00359241 /* NewCommentsTableViewCell.m */,
				5DF94E291962B97D00359241 /* NewPostTableViewCell.h */,
				5DF94E2A1962B97D00359241 /* NewPostTableViewCell.m */,
				E23EEC5C185A72C100F4DE2A /* WPContentCell.h */,
				E23EEC5D185A72C100F4DE2A /* WPContentCell.m */,
				8370D10811FA499A009D650F /* WPTableViewActivityCell.h */,
				8370D10911FA499A009D650F /* WPTableViewActivityCell.m */,
				30EABE0718A5903400B73A9C /* WPBlogTableViewCell.h */,
				30EABE0818A5903400B73A9C /* WPBlogTableViewCell.m */,
				375D090B133B94C3000CC9CD /* BlogsTableViewCell.h */,
				375D090C133B94C3000CC9CD /* BlogsTableViewCell.m */,
				5D839AA6187F0D6B00811F4A /* PostFeaturedImageCell.h */,
				5D839AA7187F0D6B00811F4A /* PostFeaturedImageCell.m */,
				5D839AA9187F0D8000811F4A /* PostGeolocationCell.h */,
				5D839AAA187F0D8000811F4A /* PostGeolocationCell.m */,
				FF0AAE081A1509C50089841D /* WPProgressTableViewCell.h */,
				FF0AAE091A150A560089841D /* WPProgressTableViewCell.m */,
			);
			path = Cells;
			sourceTree = "<group>";
		};
		8320B5D711FCA4EE00607422 /* Cells */ = {
			isa = PBXGroup;
			children = (
				8370D10B11FA4A1B009D650F /* WPTableViewActivityCell.xib */,
			);
			name = Cells;
			sourceTree = "<group>";
		};
		83290399120CF517000A965A /* Media */ = {
			isa = PBXGroup;
			children = (
				83CAD4201235F9F4003DFA20 /* MediaObjectView.xib */,
			);
			name = Media;
			sourceTree = "<group>";
		};
		83F1FCA7123748EF00069F99 /* Blogs */ = {
			isa = PBXGroup;
			children = (
				8362C1031201E7CE00599347 /* WebSignupViewController-iPad.xib */,
			);
			name = Blogs;
			sourceTree = "<group>";
		};
		850BD4531922F95C0032F3AD /* Networking */ = {
			isa = PBXGroup;
			children = (
				E1A6DBDC19DC7D140071AC1E /* PostServiceRemote.h */,
				E1A6DBDD19DC7D140071AC1E /* PostServiceRemoteREST.h */,
				E1A6DBDE19DC7D140071AC1E /* PostServiceRemoteREST.m */,
				E1A6DBDF19DC7D140071AC1E /* PostServiceRemoteXMLRPC.h */,
				E1A6DBE019DC7D140071AC1E /* PostServiceRemoteXMLRPC.m */,
				E1249B4019408C6F0035E895 /* Remote Objects */,
				E18EE94919349EAE00B0A40C /* AccountServiceRemote.h */,
				E149D64519349E69006A843D /* AccountServiceRemoteREST.h */,
				E149D64619349E69006A843D /* AccountServiceRemoteREST.m */,
				E149D64719349E69006A843D /* AccountServiceRemoteXMLRPC.h */,
				E149D64819349E69006A843D /* AccountServiceRemoteXMLRPC.m */,
				E18EE94C19349EBA00B0A40C /* BlogServiceRemote.h */,
				E18EE94D19349EBA00B0A40C /* BlogServiceRemote.m */,
				E1D04D8219374F2C002FADD7 /* BlogServiceRemoteREST.h */,
				E1D04D8319374F2C002FADD7 /* BlogServiceRemoteREST.m */,
				E1D04D7C19374CFE002FADD7 /* BlogServiceRemoteXMLRPC.h */,
				E1D04D7D19374CFE002FADD7 /* BlogServiceRemoteXMLRPC.m */,
				93D6D6461924FDAD00A4F44A /* PostCategoryServiceRemote.h */,
				E1DF5DF919E7CFAE004E70D5 /* PostCategoryServiceRemoteREST.h */,
				E1DF5DFA19E7CFAE004E70D5 /* PostCategoryServiceRemoteREST.m */,
				E1DF5DFB19E7CFAE004E70D5 /* PostCategoryServiceRemoteXMLRPC.h */,
				E1DF5DFC19E7CFAE004E70D5 /* PostCategoryServiceRemoteXMLRPC.m */,
				E1249B3D19408C230035E895 /* CommentServiceRemote.h */,
				E1249B491940AECC0035E895 /* CommentServiceRemoteREST.h */,
				E1249B4A1940AECC0035E895 /* CommentServiceRemoteREST.m */,
				E1249B4419408D0F0035E895 /* CommentServiceRemoteXMLRPC.h */,
				E1249B4519408D0F0035E895 /* CommentServiceRemoteXMLRPC.m */,
				E149D64919349E69006A843D /* MediaServiceRemote.h */,
				E149D64A19349E69006A843D /* MediaServiceRemoteREST.h */,
				E149D64B19349E69006A843D /* MediaServiceRemoteREST.m */,
				E149D64C19349E69006A843D /* MediaServiceRemoteXMLRPC.h */,
				E149D64D19349E69006A843D /* MediaServiceRemoteXMLRPC.m */,
				5D3D559818F88C5E00782892 /* ReaderPostServiceRemote.h */,
				5D3D559918F88C5E00782892 /* ReaderPostServiceRemote.m */,
				5D44EB331986D695008B7175 /* ReaderSiteServiceRemote.h */,
				5D44EB341986D695008B7175 /* ReaderSiteServiceRemote.m */,
				E18EE94F19349EC300B0A40C /* ReaderTopicServiceRemote.h */,
				E18EE95019349EC300B0A40C /* ReaderTopicServiceRemote.m */,
				E1249B481940AE610035E895 /* ServiceRemoteREST.h */,
				E1249B471940AE550035E895 /* ServiceRemoteXMLRPC.h */,
			);
			path = Networking;
			sourceTree = "<group>";
		};
		850D22B21729EE8600EC6A16 /* NUX */ = {
			isa = PBXGroup;
			children = (
				85D08A6F17342ECE00E2BBCA /* AddUsersBlogCell.h */,
				85D08A7017342ECE00E2BBCA /* AddUsersBlogCell.m */,
				85EC44D21739826A00686604 /* CreateAccountAndBlogViewController.h */,
				85EC44D31739826A00686604 /* CreateAccountAndBlogViewController.m */,
				858DE40D1730384F000AC628 /* LoginViewController.h */,
				858DE40E1730384F000AC628 /* LoginViewController.m */,
				85B6F7501742DAE800CE7F3A /* WPNUXBackButton.h */,
				85B6F7511742DAE800CE7F3A /* WPNUXBackButton.m */,
				85B6F74D1742DA1D00CE7F3A /* WPNUXMainButton.h */,
				85B6F74E1742DA1D00CE7F3A /* WPNUXMainButton.m */,
				85AD6AEA173CCF9E002CB896 /* WPNUXPrimaryButton.h */,
				85AD6AEB173CCF9E002CB896 /* WPNUXPrimaryButton.m */,
				85AD6AED173CCFDC002CB896 /* WPNUXSecondaryButton.h */,
				85AD6AEE173CCFDC002CB896 /* WPNUXSecondaryButton.m */,
				85E105841731A597001071A3 /* WPWalkthroughOverlayView.h */,
				85E105851731A597001071A3 /* WPWalkthroughOverlayView.m */,
				85C720AF1730CEFA00460645 /* WPWalkthroughTextField.h */,
				85C720B01730CEFA00460645 /* WPWalkthroughTextField.m */,
				A2DC5B181953451B009584C3 /* WPNUXHelpBadgeLabel.h */,
				A2DC5B191953451B009584C3 /* WPNUXHelpBadgeLabel.m */,
			);
			path = NUX;
			sourceTree = "<group>";
		};
		852416CC1A12EAF70030700C /* Ratings */ = {
			isa = PBXGroup;
			children = (
				852416CD1A12EBDD0030700C /* AppRatingUtility.h */,
				852416CE1A12EBDD0030700C /* AppRatingUtility.m */,
			);
			path = Ratings;
			sourceTree = "<group>";
		};
		852416D01A12ED2D0030700C /* Utility */ = {
			isa = PBXGroup;
			children = (
				852416D11A12ED690030700C /* AppRatingUtilityTests.m */,
			);
			name = Utility;
			sourceTree = "<group>";
		};
		852CD8AE190E0D04006C9AED /* Media */ = {
			isa = PBXGroup;
			children = (
			);
			name = Media;
			sourceTree = "<group>";
		};
		8584FDB31923EF4F0019C02E /* ViewRelated */ = {
			isa = PBXGroup;
			children = (
				8584FDB619243AC40019C02E /* System */,
				850D22B21729EE8600EC6A16 /* NUX */,
				31F4F6641A13858F00196A98 /* Me */,
				CC1D800D1656D8B2002A542F /* Notifications */,
				AC34397B0E11443300E5D79B /* Blog */,
				C533CF320E6D3AB3000C3DE8 /* Comments */,
				5DA5BF4A18E32DE2005F11F9 /* Media */,
				EC4696A80EA74DAC0040EE8E /* Pages */,
				AC3439790E11434600E5D79B /* Post */,
				319D6E8219E44C7B0013871C /* Suggestions */,
				CCB3A03814C8DD5100D43C3F /* Reader */,
				3792259E12F6DBCC00F2176A /* Stats */,
				5D87E10D15F512380012C595 /* Settings */,
				5DA5BF4918E32DDB005F11F9 /* Themes */,
				8320B5CF11FCA3EA00607422 /* Cells */,
				031662E60FFB14C60045D052 /* Views */,
				595B021F1A6C4E4F00415A30 /* WhatsNew */,
			);
			path = ViewRelated;
			sourceTree = "<group>";
		};
		8584FDB4192437160019C02E /* Utility */ = {
			isa = PBXGroup;
			children = (
				85A1B6721742E7DB00BA5E35 /* Analytics */,
				5993E7261AC5D62100D31D2B /* Files */,
				59DD94311AC479DC0032DD6B /* Logging */,
				E159D1011309AAF200F498E2 /* Migrations */,
				852416CC1A12EAF70030700C /* Ratings */,
				E1523EB216D3B2EE002C5A36 /* Sharing */,
				C545E0A01811B9880020844C /* ContextManager.h */,
				93EF094B19ED4F1100C89770 /* ContextManager-Internals.h */,
				C545E0A11811B9880020844C /* ContextManager.m */,
				FD9A948A12FAEA2300438F94 /* DateUtils.h */,
				FD9A948B12FAEA2300438F94 /* DateUtils.m */,
				93A379D919FE6D3000415023 /* DDLogSwift.h */,
				93A379DA19FE6D3000415023 /* DDLogSwift.m */,
				313692771A5D6F7900EBE645 /* HelpshiftUtils.h */,
				313692781A5D6F7900EBE645 /* HelpshiftUtils.m */,
				5DB4683918A2E718004A89A9 /* LocationService.h */,
				5DB4683A18A2E718004A89A9 /* LocationService.m */,
				C57A31A2183D2111007745B9 /* NotificationsManager.h */,
				C57A31A3183D2111007745B9 /* NotificationsManager.m */,
				FFAB7CB01A0BD83A00765942 /* WPAssetExporter.m */,
				5D3E334C15EEBB6B005FC6F2 /* ReachabilityUtils.h */,
				5D3E334D15EEBB6B005FC6F2 /* ReachabilityUtils.m */,
				5D2B043515E83800007E3422 /* SettingsViewControllerDelegate.h */,
				292CECFE1027259000BD407D /* SFHFKeychainUtils.h */,
				292CECFF1027259000BD407D /* SFHFKeychainUtils.m */,
				8514973F171E13DF00B87F3F /* WPAsyncBlockOperation.h */,
				85149740171E13DF00B87F3F /* WPAsyncBlockOperation.m */,
				E1E4CE091773C59B00430844 /* WPAvatarSource.h */,
				E1E4CE0A1773C59B00430844 /* WPAvatarSource.m */,
				5DEB61B6156FCD5200242C35 /* WPChromelessWebViewController.h */,
				5DEB61B7156FCD5200242C35 /* WPChromelessWebViewController.m */,
				85253989171761D9003F6B32 /* WPComLanguages.h */,
				8525398A171761D9003F6B32 /* WPComLanguages.m */,
				E183BD7217621D85000B0822 /* WPCookie.h */,
				E183BD7317621D86000B0822 /* WPCookie.m */,
				5926E1E11AC4468300964783 /* WPCrashlytics.h */,
				5926E1E21AC4468300964783 /* WPCrashlytics.m */,
				E114D798153D85A800984182 /* WPError.h */,
				E114D799153D85A800984182 /* WPError.m */,
				59D328FB1ACC2D0700356827 /* WPLookbackPresenter.h */,
				59D328FC1ACC2D0700356827 /* WPLookbackPresenter.m */,
				5DA3EE0E192508F700294E0B /* WPImageOptimizer.h */,
				5DA3EE0F192508F700294E0B /* WPImageOptimizer.m */,
				5DA3EE10192508F700294E0B /* WPImageOptimizer+Private.h */,
				5DA3EE11192508F700294E0B /* WPImageOptimizer+Private.m */,
				B5AB733B19901F85005F5044 /* WPNoResultsView+AnimatedBox.h */,
				B5AB733C19901F85005F5044 /* WPNoResultsView+AnimatedBox.m */,
				B5E06E2F1A9CD31D00128985 /* WPURLRequest.h */,
				B5E06E301A9CD31D00128985 /* WPURLRequest.m */,
				E1F5A1BA1771C90A00E0495F /* WPTableImageSource.h */,
				E1F5A1BB1771C90A00E0495F /* WPTableImageSource.m */,
				8516972A169D42F4006C5DED /* WPToast.h */,
				8516972B169D42F4006C5DED /* WPToast.m */,
				E1B62A7913AA61A100A6FCA4 /* WPWebViewController.h */,
				E1B62A7A13AA61A100A6FCA4 /* WPWebViewController.m */,
				FFAB7CAF1A0BD83A00765942 /* WPAssetExporter.h */,
				74F313ED1A9B97A200AA8B45 /* WPTooltip.h */,
				74F313EE1A9B97A200AA8B45 /* WPTooltip.m */,
				594DB2931AB891A200E2E456 /* WPUserAgent.h */,
				594DB2941AB891A200E2E456 /* WPUserAgent.m */,
				FFDA8B421AC022A800375FCC /* WPVideoOptimizer.h */,
				FFDA8B431AC022A800375FCC /* WPVideoOptimizer.m */,
			);
			path = Utility;
			sourceTree = "<group>";
		};
		8584FDB619243AC40019C02E /* System */ = {
			isa = PBXGroup;
			children = (
				310186691A373B01008F7DF6 /* WPTabBarController.h */,
				3101866A1A373B01008F7DF6 /* WPTabBarController.m */,
				A25EBD85156E330600530E3D /* WPTableViewController.h */,
				A25EBD86156E330600530E3D /* WPTableViewController.m */,
				E1A38C921581879D00439E55 /* WPTableViewControllerSubclass.h */,
				5DBFC8AA1A9C0EEF00E00DE4 /* WPScrollableViewController.h */,
			);
			path = System;
			sourceTree = "<group>";
		};
		8584FDB719243E550019C02E /* System */ = {
			isa = PBXGroup;
			children = (
				2F970F970DF929B8006BD934 /* Constants.h */,
				B5CC05F51962150600975CAC /* Constants.m */,
				B5FD4520199D0C9A00286FBB /* WordPress-Bridging-Header.h */,
				1D3623240D0F684500981E51 /* WordPressAppDelegate.h */,
				1D3623250D0F684500981E51 /* WordPressAppDelegate.m */,
				591A428D1A6DC6F2003807A6 /* WPGUIConstants.h */,
				591A428E1A6DC6F2003807A6 /* WPGUIConstants.m */,
			);
			path = System;
			sourceTree = "<group>";
		};
		858DE3FF172F9991000AC628 /* Fonts */ = {
			isa = PBXGroup;
			children = (
				B55853F419630AF900FAF6C3 /* Noticons-Regular.otf */,
				462F4E0F183867AE0028D2F8 /* Merriweather-Bold.ttf */,
			);
			name = Fonts;
			sourceTree = "<group>";
		};
		85A1B6721742E7DB00BA5E35 /* Analytics */ = {
			isa = PBXGroup;
			children = (
				5948AD0C1AB734F2006E8882 /* WPAppAnalytics.h */,
				5948AD0D1AB734F2006E8882 /* WPAppAnalytics.m */,
				85D2275718F1EB8A001DA8DA /* WPAnalyticsTrackerMixpanel.h */,
				85D2275818F1EB8A001DA8DA /* WPAnalyticsTrackerMixpanel.m */,
				859F761B18F2159800EF8D5D /* WPAnalyticsTrackerMixpanelInstructionsForStat.h */,
				859F761C18F2159800EF8D5D /* WPAnalyticsTrackerMixpanelInstructionsForStat.m */,
				85DA8C4218F3F29A0074C8A4 /* WPAnalyticsTrackerWPCom.h */,
				85DA8C4318F3F29A0074C8A4 /* WPAnalyticsTrackerWPCom.m */,
			);
			path = Analytics;
			sourceTree = "<group>";
		};
		931D26FB19EDA0D000114F17 /* ALIterativeMigrator */ = {
			isa = PBXGroup;
			children = (
				931D26FC19EDA10D00114F17 /* ALIterativeMigrator.h */,
				931D26FD19EDA10D00114F17 /* ALIterativeMigrator.m */,
			);
			name = ALIterativeMigrator;
			sourceTree = "<group>";
		};
		937D9A0D19F837ED007B9D5F /* 22-23 */ = {
			isa = PBXGroup;
			children = (
				937D9A1019F838C2007B9D5F /* AccountToAccount22to23.swift */,
			);
			name = "22-23";
			sourceTree = "<group>";
		};
		93E5283D19A7741A003A1A9C /* WordPressTodayWidget */ = {
			isa = PBXGroup;
			children = (
				93E5285719A7AA5C003A1A9C /* WordPressTodayWidget.entitlements */,
				934884AC19B78723004028D8 /* WordPressTodayWidget-Internal.entitlements */,
				93E5284219A7741A003A1A9C /* MainInterface.storyboard */,
				93E5283E19A7741A003A1A9C /* Supporting Files */,
				93E5284019A7741A003A1A9C /* TodayViewController.swift */,
				93E5284F19A77824003A1A9C /* WordPressTodayWidget-Bridging-Header.h */,
				93E5285319A778AF003A1A9C /* WPDDLogWrapper.h */,
				93E5285419A778AF003A1A9C /* WPDDLogWrapper.m */,
			);
			path = WordPressTodayWidget;
			sourceTree = "<group>";
		};
		93E5283E19A7741A003A1A9C /* Supporting Files */ = {
			isa = PBXGroup;
			children = (
				93E5283F19A7741A003A1A9C /* Info.plist */,
				93267A6019B896CD00997EB8 /* Info-Internal.plist */,
				591252291A38AE9C00468279 /* TodayWidgetPrefix.pch */,
			);
			name = "Supporting Files";
			sourceTree = "<group>";
		};
		93FA59DA18D88BDB001446BC /* Services */ = {
			isa = PBXGroup;
			children = (
				E1A6DBE319DC7D230071AC1E /* PostService.h */,
				E1A6DBE419DC7D230071AC1E /* PostService.m */,
				93C1147D18EC5DD500DAC95C /* AccountService.h */,
				93C1147E18EC5DD500DAC95C /* AccountService.m */,
				93C1148318EDF6E100DAC95C /* BlogService.h */,
				93C1148418EDF6E100DAC95C /* BlogService.m */,
				93FA59DB18D88C1C001446BC /* PostCategoryService.h */,
				93FA59DC18D88C1C001446BC /* PostCategoryService.m */,
				E1556CF0193F6FE900FC52EA /* CommentService.h */,
				E1556CF1193F6FE900FC52EA /* CommentService.m */,
				930284B618EAF7B600CB0BF4 /* LocalCoreDataService.h */,
				5DA3EE141925090A00294E0B /* MediaService.h */,
				5DA3EE151925090A00294E0B /* MediaService.m */,
				5D3D559518F88C3500782892 /* ReaderPostService.h */,
				5D3D559618F88C3500782892 /* ReaderPostService.m */,
				5D44EB361986D8BA008B7175 /* ReaderSiteService.h */,
				5D44EB371986D8BA008B7175 /* ReaderSiteService.m */,
				5DBCD9D318F35D7500B32229 /* ReaderTopicService.h */,
				5DBCD9D418F35D7500B32229 /* ReaderTopicService.m */,
				319D6E7C19E447C80013871C /* SuggestionService.h */,
				319D6E7D19E447C80013871C /* SuggestionService.m */,
				93DEB88019E5BF7100F9546D /* TodayExtensionService.h */,
				93DEB88119E5BF7100F9546D /* TodayExtensionService.m */,
			);
			path = Services;
			sourceTree = "<group>";
		};
		AC3439790E11434600E5D79B /* Post */ = {
			isa = PBXGroup;
			children = (
				5D577D301891278D00B964C3 /* Geolocation */,
				5D1EBF56187C9B95003393F8 /* Categories */,
				ACC156CA0E10E67600D6E1A0 /* WPPostViewController.h */,
				ACC156CB0E10E67600D6E1A0 /* WPPostViewController.m */,
				5903AE1C19B60AB9009D5354 /* WPButtonForNavigationBar.h */,
				5903AE1A19B60A98009D5354 /* WPButtonForNavigationBar.m */,
				ACBAB6840E1247F700F38795 /* PostPreviewViewController.h */,
				ACBAB6850E1247F700F38795 /* PostPreviewViewController.m */,
				74D5FFD419ACDF6700389E8F /* WPLegacyEditPostViewController.h */,
				74D5FFD319ACDF6700389E8F /* WPLegacyEditPostViewController_Internal.h */,
				74D5FFD519ACDF6700389E8F /* WPLegacyEditPostViewController.m */,
				ACBAB5FC0E121C7300F38795 /* PostSettingsViewController.h */,
				ACBAB5FD0E121C7300F38795 /* PostSettingsViewController.m */,
				5D62BAD818AAAE9B0044E5F7 /* PostSettingsViewController_Internal.h */,
				5DF94E2E1962B99C00359241 /* PostSettingsSelectionViewController.h */,
				5DF94E2F1962B99C00359241 /* PostSettingsSelectionViewController.m */,
				2F970F720DF92274006BD934 /* PostsViewController.h */,
				2F970F730DF92274006BD934 /* PostsViewController.m */,
				5D146EB9189857ED0068FDC6 /* FeaturedImageViewController.h */,
				5D146EBA189857ED0068FDC6 /* FeaturedImageViewController.m */,
				5DB3BA0318D0E7B600F3F3E9 /* WPPickerView.h */,
				5DB3BA0418D0E7B600F3F3E9 /* WPPickerView.m */,
				5DB3BA0618D11D8D00F3F3E9 /* PublishDatePickerView.h */,
				5DB3BA0718D11D8D00F3F3E9 /* PublishDatePickerView.m */,
				5D17F0BC1A1D4C5F0087CCB8 /* PrivateSiteURLProtocol.h */,
				5D17F0BD1A1D4C5F0087CCB8 /* PrivateSiteURLProtocol.m */,
				FF0AAE0B1A16550D0089841D /* WPMediaProgressTableViewController.h */,
				FF0AAE0C1A16550D0089841D /* WPMediaProgressTableViewController.m */,
				5D8CBC451A6F47880081F4AE /* EditImageDetailsViewController.h */,
				5D8CBC461A6F47880081F4AE /* EditImageDetailsViewController.m */,
			);
			path = Post;
			sourceTree = "<group>";
		};
		AC34397B0E11443300E5D79B /* Blog */ = {
			isa = PBXGroup;
			children = (
				5D8D53ED19250412003C8859 /* BlogSelectorViewController.h */,
				5D8D53EE19250412003C8859 /* BlogSelectorViewController.m */,
				5D8D53EF19250412003C8859 /* WPComBlogSelectorViewController.h */,
				5D8D53F019250412003C8859 /* WPComBlogSelectorViewController.m */,
				462F4E0618369F0B0028D2F8 /* BlogDetailsViewController.h */,
				462F4E0718369F0B0028D2F8 /* BlogDetailsViewController.m */,
				462F4E0818369F0B0028D2F8 /* BlogListViewController.h */,
				462F4E0918369F0B0028D2F8 /* BlogListViewController.m */,
				83FEFC7311FF6C5A0078B462 /* EditSiteViewController.h */,
				83FEFC7411FF6C5A0078B462 /* EditSiteViewController.m */,
				85D8055B171631F10075EEAC /* SelectWPComLanguageViewController.h */,
				85D8055C171631F10075EEAC /* SelectWPComLanguageViewController.m */,
				31C9F82C1A2368A2008BB945 /* BlogDetailHeaderView.h */,
				31C9F82D1A2368A2008BB945 /* BlogDetailHeaderView.m */,
			);
			path = Blog;
			sourceTree = "<group>";
		};
		ACFF1DC00E231EF600EC6BF5 /* Blog */ = {
			isa = PBXGroup;
			children = (
				8333FE0D11FF6EF200A495C1 /* EditSiteViewController.xib */,
				8370D1BC11FA6295009D650F /* AddSiteViewController.xib */,
				8398EE9811ACE63C000FE6E0 /* WebSignupViewController.xib */,
			);
			name = Blog;
			sourceTree = "<group>";
		};
		B545186718E9E08000AC3A54 /* Notifications */ = {
			isa = PBXGroup;
			children = (
				B5CC05F71962186D00975CAC /* Meta.h */,
				B5CC05F81962186D00975CAC /* Meta.m */,
				B55853F819630E7900FAF6C3 /* Notification.h */,
				B55853F919630E7900FAF6C3 /* Notification.m */,
				B5B9C08F1A38A23A00B5B85F /* Notification+Internals.h */,
			);
			path = Notifications;
			sourceTree = "<group>";
		};
		B54E1DEC1A0A7BAA00807537 /* ReplyTextView */ = {
			isa = PBXGroup;
			children = (
				B54E1DED1A0A7BAA00807537 /* ReplyBezierView.swift */,
				B54E1DEE1A0A7BAA00807537 /* ReplyTextView.swift */,
				B54E1DEF1A0A7BAA00807537 /* ReplyTextView.xib */,
			);
			path = ReplyTextView;
			sourceTree = "<group>";
		};
		B587796C19B799D800E57C5A /* Extensions */ = {
			isa = PBXGroup;
			children = (
				B587798319B799EB00E57C5A /* Notifications */,
				B5E167F319C08D18009535AA /* NSCalendar+Helpers.swift */,
				B587796F19B799D800E57C5A /* NSDate+Helpers.swift */,
				B587797019B799D800E57C5A /* NSIndexPath+Swift.swift */,
				B587797119B799D800E57C5A /* NSParagraphStyle+Helpers.swift */,
				B587797219B799D800E57C5A /* UIDevice+Helpers.swift */,
				B587797319B799D800E57C5A /* UIImageView+Animations.swift */,
				B587797419B799D800E57C5A /* UIImageView+Networking.swift */,
				B587797519B799D800E57C5A /* UITableView+Helpers.swift */,
				B587797619B799D800E57C5A /* UITableViewCell+Helpers.swift */,
				B587797719B799D800E57C5A /* UIView+Helpers.swift */,
				B53FDF6C19B8C336000723B6 /* UIScreen+Helpers.swift */,
				B54866C91A0D7042004AC79D /* NSAttributedString+Helpers.swift */,
			);
			path = Extensions;
			sourceTree = "<group>";
		};
		B587798319B799EB00E57C5A /* Notifications */ = {
			isa = PBXGroup;
			children = (
				B587798419B799EB00E57C5A /* Notification+Interface.swift */,
				B587798519B799EB00E57C5A /* NotificationBlock+Interface.swift */,
			);
			path = Notifications;
			sourceTree = "<group>";
		};
		B5B56D2F19AFB68800B4E29B /* Style */ = {
			isa = PBXGroup;
			children = (
				B5B56D3019AFB68800B4E29B /* WPStyleGuide+Reply.swift */,
				B5B56D3119AFB68800B4E29B /* WPStyleGuide+Notifications.swift */,
			);
			path = Style;
			sourceTree = "<group>";
		};
		B5D7F2D81A04180A006D3047 /* RichTextView */ = {
			isa = PBXGroup;
			children = (
				B5D7F2DA1A04180A006D3047 /* RichTextView.swift */,
				B5D7F2D91A04180A006D3047 /* NSAttributedString+RichTextView.swift */,
				B5D7F2DB1A04180A006D3047 /* UITextView+RichTextView.swift */,
			);
			path = RichTextView;
			sourceTree = "<group>";
		};
		B5E23BD919AD0CED000D6879 /* Tools */ = {
			isa = PBXGroup;
			children = (
				B54E1DF31A0A7BBF00807537 /* NotificationMediaDownloader.swift */,
			);
			path = Tools;
			sourceTree = "<group>";
		};
		B5FD4523199D0F1100286FBB /* Views */ = {
			isa = PBXGroup;
			children = (
				B57B99D419A2C20200506504 /* NoteTableHeaderView.swift */,
				B52C4C7E199D74AE009FD823 /* NoteTableViewCell.swift */,
				B5E23BDE19AD0D00000D6879 /* NoteTableViewCell.xib */,
				B532D4E7199D4357006E4DF6 /* NoteBlockTableViewCell.swift */,
				B532D4E6199D4357006E4DF6 /* NoteBlockHeaderTableViewCell.swift */,
				B532D4E8199D4357006E4DF6 /* NoteBlockTextTableViewCell.swift */,
				B532D4E5199D4357006E4DF6 /* NoteBlockCommentTableViewCell.swift */,
				B532D4ED199D4418006E4DF6 /* NoteBlockImageTableViewCell.swift */,
				B52C4C7C199D4CD3009FD823 /* NoteBlockUserTableViewCell.swift */,
			);
			path = Views;
			sourceTree = "<group>";
		};
		B5FD453E199D0F2800286FBB /* Controllers */ = {
			isa = PBXGroup;
			children = (
				B5FD4541199D0F2800286FBB /* NotificationsViewController.h */,
				B5FD4542199D0F2800286FBB /* NotificationsViewController.m */,
				B5FD453F199D0F2800286FBB /* NotificationDetailsViewController.h */,
				B5FD4540199D0F2800286FBB /* NotificationDetailsViewController.m */,
			);
			path = Controllers;
			sourceTree = "<group>";
		};
		C430074CAC011A24F4A74E17 /* Pods */ = {
			isa = PBXGroup;
			children = (
				AC055AD29E203B2021E7F39B /* Pods.debug.xcconfig */,
				AEFB66560B716519236CEE67 /* Pods.release.xcconfig */,
				C9F5071C28C57CE611E00B1F /* Pods.release-internal.xcconfig */,
				501C8A355B53A6971F731ECA /* Pods.distribution.xcconfig */,
				B43F6A7D9B3DC5B8B4A7DDCA /* Pods-WordPressTest.debug.xcconfig */,
				9198544476D3B385673B18E9 /* Pods-WordPressTest.release.xcconfig */,
				A42FAD830601402EC061BE54 /* Pods-WordPressTest.release-internal.xcconfig */,
				B6E2365A531EA4BD7025525F /* Pods-WordPressTest.distribution.xcconfig */,
				0CF877DC71756EFA3346E26F /* Pods-WordPressTodayWidget.debug.xcconfig */,
				2B3804821972897F0DEC4183 /* Pods-WordPressTodayWidget.release.xcconfig */,
				052EFF90F810139789A446FB /* Pods-WordPressTodayWidget.release-internal.xcconfig */,
				67040029265369CB7FAE64FA /* Pods-WordPressTodayWidget.distribution.xcconfig */,
				45A679DE2C6B64047BAF97E9 /* Pods-UITests.debug.xcconfig */,
				1E59E0C89B24D8AA3B12DEC8 /* Pods-UITests.release.xcconfig */,
				91E1D2929A320BA8932240BF /* Pods-UITests.release-internal.xcconfig */,
				71E3F8ABCB453500748B60CE /* Pods-UITests.distribution.xcconfig */,
			);
			name = Pods;
			sourceTree = "<group>";
		};
		C50E78130E71648100991509 /* Comments */ = {
			isa = PBXGroup;
			children = (
				B5509A9419CA3B9F006D2E49 /* EditReplyViewController.xib */,
				2906F811110CDA8900169D56 /* EditCommentViewController.xib */,
			);
			name = Comments;
			sourceTree = "<group>";
		};
		C533CF320E6D3AB3000C3DE8 /* Comments */ = {
			isa = PBXGroup;
			children = (
				5DF94E211962B90300359241 /* CommentsTableViewDelegate.h */,
				C533CF330E6D3ADA000C3DE8 /* CommentsViewController.h */,
				C533CF340E6D3ADA000C3DE8 /* CommentsViewController.m */,
				313AE49B19E3F20400AAFABE /* CommentViewController.h */,
				313AE49C19E3F20400AAFABE /* CommentViewController.m */,
				313AE49D19E3F20400AAFABE /* CommentTableViewCell.swift */,
				313AE49E19E3F20400AAFABE /* CommentTableViewCell.xib */,
				313AE49F19E3F20400AAFABE /* CommentTableViewHeaderCell.xib */,
				2906F80F110CDA8900169D56 /* EditCommentViewController.h */,
				2906F810110CDA8900169D56 /* EditCommentViewController.m */,
				B5509A9119CA38B3006D2E49 /* EditReplyViewController.h */,
				B5509A9219CA38B3006D2E49 /* EditReplyViewController.m */,
			);
			path = Comments;
			sourceTree = "<group>";
		};
		C59D3D480E6410BC00AA591D /* Categories */ = {
			isa = PBXGroup;
			children = (
				B55853F519630D5400FAF6C3 /* NSAttributedString+Util.h */,
				B55853F619630D5400FAF6C3 /* NSAttributedString+Util.m */,
				E13F23C114FE84600081D9CC /* NSMutableDictionary+Helpers.h */,
				E13F23C214FE84600081D9CC /* NSMutableDictionary+Helpers.m */,
				B55853F11962337500FAF6C3 /* NSScanner+Helpers.h */,
				B55853F21962337500FAF6C3 /* NSScanner+Helpers.m */,
				296526FC105810E100597FA3 /* NSString+Helpers.h */,
				296526FD105810E100597FA3 /* NSString+Helpers.m */,
				E1A0FAE5162F11CE0063B098 /* UIDevice+Helpers.h */,
				E1A0FAE6162F11CE0063B098 /* UIDevice+Helpers.m */,
				834CAE9B122D56B1003DDF49 /* UIImage+Alpha.h */,
				834CAE9D122D56B1003DDF49 /* UIImage+Alpha.m */,
				834CAE7A122D528A003DDF49 /* UIImage+Resize.h */,
				834CAE7B122D528A003DDF49 /* UIImage+Resize.m */,
				834CAE9C122D56B1003DDF49 /* UIImage+RoundedCorner.h */,
				834CAE9E122D56B1003DDF49 /* UIImage+RoundedCorner.m */,
				E1F80823146420B000726BC7 /* UIImageView+Gravatar.h */,
				E1F80824146420B000726BC7 /* UIImageView+Gravatar.m */,
				5D97C2F115CAF8D8009B44DD /* UINavigationController+KeyboardFix.h */,
				5D97C2F215CAF8D8009B44DD /* UINavigationController+KeyboardFix.m */,
				5DC3A44B1610B9BC00A890BE /* UINavigationController+Rotation.h */,
				5DC3A44C1610B9BC00A890BE /* UINavigationController+Rotation.m */,
				FD75DDAB15B021C70043F12C /* UIViewController+Rotation.h */,
				FD75DDAC15B021C80043F12C /* UIViewController+Rotation.m */,
				5D119DA1176FBE040073D83A /* UIImageView+AFNetworkingExtra.h */,
				5D119DA2176FBE040073D83A /* UIImageView+AFNetworkingExtra.m */,
				5DF59C091770AE3A00171208 /* UILabel+SuggestSize.h */,
				5DF59C0A1770AE3A00171208 /* UILabel+SuggestSize.m */,
				851734411798C64700A30E27 /* NSURL+Util.h */,
				851734421798C64700A30E27 /* NSURL+Util.m */,
				46F8714D1838C41600BC149B /* NSDate+StringFormatting.h */,
				46F8714E1838C41600BC149B /* NSDate+StringFormatting.m */,
				E2AA87A318523E5300886693 /* UIView+Subviews.h */,
				E2AA87A418523E5300886693 /* UIView+Subviews.m */,
				B548458019A258890077E7A5 /* UIActionSheet+Helpers.h */,
				B548458119A258890077E7A5 /* UIActionSheet+Helpers.m */,
				B57B99DC19A2DBF200506504 /* NSObject+Helpers.h */,
				B57B99DD19A2DBF200506504 /* NSObject+Helpers.m */,
				31EC15061A5B6675009FC8B3 /* WPStyleGuide+Suggestions.h */,
				31EC15071A5B6675009FC8B3 /* WPStyleGuide+Suggestions.m */,
				85CE4C1E1A703CF200780DFE /* NSBundle+VersionNumberHelper.h */,
				85CE4C1F1A703CF200780DFE /* NSBundle+VersionNumberHelper.m */,
				FFAC890E1A96A85800CC06AC /* NSProcessInfo+Util.h */,
				FFAC890F1A96A85800CC06AC /* NSProcessInfo+Util.m */,
			);
			path = Categories;
			sourceTree = "<group>";
		};
		CC098B8116A9EB0400450976 /* HTML */ = {
			isa = PBXGroup;
			children = (
				5DB767401588F64D00EBE36C /* postPreview.html */,
				E18165FC14E4428B006CE885 /* loader.html */,
				A01C55470E25E0D000D411F2 /* defaultPostTemplate.html */,
				2FAE97040E33B21600CA8540 /* defaultPostTemplate_old.html */,
				2FAE97070E33B21600CA8540 /* xhtml1-transitional.dtd */,
				2FAE97080E33B21600CA8540 /* xhtmlValidatorTemplate.xhtml */,
			);
			name = HTML;
			sourceTree = "<group>";
		};
		CC1D800D1656D8B2002A542F /* Notifications */ = {
			isa = PBXGroup;
			children = (
				B5B56D2F19AFB68800B4E29B /* Style */,
				B5D7F2D81A04180A006D3047 /* RichTextView */,
				B54E1DEC1A0A7BAA00807537 /* ReplyTextView */,
				B5E23BD919AD0CED000D6879 /* Tools */,
				B5FD453E199D0F2800286FBB /* Controllers */,
				B5FD4523199D0F1100286FBB /* Views */,
				B558541019631A1000FAF6C3 /* Notifications.storyboard */,
			);
			path = Notifications;
			sourceTree = "<group>";
		};
		CCB3A03814C8DD5100D43C3F /* Reader */ = {
			isa = PBXGroup;
			children = (
				5D7DEA2819D488DD0032EE77 /* WPStyleGuide+Comments.swift */,
				5D08B8FD19647C0800D5B381 /* Controllers */,
				5D08B8FE19647C2C00D5B381 /* Utils */,
				5D08B8FC19647C0300D5B381 /* Views */,
			);
			path = Reader;
			sourceTree = "<group>";
		};
		E11F949814A3344300277D31 /* WordPressApi */ = {
			isa = PBXGroup;
			children = (
				E1D086E0194214C600F0CC19 /* NSDate+WordPressJSON.h */,
				E1D086E1194214C600F0CC19 /* NSDate+WordPressJSON.m */,
				E1756E621694A08200D9EC00 /* gencredentials.rb */,
				E13EB7A3157D230000885780 /* WordPressComApi.h */,
				E13EB7A4157D230000885780 /* WordPressComApi.m */,
				E1756DD41694560100D9EC00 /* WordPressComApiCredentials.h */,
				E1756DD51694560100D9EC00 /* WordPressComApiCredentials.m */,
				E1634517183B733B005E967F /* WordPressComOAuthClient.h */,
				E1634518183B733B005E967F /* WordPressComOAuthClient.m */,
			);
			path = WordPressApi;
			sourceTree = "<group>";
		};
		E1239B7B176A2E0F00D37220 /* Tests */ = {
			isa = PBXGroup;
			children = (
				852416D01A12ED2D0030700C /* Utility */,
				9363113E19FA996700B0C739 /* AccountServiceTests.swift */,
				E150520B16CAC5C400D3DDDC /* BlogJetpackTest.m */,
				930FD0A519882742000CC81D /* BlogServiceTest.m */,
				93E9050319E6F242005513C9 /* ContextManagerTests.swift */,
				C5CFDC29184F962B00097B05 /* CoreDataConcurrencyTest.m */,
				931D26FF19EDAE8600114F17 /* CoreDataMigrationTests.m */,
				852CD8AE190E0D04006C9AED /* Media */,
				F1564E5A18946087009F8F97 /* NSStringHelpersTest.m */,
				5DF94E351962BA5F00359241 /* Reader */,
				E10675C7183F82E900E5CE5C /* SettingsViewControllerTest.m */,
				5948AD101AB73D19006E8882 /* WPAppAnalyticsTests.m */,
				E1E4CE0C177439D100430844 /* WPAvatarSourceTest.m */,
				5DA3EE191925111700294E0B /* WPImageOptimizerTest.m */,
				5D2BEB4819758102005425F7 /* WPTableImageSourceTest.m */,
				93A379EB19FFBF7900415023 /* KeychainTest.m */,
				FFAB7CB21A14D1AC00765942 /* ProgressTest.m */,
				5981FE041AB8A89A0009E080 /* WPUserAgentTests.m */,
			);
			name = Tests;
			sourceTree = "<group>";
		};
		E1249B4019408C6F0035E895 /* Remote Objects */ = {
			isa = PBXGroup;
			children = (
				E1A6DBD619DC7D080071AC1E /* RemotePostCategory.h */,
				E1A6DBD719DC7D080071AC1E /* RemotePostCategory.m */,
				E1A6DBD819DC7D080071AC1E /* RemotePost.h */,
				E1A6DBD919DC7D080071AC1E /* RemotePost.m */,
				E1249B4119408C910035E895 /* RemoteComment.h */,
				E1249B4219408C910035E895 /* RemoteComment.m */,
				5D12FE1A1988243700378BD6 /* RemoteReaderPost.h */,
				5D12FE1B1988243700378BD6 /* RemoteReaderPost.m */,
				5D12FE201988245B00378BD6 /* RemoteReaderSite.h */,
				5D12FE211988245B00378BD6 /* RemoteReaderSite.m */,
				5D12FE1C1988243700378BD6 /* RemoteReaderTopic.h */,
				5D12FE1D1988243700378BD6 /* RemoteReaderTopic.m */,
				E1B289D919F7AF7000DB0707 /* RemoteBlog.h */,
				E1B289DA19F7AF7000DB0707 /* RemoteBlog.m */,
				FF3DD6BF19F2B77A003A52CB /* RemoteMedia.h */,
				FF3DD6BD19F2B6B3003A52CB /* RemoteMedia.m */,
			);
			name = "Remote Objects";
			sourceTree = "<group>";
		};
		E12F55F714A1F2640060A510 /* Vendor */ = {
			isa = PBXGroup;
			children = (
				931D26FB19EDA0D000114F17 /* ALIterativeMigrator */,
				E1D0D81E16D3D19200E33F4C /* PocketAPI */,
				E1B4A9DE12FC8B1000EB3F67 /* EGOTableViewPullRefresh */,
			);
			path = Vendor;
			sourceTree = "<group>";
		};
		E131CB5B16CAD638004B0314 /* Test Helpers */ = {
			isa = PBXGroup;
			children = (
				E150520D16CAC75A00D3DDDC /* CoreDataTestHelper.h */,
				E150520E16CAC75A00D3DDDC /* CoreDataTestHelper.m */,
				E15618FB16DB8677006532C4 /* UIKitTestHelper.h */,
				E15618FC16DB8677006532C4 /* UIKitTestHelper.m */,
				93E9050519E6F3D8005513C9 /* TestContextManager.h */,
				93E9050619E6F3D8005513C9 /* TestContextManager.m */,
				B5D689FB1A5EBC900063D9E5 /* NotificationsManager+TestHelper.h */,
				B5D689FC1A5EBC900063D9E5 /* NotificationsManager+TestHelper.m */,
			);
			name = "Test Helpers";
			sourceTree = "<group>";
		};
		E1523EB216D3B2EE002C5A36 /* Sharing */ = {
			isa = PBXGroup;
			children = (
				E1523EB316D3B305002C5A36 /* InstapaperActivity.h */,
				E1523EB416D3B305002C5A36 /* InstapaperActivity.m */,
				E1D0D81416D3B86800E33F4C /* SafariActivity.h */,
				E1D0D81516D3B86800E33F4C /* SafariActivity.m */,
				E1D0D84516D3D2EA00E33F4C /* PocketActivity.h */,
				E1D0D84616D3D2EA00E33F4C /* PocketActivity.m */,
				E10DB0061771926D00B7A0A3 /* GooglePlusActivity.h */,
				E10DB0071771926D00B7A0A3 /* GooglePlusActivity.m */,
				B5F015C9195DFD7600F6ECF2 /* WordPressActivity.h */,
				B5F015CA195DFD7600F6ECF2 /* WordPressActivity.m */,
				E1D95EB617A28F5E00A3E9F3 /* WPActivityDefaults.h */,
				E1D95EB717A28F5E00A3E9F3 /* WPActivityDefaults.m */,
			);
			path = Sharing;
			sourceTree = "<group>";
		};
		E159D1011309AAF200F498E2 /* Migrations */ = {
			isa = PBXGroup;
			children = (
				E1A03EDF17422DBC0085D192 /* 10-11 */,
				5D49B03519BE37CC00703A9B /* 20-21 */,
				937D9A0D19F837ED007B9D5F /* 22-23 */,
				E100C6BA1741472F00AE48D8 /* WordPress-11-12.xcmappingmodel */,
				5D51ADAE19A832AF00539C0B /* WordPress-20-21.xcmappingmodel */,
				937D9A0E19F83812007B9D5F /* WordPress-22-23.xcmappingmodel */,
			);
			path = Migrations;
			sourceTree = "<group>";
		};
		E16AB92F14D978240047A2E5 /* WordPressTest */ = {
			isa = PBXGroup;
			children = (
				E16AB93014D978240047A2E5 /* Supporting Files */,
				E16AB94414D9A13A0047A2E5 /* Test Data */,
				E131CB5B16CAD638004B0314 /* Test Helpers */,
				E1239B7B176A2E0F00D37220 /* Tests */,
			);
			path = WordPressTest;
			sourceTree = "<group>";
		};
		E16AB93014D978240047A2E5 /* Supporting Files */ = {
			isa = PBXGroup;
			children = (
				93E9050219E6F240005513C9 /* WordPressTest-Bridging-Header.h */,
				E16AB93114D978240047A2E5 /* WordPressTest-Info.plist */,
				E16AB93214D978240047A2E5 /* InfoPlist.strings */,
				E16AB93814D978240047A2E5 /* WordPressTest-Prefix.pch */,
			);
			name = "Supporting Files";
			sourceTree = "<group>";
		};
		E16AB94414D9A13A0047A2E5 /* Test Data */ = {
			isa = PBXGroup;
			children = (
				93CD939219099BE70049096E /* authtoken.json */,
				E131CB5716CACFB4004B0314 /* get-user-blogs_doesnt-have-blog.json */,
				E131CB5516CACF1E004B0314 /* get-user-blogs_has-blog.json */,
				E1E4CE0E1774531500430844 /* misteryman.jpg */,
				E1E4CE0517739FAB00430844 /* test-image.jpg */,
				E156190016DBABDE006532C4 /* xmlrpc-response-getpost.xml */,
				E15618FE16DBA983006532C4 /* xmlrpc-response-newpost.xml */,
				93594BD4191D2F5A0079E6B2 /* stats-batch.json */,
				E11330501A13BAA300D36D84 /* me-sites-with-jetpack.json */,
				855408851A6F105700DDBD79 /* app-review-prompt-all-enabled.json */,
				855408871A6F106800DDBD79 /* app-review-prompt-notifications-disabled.json */,
				855408891A6F107D00DDBD79 /* app-review-prompt-global-disable.json */,
			);
			path = "Test Data";
			sourceTree = "<group>";
		};
		E1756E661694AA1500D9EC00 /* Derived Sources */ = {
			isa = PBXGroup;
			children = (
				FFB7B81C1A0012E80032E723 /* WordPressTestCredentials.m */,
				FFB7B81D1A0012E80032E723 /* WordPressComApiCredentials.m */,
			);
			name = "Derived Sources";
			path = /private/tmp/WordPress.build;
			sourceTree = "<absolute>";
		};
		E19472D8134E3E4A00879F63 /* UI */ = {
			isa = PBXGroup;
			children = (
				5DC02A3318E4C5A3009A1765 /* Themes */,
				37195B7F166A5DDC005F2292 /* Notifications */,
				ACFF1DC00E231EF600EC6BF5 /* Blog */,
				C50E78130E71648100991509 /* Comments */,
				83290399120CF517000A965A /* Media */,
				8320B5D711FCA4EE00607422 /* Cells */,
				595B02231A6C4FC500415A30 /* WhatsNew */,
				37245ADB13FC23FF006CDBE3 /* WPWebViewController.xib */,
				28AD735F0D9D9599002E5188 /* MainWindow.xib */,
				30AF6CF413C2289600A29C00 /* AboutViewController.xib */,
				3768BEF013041E7900E7C9A9 /* BetaFeedbackViewController.xib */,
				5DF94E311962B9D800359241 /* WPAlertView.xib */,
				5DF94E321962B9D800359241 /* WPAlertViewSideBySide.xib */,
			);
			name = UI;
			sourceTree = "<group>";
		};
		E1A03EDF17422DBC0085D192 /* 10-11 */ = {
			isa = PBXGroup;
			children = (
				E1A03EE017422DCD0085D192 /* BlogToAccount.h */,
				E1A03EE117422DCE0085D192 /* BlogToAccount.m */,
				E1A03F46174283DF0085D192 /* BlogToJetpackAccount.h */,
				E1A03F47174283E00085D192 /* BlogToJetpackAccount.m */,
			);
			path = "10-11";
			sourceTree = "<group>";
		};
		E1B4A9DE12FC8B1000EB3F67 /* EGOTableViewPullRefresh */ = {
			isa = PBXGroup;
			children = (
				E1B4A9DF12FC8B1000EB3F67 /* EGORefreshTableHeaderView.h */,
				E1B4A9E012FC8B1000EB3F67 /* EGORefreshTableHeaderView.m */,
			);
			path = EGOTableViewPullRefresh;
			sourceTree = "<group>";
		};
		E1D0D81E16D3D19200E33F4C /* PocketAPI */ = {
			isa = PBXGroup;
			children = (
				E1D0D81F16D3D19200E33F4C /* PocketAPI+NSOperation.h */,
				E1D0D82016D3D19200E33F4C /* PocketAPI.h */,
				E1D0D82116D3D19200E33F4C /* PocketAPI.m */,
				E1D0D82216D3D19200E33F4C /* PocketAPILogin.h */,
				E1D0D82316D3D19200E33F4C /* PocketAPILogin.m */,
				E1D0D82416D3D19200E33F4C /* PocketAPIOperation.h */,
				E1D0D82516D3D19200E33F4C /* PocketAPIOperation.m */,
				E1D0D82616D3D19200E33F4C /* PocketAPITypes.h */,
			);
			path = PocketAPI;
			sourceTree = "<group>";
		};
		EC4696A80EA74DAC0040EE8E /* Pages */ = {
			isa = PBXGroup;
			children = (
				EC4696FD0EA75D460040EE8E /* PagesViewController.h */,
				EC4696FE0EA75D460040EE8E /* PagesViewController.m */,
				74BB6F1819AE7B9400FB7829 /* WPLegacyEditPageViewController.h */,
				74BB6F1919AE7B9400FB7829 /* WPLegacyEditPageViewController.m */,
				83D180F712329B1A002DCCB0 /* EditPageViewController.h */,
				83D180F812329B1A002DCCB0 /* EditPageViewController.m */,
				5D62BAD518AA88210044E5F7 /* PageSettingsViewController.h */,
				5D62BAD618AA88210044E5F7 /* PageSettingsViewController.m */,
			);
			path = Pages;
			sourceTree = "<group>";
		};
		FFF96F8319EBE7FB00DFC821 /* UITests */ = {
			isa = PBXGroup;
			children = (
				FFF96FAC19ED7F4D00DFC821 /* wp_test_credentials_sample */,
				FFF96F8419EBE7FB00DFC821 /* Supporting Files */,
				FFF96F8F19EBE81F00DFC821 /* CommentsTests.m */,
				FFF96F9119EBE81F00DFC821 /* LoginTests.m */,
				FFF96F9219EBE81F00DFC821 /* MeTabTests.m */,
				FFF96F9319EBE81F00DFC821 /* NotificationsTests.m */,
				FFF96F9419EBE81F00DFC821 /* PagesTests.m */,
				FFF96F9519EBE81F00DFC821 /* PostsTests.m */,
				FFF96F9619EBE81F00DFC821 /* ReaderTests.m */,
				FFF96F9719EBE81F00DFC821 /* StatsTests.m */,
				FFF96F9819EBE81F00DFC821 /* WordPressTestCredentials.h */,
				FFF96F9919EBE81F00DFC821 /* WordPressTestCredentials.m */,
				FFF96F9A19EBE81F00DFC821 /* WPUITestCase.h */,
				FFF96F9B19EBE81F00DFC821 /* WPUITestCase.m */,
				FFF96FA919ED724F00DFC821 /* KIFUITestActor-WPExtras.h */,
				FFF96FAA19ED724F00DFC821 /* KIFUITestActor-WPExtras.m */,
			);
			path = UITests;
			sourceTree = "<group>";
		};
		FFF96F8419EBE7FB00DFC821 /* Supporting Files */ = {
			isa = PBXGroup;
			children = (
				FFF96F9019EBE81F00DFC821 /* gencredentials.rb */,
				FFF96F8519EBE7FB00DFC821 /* Info.plist */,
			);
			name = "Supporting Files";
			sourceTree = "<group>";
		};
/* End PBXGroup section */

/* Begin PBXNativeTarget section */
		1D6058900D05DD3D006BFB54 /* WordPress */ = {
			isa = PBXNativeTarget;
			buildConfigurationList = 1D6058960D05DD3E006BFB54 /* Build configuration list for PBXNativeTarget "WordPress" */;
			buildPhases = (
				1D60588D0D05DD3D006BFB54 /* Resources */,
				832D4F01120A6F7C001708D4 /* CopyFiles */,
				855804B81A5C5EED008D5A77 /* Generate Build Icon */,
				E1756E61169493AD00D9EC00 /* Generate WP.com credentials */,
				1D60588E0D05DD3D006BFB54 /* Sources */,
				1D60588F0D05DD3D006BFB54 /* Frameworks */,
				79289B3ECCA2441197B8D7F6 /* Copy Pods Resources */,
				E1CCFB31175D62320016BD8A /* Run Script */,
				93E5284E19A7741A003A1A9C /* Embed App Extensions */,
			);
			buildRules = (
			);
			dependencies = (
				93E5284519A7741A003A1A9C /* PBXTargetDependency */,
				93E5284819A7741A003A1A9C /* PBXTargetDependency */,
			);
			name = WordPress;
			productName = WordPress;
			productReference = 1D6058910D05DD3D006BFB54 /* WordPress.app */;
			productType = "com.apple.product-type.application";
		};
		93E5283919A7741A003A1A9C /* WordPressTodayWidget */ = {
			isa = PBXNativeTarget;
			buildConfigurationList = 93E5284D19A7741A003A1A9C /* Build configuration list for PBXNativeTarget "WordPressTodayWidget" */;
			buildPhases = (
				1433631E1B534FCE8E3401B1 /* Check Pods Manifest.lock */,
				B500E3B71A3B18770071ABA8 /* App Installation Failed Workaround */,
				93E5283619A7741A003A1A9C /* Sources */,
				93E5283719A7741A003A1A9C /* Frameworks */,
				93E5283819A7741A003A1A9C /* Resources */,
				2AFAFA8761E84119A747E117 /* Copy Pods Resources */,
			);
			buildRules = (
			);
			dependencies = (
			);
			name = WordPressTodayWidget;
			productName = WordPressTodayWidget;
			productReference = 93E5283A19A7741A003A1A9C /* WordPressTodayWidget.appex */;
			productType = "com.apple.product-type.app-extension";
		};
		E16AB92914D978240047A2E5 /* WordPressTest */ = {
			isa = PBXNativeTarget;
			buildConfigurationList = E16AB93D14D978240047A2E5 /* Build configuration list for PBXNativeTarget "WordPressTest" */;
			buildPhases = (
				E16AB92514D978240047A2E5 /* Sources */,
				E16AB92614D978240047A2E5 /* Frameworks */,
				E16AB92714D978240047A2E5 /* Resources */,
				E16AB92814D978240047A2E5 /* ShellScript */,
				08CDD6C52F6F4CE8B478F112 /* Copy Pods Resources */,
			);
			buildRules = (
			);
			dependencies = (
				E16AB93F14D978520047A2E5 /* PBXTargetDependency */,
			);
			name = WordPressTest;
			productName = WordPressTest;
			productReference = E16AB92A14D978240047A2E5 /* WordPressTest.xctest */;
			productType = "com.apple.product-type.bundle.unit-test";
		};
		FFF96F8119EBE7FB00DFC821 /* UITests */ = {
			isa = PBXNativeTarget;
			buildConfigurationList = FFF96F8E19EBE7FB00DFC821 /* Build configuration list for PBXNativeTarget "UITests" */;
			buildPhases = (
				F538F2E32959A7F71EED0023 /* Check Pods Manifest.lock */,
				FFF87E8219F1B6CF00206205 /* Gen Test Credentials */,
				FFF96F7E19EBE7FB00DFC821 /* Sources */,
				FFF96F7F19EBE7FB00DFC821 /* Frameworks */,
				FFF96F8019EBE7FB00DFC821 /* Resources */,
				BD568EA7006B338911997D59 /* Copy Pods Resources */,
			);
			buildRules = (
			);
			dependencies = (
				FFF96F8919EBE7FB00DFC821 /* PBXTargetDependency */,
			);
			name = UITests;
			productName = UITests;
			productReference = FFF96F8219EBE7FB00DFC821 /* UITests.xctest */;
			productType = "com.apple.product-type.bundle.unit-test";
		};
/* End PBXNativeTarget section */

/* Begin PBXProject section */
		29B97313FDCFA39411CA2CEA /* Project object */ = {
			isa = PBXProject;
			attributes = {
				LastUpgradeCheck = 0510;
				ORGANIZATIONNAME = WordPress;
				TargetAttributes = {
					1D6058900D05DD3D006BFB54 = {
						DevelopmentTeam = PZYM8XX95Q;
						SystemCapabilities = {
							com.apple.ApplicationGroups.iOS = {
								enabled = 1;
							};
							com.apple.Keychain = {
								enabled = 1;
							};
						};
					};
					93E5283919A7741A003A1A9C = {
						CreatedOnToolsVersion = 6.0;
						DevelopmentTeam = PZYM8XX95Q;
						SystemCapabilities = {
							com.apple.ApplicationGroups.iOS = {
								enabled = 1;
							};
							com.apple.Keychain = {
								enabled = 1;
							};
						};
					};
					E16AB92914D978240047A2E5 = {
						TestTargetID = 1D6058900D05DD3D006BFB54;
					};
					FFF96F8119EBE7FB00DFC821 = {
						CreatedOnToolsVersion = 6.1;
						TestTargetID = 1D6058900D05DD3D006BFB54;
					};
				};
			};
			buildConfigurationList = C01FCF4E08A954540054247B /* Build configuration list for PBXProject "WordPress" */;
			compatibilityVersion = "Xcode 3.2";
			developmentRegion = English;
			hasScannedForEncodings = 1;
			knownRegions = (
				English,
				Japanese,
				French,
				German,
				en,
				es,
				it,
				ja,
				pt,
				sv,
				"zh-Hans",
				nb,
				tr,
				id,
				"zh-Hant",
				hu,
				pl,
				ru,
				da,
				ko,
				th,
				fr,
				nl,
				de,
				"en-GB",
				"pt-BR",
			);
			mainGroup = 29B97314FDCFA39411CA2CEA /* CustomTemplate */;
			projectDirPath = "";
			projectRoot = "";
			targets = (
				1D6058900D05DD3D006BFB54 /* WordPress */,
				E16AB92914D978240047A2E5 /* WordPressTest */,
				A2795807198819DE0031C6A3 /* OCLint */,
				93E5283919A7741A003A1A9C /* WordPressTodayWidget */,
				FFF96F8119EBE7FB00DFC821 /* UITests */,
			);
		};
/* End PBXProject section */

/* Begin PBXResourcesBuildPhase section */
		1D60588D0D05DD3D006BFB54 /* Resources */ = {
			isa = PBXResourcesBuildPhase;
			buildActionMask = 2147483647;
			files = (
				B586593F197EE15900F67E57 /* Merriweather-Bold.ttf in Resources */,
				28AD73600D9D9599002E5188 /* MainWindow.xib in Resources */,
				A01C55480E25E0D000D411F2 /* defaultPostTemplate.html in Resources */,
				2FAE97090E33B21600CA8540 /* defaultPostTemplate_old.html in Resources */,
				2FAE970C0E33B21600CA8540 /* xhtml1-transitional.dtd in Resources */,
				595B02271A6C504400415A30 /* WPWhatsNewView.xib in Resources */,
				2FAE970D0E33B21600CA8540 /* xhtmlValidatorTemplate.xhtml in Resources */,
				931DF4D618D09A2F00540BDD /* InfoPlist.strings in Resources */,
				B558541419631A1000FAF6C3 /* Notifications.storyboard in Resources */,
				2906F813110CDA8900169D56 /* EditCommentViewController.xib in Resources */,
				5DF94E341962B9D800359241 /* WPAlertViewSideBySide.xib in Resources */,
				45C73C25113C36F70024D0D2 /* MainWindow-iPad.xib in Resources */,
				8398EE9A11ACE63C000FE6E0 /* WebSignupViewController.xib in Resources */,
				74C1C30E199170EA0077A7DC /* PostDetailViewController~ipad.xib in Resources */,
				8370D10C11FA4A1B009D650F /* WPTableViewActivityCell.xib in Resources */,
				8370D1BE11FA6295009D650F /* AddSiteViewController.xib in Resources */,
				8333FE0E11FF6EF200A495C1 /* EditSiteViewController.xib in Resources */,
				74C1C306199170930077A7DC /* PostDetailViewController.xib in Resources */,
				5DF94E331962B9D800359241 /* WPAlertView.xib in Resources */,
				8362C1041201E7CE00599347 /* WebSignupViewController-iPad.xib in Resources */,
				83CAD4211235F9F4003DFA20 /* MediaObjectView.xib in Resources */,
				B54E1DF21A0A7BAA00807537 /* ReplyTextView.xib in Resources */,
				3768BEF213041E7900E7C9A9 /* BetaFeedbackViewController.xib in Resources */,
				313AE4A319E3F20400AAFABE /* CommentTableViewHeaderCell.xib in Resources */,
				E1D91456134A853D0089019C /* Localizable.strings in Resources */,
				B5E23BDF19AD0D00000D6879 /* NoteTableViewCell.xib in Resources */,
				5DC02A3918E4C5BD009A1765 /* ThemeDetailsViewController~ipad.xib in Resources */,
				30AF6CF513C2289600A29C00 /* AboutViewController.xib in Resources */,
				E1FC3DB413C7788700F6B60F /* WPWebViewController~ipad.xib in Resources */,
				37245ADC13FC23FF006CDBE3 /* WPWebViewController.xib in Resources */,
				4645AFC51961E1FB005F7509 /* AppImages.xcassets in Resources */,
				E18165FD14E4428B006CE885 /* loader.html in Resources */,
				5DB767411588F64D00EBE36C /* postPreview.html in Resources */,
				93740DC917D8F85600C41B2F /* WPAlertView.h in Resources */,
				85ED988817DFA00000090D0B /* Images.xcassets in Resources */,
				5DC02A3818E4C5BD009A1765 /* ThemeDetailsViewController.xib in Resources */,
				313AE4A219E3F20400AAFABE /* CommentTableViewCell.xib in Resources */,
				3716E401167296D30035F8C4 /* ToastView.xib in Resources */,
				5DA5BF3E18E32DCF005F11F9 /* EditMediaViewController.xib in Resources */,
				B5509A9519CA3B9F006D2E49 /* EditReplyViewController.xib in Resources */,
				5DA5BF4218E32DCF005F11F9 /* MediaBrowserViewController.xib in Resources */,
				5D69DBC4165428CA00A2D1F7 /* n.caf in Resources */,
				85D80558171630B30075EEAC /* DotCom-Languages.plist in Resources */,
				B51D9A7E19634D4400CA857B /* Noticons-Regular.otf in Resources */,
				5DC02A3718E4C5BD009A1765 /* ThemeBrowserViewController.xib in Resources */,
				A2787D0219002AB1000D6CA6 /* HelpshiftConfig.plist in Resources */,
			);
			runOnlyForDeploymentPostprocessing = 0;
		};
		93E5283819A7741A003A1A9C /* Resources */ = {
			isa = PBXResourcesBuildPhase;
			buildActionMask = 2147483647;
			files = (
				93E5284319A7741A003A1A9C /* MainInterface.storyboard in Resources */,
				934884AF19B7875C004028D8 /* WordPress-Internal.entitlements in Resources */,
				934884AD19B78723004028D8 /* WordPressTodayWidget-Internal.entitlements in Resources */,
			);
			runOnlyForDeploymentPostprocessing = 0;
		};
		E16AB92714D978240047A2E5 /* Resources */ = {
			isa = PBXResourcesBuildPhase;
			buildActionMask = 2147483647;
			files = (
				E16AB93414D978240047A2E5 /* InfoPlist.strings in Resources */,
				93594BD5191D2F5A0079E6B2 /* stats-batch.json in Resources */,
				93CD939319099BE70049096E /* authtoken.json in Resources */,
				E1E4CE0F1774563F00430844 /* misteryman.jpg in Resources */,
				855408881A6F106800DDBD79 /* app-review-prompt-notifications-disabled.json in Resources */,
				8554088A1A6F107D00DDBD79 /* app-review-prompt-global-disable.json in Resources */,
				E1E4CE0617739FAB00430844 /* test-image.jpg in Resources */,
				E11330511A13BAA300D36D84 /* me-sites-with-jetpack.json in Resources */,
				855408861A6F105700DDBD79 /* app-review-prompt-all-enabled.json in Resources */,
				E131CB5616CACF1E004B0314 /* get-user-blogs_has-blog.json in Resources */,
				E131CB5816CACFB4004B0314 /* get-user-blogs_doesnt-have-blog.json in Resources */,
				E15618FF16DBA983006532C4 /* xmlrpc-response-newpost.xml in Resources */,
				E156190116DBABDE006532C4 /* xmlrpc-response-getpost.xml in Resources */,
			);
			runOnlyForDeploymentPostprocessing = 0;
		};
		FFF96F8019EBE7FB00DFC821 /* Resources */ = {
			isa = PBXResourcesBuildPhase;
			buildActionMask = 2147483647;
			files = (
				FFF96F9D19EBE81F00DFC821 /* gencredentials.rb in Resources */,
			);
			runOnlyForDeploymentPostprocessing = 0;
		};
/* End PBXResourcesBuildPhase section */

/* Begin PBXShellScriptBuildPhase section */
		08CDD6C52F6F4CE8B478F112 /* Copy Pods Resources */ = {
			isa = PBXShellScriptBuildPhase;
			buildActionMask = 2147483647;
			files = (
			);
			inputPaths = (
			);
			name = "Copy Pods Resources";
			outputPaths = (
			);
			runOnlyForDeploymentPostprocessing = 0;
			shellPath = /bin/sh;
			shellScript = "\"${SRCROOT}/../Pods/Target Support Files/Pods-WordPressTest/Pods-WordPressTest-resources.sh\"\n";
		};
		1433631E1B534FCE8E3401B1 /* Check Pods Manifest.lock */ = {
			isa = PBXShellScriptBuildPhase;
			buildActionMask = 2147483647;
			files = (
			);
			inputPaths = (
			);
			name = "Check Pods Manifest.lock";
			outputPaths = (
			);
			runOnlyForDeploymentPostprocessing = 0;
			shellPath = /bin/sh;
			shellScript = "diff \"${PODS_ROOT}/../Podfile.lock\" \"${PODS_ROOT}/Manifest.lock\" > /dev/null\nif [[ $? != 0 ]] ; then\n    cat << EOM\nerror: The sandbox is not in sync with the Podfile.lock. Run 'pod install' or update your CocoaPods installation.\nEOM\n    exit 1\nfi\n";
			showEnvVarsInLog = 0;
		};
		2AFAFA8761E84119A747E117 /* Copy Pods Resources */ = {
			isa = PBXShellScriptBuildPhase;
			buildActionMask = 2147483647;
			files = (
			);
			inputPaths = (
			);
			name = "Copy Pods Resources";
			outputPaths = (
			);
			runOnlyForDeploymentPostprocessing = 0;
			shellPath = /bin/sh;
			shellScript = "\"${SRCROOT}/../Pods/Target Support Files/Pods-WordPressTodayWidget/Pods-WordPressTodayWidget-resources.sh\"\n";
			showEnvVarsInLog = 0;
		};
		79289B3ECCA2441197B8D7F6 /* Copy Pods Resources */ = {
			isa = PBXShellScriptBuildPhase;
			buildActionMask = 2147483647;
			files = (
			);
			inputPaths = (
			);
			name = "Copy Pods Resources";
			outputPaths = (
			);
			runOnlyForDeploymentPostprocessing = 0;
			shellPath = /bin/sh;
			shellScript = "\"${SRCROOT}/../Pods/Target Support Files/Pods/Pods-resources.sh\"\n";
		};
		855804B81A5C5EED008D5A77 /* Generate Build Icon */ = {
			isa = PBXShellScriptBuildPhase;
			buildActionMask = 2147483647;
			files = (
			);
			inputPaths = (
			);
			name = "Generate Build Icon";
			outputPaths = (
			);
			runOnlyForDeploymentPostprocessing = 0;
			shellPath = /bin/sh;
			shellScript = "#!/bin/sh\nexport PATH=/opt/local/bin/:/opt/local/sbin:$PATH:/usr/local/bin:\nif [ \"${CONFIGURATION}\" != \"Release-Internal\" ]; then\nexit 0;\nfi\n\nconvertPath=`which convert`\necho ${convertPath}\nif [[ ! -f ${convertPath} || -z ${convertPath} ]]; then\necho \"warning: Skipping Icon versioning, you need to install ImageMagick and ghostscript (fonts) first, you can use brew to simplify process:\nbrew install imagemagick\nbrew install ghostscript\"\nexit 0;\nfi\n\ncommit=`git rev-parse --short HEAD`\nbranch=`git rev-parse --abbrev-ref HEAD`\nversion=`/usr/libexec/PlistBuddy -c \"Print CFBundleShortVersionString\" \"${INFOPLIST_FILE}\"`\nbuild_num=`/usr/libexec/PlistBuddy -c \"Print CFBundleVersion\" \"${INFOPLIST_FILE}\"`\n\nshopt -s extglob\nshopt -u extglob\ncaption=\"${version}\\n${commit}\"\necho $caption\n\nfunction abspath() { pushd . > /dev/null; if [ -d \"$1\" ]; then cd \"$1\"; dirs -l +0; else cd \"`dirname \\\"$1\\\"`\"; cur_dir=`dirs -l +0`; if [ \"$cur_dir\" == \"/\" ]; then echo \"$cur_dir`basename \\\"$1\\\"`\"; else echo \"$cur_dir/`basename \\\"$1\\\"`\"; fi; fi; popd > /dev/null; }\n\nfunction processIcon() {\n    base_file=$1\n    \n    cd \"${CONFIGURATION_BUILD_DIR}/${UNLOCALIZED_RESOURCES_FOLDER_PATH}\"\n    base_path=`find . -name ${base_file}`\n    \n    real_path=$( abspath \"${base_path}\" )\n    echo \"base path ${real_path}\"\n    \n    if [[ ! -f ${base_path} || -z ${base_path} ]]; then\n    return;\n    fi\n    \n    # TODO: if they are the same we need to fix it by introducing temp\n    target_file=`basename $base_path`\n    target_path=\"${CONFIGURATION_BUILD_DIR}/${UNLOCALIZED_RESOURCES_FOLDER_PATH}/${target_file}\"\n    \n    base_tmp_normalizedFileName=\"${base_file%.*}-normalized.${base_file##*.}\"\n    base_tmp_path=`dirname $base_path`\n    base_tmp_normalizedFilePath=\"${base_tmp_path}/${base_tmp_normalizedFileName}\"\n    \n    stored_original_file=\"${base_tmp_normalizedFilePath}-tmp\"\n    if [[ -f ${stored_original_file} ]]; then\n    echo \"found previous file at path ${stored_original_file}, using it as base\"\n    mv \"${stored_original_file}\" \"${base_path}\"\n    fi\n    \n    if [ $CONFIGURATION = \"Release\" ]; then\n    cp \"${base_path}\" \"$target_path\"\n    return 0;\n    fi\n    \n    echo \"Reverting optimized PNG to normal\"\n    # Normalize\n    echo \"xcrun -sdk iphoneos pngcrush -revert-iphone-optimizations -q ${base_path} ${base_tmp_normalizedFilePath}\"\n    xcrun -sdk iphoneos pngcrush -revert-iphone-optimizations -q \"${base_path}\" \"${base_tmp_normalizedFilePath}\"\n    \n    # move original pngcrush png to tmp file\n    echo \"moving pngcrushed png file at ${base_path} to ${stored_original_file}\"\n    #rm \"$base_path\"\n    mv \"$base_path\" \"${stored_original_file}\"\n    \n    # Rename normalized png's filename to original one\n    echo \"Moving normalized png file to original one ${base_tmp_normalizedFilePath} to ${base_path}\"\n    mv \"${base_tmp_normalizedFilePath}\" \"${base_path}\"\n    \n    width=`identify -format %w ${base_path}`\n    height=`identify -format %h ${base_path}`\n    band_height=$((($height * 33) / 100))\n    band_position=$(($height - $band_height))\n    text_position=$(($band_position - 3))\n    point_size=$(((13 * $width) / 100))\n    \n    echo \"Image dimensions ($width x $height) - band height $band_height @ $band_position - point size $point_size\"\n    \n    #\n    # blur band and text\n    #\n    convert ${base_path} -blur 10x8 /tmp/blurred.png\n    convert /tmp/blurred.png -gamma 0 -fill white -draw \"rectangle 0,$band_position,$width,$height\" /tmp/mask.png\n    convert -size ${width}x${band_height} xc:none -fill 'rgba(0,0,0,0.2)' -draw \"rectangle 0,0,$width,$band_height\" /tmp/labels-base.png\n    convert -background none -size ${width}x${band_height} -pointsize $point_size -fill white -gravity center -gravity South caption:\"$caption\" /tmp/labels.png\n    \n    convert ${base_path} /tmp/blurred.png /tmp/mask.png -composite /tmp/temp.png\n    \n    rm /tmp/blurred.png\n    rm /tmp/mask.png\n    \n    #\n    # compose final image\n    #\n    filename=New${base_file}\n    convert /tmp/temp.png /tmp/labels-base.png -geometry +0+$band_position -composite /tmp/labels.png -geometry +0+$text_position -geometry +${w}-${h} -composite \"${target_path}\"\n    \n    # clean up\n    rm /tmp/temp.png\n    rm /tmp/labels-base.png\n    rm /tmp/labels.png\n    rm $stored_original_file\n    \n    echo \"Overlayed ${target_path}\"\n}\n\nicon_count=`/usr/libexec/PlistBuddy -c \"Print CFBundleIcons:CFBundlePrimaryIcon:CFBundleIconFiles\" \"${CONFIGURATION_BUILD_DIR}/${INFOPLIST_PATH}\" | wc -l`\nlast_icon_index=$((${icon_count} - 2))\n\ni=0\nwhile [  $i -lt $last_icon_index ]; do\nicon=`/usr/libexec/PlistBuddy -c \"Print CFBundleIcons:CFBundlePrimaryIcon:CFBundleIconFiles:$i\" \"${CONFIGURATION_BUILD_DIR}/${INFOPLIST_PATH}\"`\n\nif [[ $icon == *.png ]] || [[ $icon == *.PNG ]]\nthen\nprocessIcon $icon\nelse\nprocessIcon \"${icon}.png\"\nprocessIcon \"${icon}~ipad.png\"\nprocessIcon \"${icon}@2x.png\"\nprocessIcon \"${icon}@2x~ipad.png\"\nprocessIcon \"${icon}@3x.png\"\nfi\nlet i=i+1\ndone\n\n# Workaround to fix issue#16 to use wildcard * to actually find the file\n# Only 72x72 and 76x76 that we need for ipad app icons\nprocessIcon \"AppIcon72x72~ipad*\"\nprocessIcon \"AppIcon72x72@2x~ipad*\"\nprocessIcon \"AppIcon76x76~ipad*\"\nprocessIcon \"AppIcon76x76@2x~ipad*\"\nprocessIcon \"AppIcon-Internal72x72~ipad*\"\nprocessIcon \"AppIcon-Internal72x72@2x~ipad*\"\nprocessIcon \"AppIcon-Internal76x76~ipad*\"\nprocessIcon \"AppIcon-Internal76x76@2x~ipad*\"";
		};
		A279580D198819F50031C6A3 /* ShellScript */ = {
			isa = PBXShellScriptBuildPhase;
			buildActionMask = 2147483647;
			files = (
			);
			inputPaths = (
			);
			outputPaths = (
			);
			runOnlyForDeploymentPostprocessing = 0;
			shellPath = /bin/sh;
			shellScript = "# sh ../run-oclint.sh <optional: filename to lint>\nsh ../Scripts/run-oclint.sh";
			showEnvVarsInLog = 0;
		};
		B500E3B71A3B18770071ABA8 /* App Installation Failed Workaround */ = {
			isa = PBXShellScriptBuildPhase;
			buildActionMask = 2147483647;
			files = (
			);
			inputPaths = (
			);
			name = "App Installation Failed Workaround";
			outputPaths = (
			);
			runOnlyForDeploymentPostprocessing = 0;
			shellPath = /bin/sh;
			shellScript = "#\n# This is just a workaround for the \"App Installation Failed\" AlertView.\n# For more information, please, check issue #2917\n#\necho \"Running Cocoapods Workaround\"\ntouch \"${PROJECT_DIR}/WordPressTodayWidget/TodayViewController.swift\"\n";
		};
		BD568EA7006B338911997D59 /* Copy Pods Resources */ = {
			isa = PBXShellScriptBuildPhase;
			buildActionMask = 2147483647;
			files = (
			);
			inputPaths = (
			);
			name = "Copy Pods Resources";
			outputPaths = (
			);
			runOnlyForDeploymentPostprocessing = 0;
			shellPath = /bin/sh;
			shellScript = "\"${SRCROOT}/../Pods/Target Support Files/Pods-UITests/Pods-UITests-resources.sh\"\n";
			showEnvVarsInLog = 0;
		};
		E16AB92814D978240047A2E5 /* ShellScript */ = {
			isa = PBXShellScriptBuildPhase;
			buildActionMask = 2147483647;
			files = (
			);
			inputPaths = (
			);
			outputPaths = (
			);
			runOnlyForDeploymentPostprocessing = 0;
			shellPath = /bin/sh;
			shellScript = "# Run the unit tests in this test bundle.\n\"${SYSTEM_DEVELOPER_DIR}/Tools/RunUnitTests\"\n";
		};
		E1756E61169493AD00D9EC00 /* Generate WP.com credentials */ = {
			isa = PBXShellScriptBuildPhase;
			buildActionMask = 2147483647;
			files = (
			);
			inputPaths = (
				"$(SRCROOT)/WordPressApi/gencredentials.rb",
			);
			name = "Generate WP.com credentials";
			outputPaths = (
				/tmp/WordPress.build/WordPressComApiCredentials.m,
			);
			runOnlyForDeploymentPostprocessing = 0;
			shellPath = /bin/sh;
			shellScript = "DERIVED_TMP_DIR=/tmp/WordPress.build\ncp ${SOURCE_ROOT}/WordPressApi/WordPressComApiCredentials.m ${DERIVED_TMP_DIR}/WordPressComApiCredentials.m\n\necho \"Checking for WordPress.com Oauth App Secret in $WPCOM_CONFIG\"\nif [ -a $WPCOM_CONFIG ]\nthen\necho \"Config found\"\nsource $WPCOM_CONFIG\nelse\necho \"No config found\"\nexit 0\nfi\n\nif [ -z $WPCOM_APP_ID ]\nthen\necho \"warning: Missing WPCOM_APP_ID\"\nexit 1\nfi\nif [ -z $WPCOM_APP_SECRET ]\nthen\necho \"warning: Missing WPCOM_APP_SECRET\"\nexit 1\nfi\n\necho \"Generating credentials file in ${DERIVED_TMP_DIR}/WordPressComApiCredentials.m\"\nruby ${SOURCE_ROOT}/WordPressApi/gencredentials.rb > ${DERIVED_TMP_DIR}/WordPressComApiCredentials.m\n";
			showEnvVarsInLog = 0;
		};
		E1CCFB31175D62320016BD8A /* Run Script */ = {
			isa = PBXShellScriptBuildPhase;
			buildActionMask = 2147483647;
			files = (
			);
			inputPaths = (
			);
			name = "Run Script";
			outputPaths = (
			);
			runOnlyForDeploymentPostprocessing = 0;
			shellPath = /bin/sh;
			shellScript = "[ -f ~/.wpcom_app_credentials ] && source ~/.wpcom_app_credentials\n \n if [ \"x$CRASHLYTICS_API_KEY\" != \"x\" ]; then\n ./Crashlytics.framework/run $CRASHLYTICS_API_KEY\n else\n echo \"warning: Crashytics API Key not found\"\n fi";
		};
		F538F2E32959A7F71EED0023 /* Check Pods Manifest.lock */ = {
			isa = PBXShellScriptBuildPhase;
			buildActionMask = 2147483647;
			files = (
			);
			inputPaths = (
			);
			name = "Check Pods Manifest.lock";
			outputPaths = (
			);
			runOnlyForDeploymentPostprocessing = 0;
			shellPath = /bin/sh;
			shellScript = "diff \"${PODS_ROOT}/../Podfile.lock\" \"${PODS_ROOT}/Manifest.lock\" > /dev/null\nif [[ $? != 0 ]] ; then\n    cat << EOM\nerror: The sandbox is not in sync with the Podfile.lock. Run 'pod install' or update your CocoaPods installation.\nEOM\n    exit 1\nfi\n";
			showEnvVarsInLog = 0;
		};
		FFF87E8219F1B6CF00206205 /* Gen Test Credentials */ = {
			isa = PBXShellScriptBuildPhase;
			buildActionMask = 2147483647;
			files = (
			);
			inputPaths = (
			);
			name = "Gen Test Credentials";
			outputPaths = (
			);
			runOnlyForDeploymentPostprocessing = 0;
			shellPath = /bin/sh;
			shellScript = "DERIVED_TMP_DIR=/tmp/WordPress.build\ncp ${SOURCE_ROOT}/UITests/WordPressTestCredentials.m ${DERIVED_TMP_DIR}/WordPressTestCredentials.m\n\necho \"Generating credentials file in ${DERIVED_TMP_DIR}/WordPressTestCredentials.m\"\nruby ${SOURCE_ROOT}/UITests/gencredentials.rb > ${DERIVED_TMP_DIR}/WordPressTestCredentials.m";
			showEnvVarsInLog = 0;
		};
/* End PBXShellScriptBuildPhase section */

/* Begin PBXSourcesBuildPhase section */
		1D60588E0D05DD3D006BFB54 /* Sources */ = {
			isa = PBXSourcesBuildPhase;
			buildActionMask = 2147483647;
			files = (
				37022D931981C19000F322B7 /* VerticallyStackedButton.m in Sources */,
				5D1D9C50198837D0009D13B7 /* RemoteReaderPost.m in Sources */,
				5D1D9C51198837D0009D13B7 /* RemoteReaderSite.m in Sources */,
				5D1D9C52198837D0009D13B7 /* RemoteReaderTopic.m in Sources */,
				C545E0A21811B9880020844C /* ContextManager.m in Sources */,
				B5F015CB195DFD7600F6ECF2 /* WordPressActivity.m in Sources */,
				1D60589B0D05DD56006BFB54 /* main.m in Sources */,
				5D577D33189127BE00B964C3 /* PostGeolocationViewController.m in Sources */,
				1D3623260D0F684500981E51 /* WordPressAppDelegate.m in Sources */,
				5D7DEA2919D488DD0032EE77 /* WPStyleGuide+Comments.swift in Sources */,
				5DB3BA0818D11D8D00F3F3E9 /* PublishDatePickerView.m in Sources */,
				2F970F740DF92274006BD934 /* PostsViewController.m in Sources */,
				319D6E7B19E447500013871C /* Suggestion.m in Sources */,
				B5B56D3219AFB68800B4E29B /* WPStyleGuide+Reply.swift in Sources */,
				30EABE0918A5903400B73A9C /* WPBlogTableViewCell.m in Sources */,
				B587797D19B799D800E57C5A /* UIDevice+Helpers.swift in Sources */,
				E2AA87A518523E5300886693 /* UIView+Subviews.m in Sources */,
				5D51ADAF19A832AF00539C0B /* WordPress-20-21.xcmappingmodel in Sources */,
				93C486511810445D00A24725 /* ActivityLogViewController.m in Sources */,
				ACC156CC0E10E67600D6E1A0 /* WPPostViewController.m in Sources */,
				93C1148518EDF6E100DAC95C /* BlogService.m in Sources */,
				B55853F719630D5400FAF6C3 /* NSAttributedString+Util.m in Sources */,
				ACBAB5FE0E121C7300F38795 /* PostSettingsViewController.m in Sources */,
				319D6E8119E44C680013871C /* SuggestionsTableView.m in Sources */,
				ACBAB6860E1247F700F38795 /* PostPreviewViewController.m in Sources */,
				E1A6DBE519DC7D230071AC1E /* PostService.m in Sources */,
				C58349C51806F95100B64089 /* IOS7CorrectedTextView.m in Sources */,
				594DB2951AB891A200E2E456 /* WPUserAgent.m in Sources */,
				C56636E91868D0CE00226AAB /* StatsViewController.m in Sources */,
				313AE4A019E3F20400AAFABE /* CommentViewController.m in Sources */,
				93A379DB19FE6D3000415023 /* DDLogSwift.m in Sources */,
				A0E293F10E21027E00C6919C /* WPAddPostCategoryViewController.m in Sources */,
				B5AB733D19901F85005F5044 /* WPNoResultsView+AnimatedBox.m in Sources */,
				31C9F82E1A2368A2008BB945 /* BlogDetailHeaderView.m in Sources */,
				C533CF350E6D3ADA000C3DE8 /* CommentsViewController.m in Sources */,
				B532D4EC199D4357006E4DF6 /* NoteBlockTextTableViewCell.swift in Sources */,
				B53FDF6D19B8C336000723B6 /* UIScreen+Helpers.swift in Sources */,
				E149D65119349E69006A843D /* MediaServiceRemoteXMLRPC.m in Sources */,
				5D3D559A18F88C5E00782892 /* ReaderPostServiceRemote.m in Sources */,
				313AE4A119E3F20400AAFABE /* CommentTableViewCell.swift in Sources */,
				5DF94E421962BAA700359241 /* WPContentActionView.m in Sources */,
				B52C4C7F199D74AE009FD823 /* NoteTableViewCell.swift in Sources */,
				315FC2C51A2CB29300E7CDA2 /* MeHeaderView.m in Sources */,
				C57A31A4183D2111007745B9 /* NotificationsManager.m in Sources */,
				5D62BAD718AA88210044E5F7 /* PageSettingsViewController.m in Sources */,
				5D0C2CB819AB932C002DF1E5 /* WPContentSyncHelper.swift in Sources */,
				5DF94E301962B99C00359241 /* PostSettingsSelectionViewController.m in Sources */,
				EC4696FF0EA75D460040EE8E /* PagesViewController.m in Sources */,
				7059CD210F332B6500A0660B /* WPCategoryTree.m in Sources */,
				B5E167F419C08D18009535AA /* NSCalendar+Helpers.swift in Sources */,
				E149D64E19349E69006A843D /* AccountServiceRemoteREST.m in Sources */,
				5D9BFF0A1A856801001D6D63 /* ReaderPostRichUnattributedContentView.m in Sources */,
				59DD94341AC479ED0032DD6B /* WPLogger.m in Sources */,
				313692791A5D6F7900EBE645 /* HelpshiftUtils.m in Sources */,
				CEBD3EAB0FF1BA3B00C1396E /* Blog.m in Sources */,
				03958062100D6CFC00850742 /* WPLabel.m in Sources */,
				46F8714F1838C41600BC149B /* NSDate+StringFormatting.m in Sources */,
				296526FE105810E100597FA3 /* NSString+Helpers.m in Sources */,
				5DA5BF4418E32DCF005F11F9 /* Theme.m in Sources */,
				ADF544C2195A0F620092213D /* CustomHighlightButton.m in Sources */,
				B52C4C7D199D4CD3009FD823 /* NoteBlockUserTableViewCell.swift in Sources */,
				2906F812110CDA8900169D56 /* EditCommentViewController.m in Sources */,
				591A428C1A6DC1B0003807A6 /* WPBackgroundDimmerView.m in Sources */,
				B532D4EB199D4357006E4DF6 /* NoteBlockTableViewCell.swift in Sources */,
				5DA5BF4018E32DCF005F11F9 /* MediaBrowserCell.m in Sources */,
				B57B99D519A2C20200506504 /* NoteTableHeaderView.swift in Sources */,
				83418AAA11C9FA6E00ACF00C /* Comment.m in Sources */,
				E125443C12BF5A7200D87A0A /* WordPress.xcdatamodeld in Sources */,
				8350E49611D2C71E00A7B073 /* Media.m in Sources */,
				8370D10A11FA499A009D650F /* WPTableViewActivityCell.m in Sources */,
				5DA5BF4518E32DCF005F11F9 /* ThemeBrowserCell.m in Sources */,
				93C486501810442200A24725 /* SupportViewController.m in Sources */,
				B5509A9319CA38B3006D2E49 /* EditReplyViewController.m in Sources */,
				E1A6DBE119DC7D140071AC1E /* PostServiceRemoteREST.m in Sources */,
				5DA5BF3D18E32DCF005F11F9 /* EditMediaViewController.m in Sources */,
				83FEFC7611FF6C5A0078B462 /* EditSiteViewController.m in Sources */,
				838C672E1210C3C300B09CA3 /* Post.m in Sources */,
				834CAE7C122D528A003DDF49 /* UIImage+Resize.m in Sources */,
				5D9B17C519998A430047A4A2 /* ReaderBlockedTableViewCell.m in Sources */,
				834CAE9F122D56B1003DDF49 /* UIImage+Alpha.m in Sources */,
				B54866CA1A0D7042004AC79D /* NSAttributedString+Helpers.swift in Sources */,
				834CAEA0122D56B1003DDF49 /* UIImage+RoundedCorner.m in Sources */,
				E18EE95119349EC300B0A40C /* ReaderTopicServiceRemote.m in Sources */,
				B5FD4544199D0F2800286FBB /* NotificationsViewController.m in Sources */,
				83D180FA12329B1A002DCCB0 /* EditPageViewController.m in Sources */,
				E125445612BF5B3900D87A0A /* PostCategory.m in Sources */,
				E125451812BF68F900D87A0A /* Page.m in Sources */,
				598351AE1A704E7A00B6DD4F /* WPWhatsNew.m in Sources */,
				937D9A1119F838C2007B9D5F /* AccountToAccount22to23.swift in Sources */,
				FD9A948C12FAEA2300438F94 /* DateUtils.m in Sources */,
				5D9BFF071A85584A001D6D63 /* ReaderPostUnattributedContentView.m in Sources */,
				E1B4A9E112FC8B1000EB3F67 /* EGORefreshTableHeaderView.m in Sources */,
				5DA3EE12192508F700294E0B /* WPImageOptimizer.m in Sources */,
				B5D7F2DE1A04180A006D3047 /* UITextView+RichTextView.swift in Sources */,
				E1D458691309589C00BF0235 /* Coordinate.m in Sources */,
				375D090D133B94C3000CC9CD /* BlogsTableViewCell.m in Sources */,
				5DA5BF4618E32DCF005F11F9 /* ThemeBrowserViewController.m in Sources */,
				E10A2E9B134E8AD3007643F9 /* PostAnnotation.m in Sources */,
				FFB7B8201A0012E80032E723 /* WordPressComApiCredentials.m in Sources */,
				E1B62A7B13AA61A100A6FCA4 /* WPWebViewController.m in Sources */,
				B587798119B799D800E57C5A /* UITableViewCell+Helpers.swift in Sources */,
				B587798019B799D800E57C5A /* UITableView+Helpers.swift in Sources */,
				5D157B8C1A8AB73C003ADF4C /* ReaderSiteHeaderView.m in Sources */,
				B587797E19B799D800E57C5A /* UIImageView+Animations.swift in Sources */,
				5D7B414719E482C9007D9EC7 /* WPRichTextImage.swift in Sources */,
				30AF6CFD13C230C600A29C00 /* AboutViewController.m in Sources */,
				E1F80825146420B000726BC7 /* UIImageView+Gravatar.m in Sources */,
				5D17F0BE1A1D4C5F0087CCB8 /* PrivateSiteURLProtocol.m in Sources */,
				937D9A0F19F83812007B9D5F /* WordPress-22-23.xcmappingmodel in Sources */,
				B587798619B799EB00E57C5A /* Notification+Interface.swift in Sources */,
				CCEF153114C9EA050001176D /* WPWebAppViewController.m in Sources */,
				462F4E0A18369F0B0028D2F8 /* BlogDetailsViewController.m in Sources */,
				74F313EF1A9B97A200AA8B45 /* WPTooltip.m in Sources */,
				85DA8C4418F3F29A0074C8A4 /* WPAnalyticsTrackerWPCom.m in Sources */,
				B55853FC19630E7900FAF6C3 /* Notification.m in Sources */,
				5DF94E431962BAA700359241 /* WPContentAttributionView.m in Sources */,
				5DF94E2D1962B97D00359241 /* NewPostTableViewCell.m in Sources */,
				5DF94E501962BAEB00359241 /* ReaderPostAttributionView.m in Sources */,
				93C1147F18EC5DD500DAC95C /* AccountService.m in Sources */,
				B548458219A258890077E7A5 /* UIActionSheet+Helpers.m in Sources */,
				5D7B414819E482C9007D9EC7 /* WPRichTextMediaAttachment.swift in Sources */,
				E13F23C314FE84600081D9CC /* NSMutableDictionary+Helpers.m in Sources */,
				5DF8D26119E82B1000A2CD95 /* ReaderCommentsViewController.m in Sources */,
				E114D79A153D85A800984182 /* WPError.m in Sources */,
				E1D04D8419374F2C002FADD7 /* BlogServiceRemoteREST.m in Sources */,
				A25EBD87156E330600530E3D /* WPTableViewController.m in Sources */,
				5DEB61B4156FCD3400242C35 /* WPWebView.m in Sources */,
				5926E1E31AC4468300964783 /* WPCrashlytics.m in Sources */,
				B55853F31962337500FAF6C3 /* NSScanner+Helpers.m in Sources */,
				5D49B03B19BE3CAD00703A9B /* SafeReaderTopicToReaderTopic.m in Sources */,
				5DEB61B8156FCD5200242C35 /* WPChromelessWebViewController.m in Sources */,
				CC24E5EF1577D1EA00A6D5B5 /* WPFriendFinderViewController.m in Sources */,
				5903AE1B19B60A98009D5354 /* WPButtonForNavigationBar.m in Sources */,
				E1AB07AD1578D34300D6AD64 /* SettingsViewController.m in Sources */,
				E13EB7A5157D230000885780 /* WordPressComApi.m in Sources */,
				B5D7F2DC1A04180A006D3047 /* NSAttributedString+RichTextView.swift in Sources */,
				5D5D0027187DA9D30027CEF6 /* PostCategoriesViewController.m in Sources */,
				5DF7389A1965FB3C00393584 /* WPTableViewHandler.m in Sources */,
				E1E4CE0B1773C59B00430844 /* WPAvatarSource.m in Sources */,
				FD75DDAD15B021C80043F12C /* UIViewController+Rotation.m in Sources */,
				CC0E20AE15B87DA100D3468B /* WPWebBridge.m in Sources */,
				5DB93EED19B6190700EC88EB /* ReaderCommentCell.m in Sources */,
				5D97C2F315CAF8D8009B44DD /* UINavigationController+KeyboardFix.m in Sources */,
				5D2415CB1A8842C9009BD444 /* ReaderPreviewHeaderView.m in Sources */,
				5D1EE80215E7AF3E007F1F02 /* JetpackSettingsViewController.m in Sources */,
				5D3E334E15EEBB6B005FC6F2 /* ReachabilityUtils.m in Sources */,
				5D87E10C15F5120C0012C595 /* SettingsPageViewController.m in Sources */,
				5DC3A44D1610B9BC00A890BE /* UINavigationController+Rotation.m in Sources */,
				B532D4E9199D4357006E4DF6 /* NoteBlockCommentTableViewCell.swift in Sources */,
				B5E06E311A9CD31D00128985 /* WPURLRequest.m in Sources */,
				E1A0FAE7162F11CF0063B098 /* UIDevice+Helpers.m in Sources */,
				5D44EB351986D695008B7175 /* ReaderSiteServiceRemote.m in Sources */,
				5DA5BF4318E32DCF005F11F9 /* MediaSearchFilterHeaderView.m in Sources */,
				5DF94E441962BAA700359241 /* WPContentView.m in Sources */,
				5DB4683B18A2E718004A89A9 /* LocationService.m in Sources */,
				93740DCB17D8F86700C41B2F /* WPAlertView.m in Sources */,
				E1D04D7E19374CFE002FADD7 /* BlogServiceRemoteXMLRPC.m in Sources */,
				E1249B4B1940AECC0035E895 /* CommentServiceRemoteREST.m in Sources */,
				E240859C183D82AE002EB0EF /* WPAnimatedBox.m in Sources */,
				37B7924D16768FCC0021B3A4 /* NotificationSettingsViewController.m in Sources */,
				852416CF1A12EBDD0030700C /* AppRatingUtility.m in Sources */,
				B5CC05F91962186D00975CAC /* Meta.m in Sources */,
				5D20A6531982D56600463A91 /* FollowedSitesViewController.m in Sources */,
				5D8D53F119250412003C8859 /* BlogSelectorViewController.m in Sources */,
				5D3D559718F88C3500782892 /* ReaderPostService.m in Sources */,
				B532D4EE199D4418006E4DF6 /* NoteBlockImageTableViewCell.swift in Sources */,
				93FA59DD18D88C1C001446BC /* PostCategoryService.m in Sources */,
				8516972C169D42F4006C5DED /* WPToast.m in Sources */,
				5DCC4CD819A50CC0003E548C /* ReaderSite.m in Sources */,
				93C4864F181043D700A24725 /* ActivityLogDetailViewController.m in Sources */,
				859F761D18F2159800EF8D5D /* WPAnalyticsTrackerMixpanelInstructionsForStat.m in Sources */,
				B57B99DE19A2DBF200506504 /* NSObject+Helpers.m in Sources */,
				E1523EB516D3B305002C5A36 /* InstapaperActivity.m in Sources */,
				E1D0D81616D3B86800E33F4C /* SafariActivity.m in Sources */,
				FF0AAE0D1A16550D0089841D /* WPMediaProgressTableViewController.m in Sources */,
				E1D0D82916D3D19200E33F4C /* PocketAPI.m in Sources */,
				E1D0D82A16D3D19200E33F4C /* PocketAPILogin.m in Sources */,
				E1D0D82B16D3D19200E33F4C /* PocketAPIOperation.m in Sources */,
				5D8CBC471A6F47880081F4AE /* EditImageDetailsViewController.m in Sources */,
				5DF94E471962BAA700359241 /* WPSimpleContentAttributionView.m in Sources */,
				E1A6DBE219DC7D140071AC1E /* PostServiceRemoteXMLRPC.m in Sources */,
				46FE8276184FD8A200535844 /* WordPressComOAuthClient.m in Sources */,
				5DF94E531962BAEB00359241 /* ReaderPostSimpleContentView.m in Sources */,
				E1D0D84716D3D2EA00E33F4C /* PocketActivity.m in Sources */,
				E2DA78061864B11E007BA447 /* WPFixedWidthScrollView.m in Sources */,
				E15051CB16CA5DDB00D3DDDC /* Blog+Jetpack.m in Sources */,
				5DA5BF3F18E32DCF005F11F9 /* InputViewButton.m in Sources */,
				E149D65019349E69006A843D /* MediaServiceRemoteREST.m in Sources */,
				85D8055D171631F10075EEAC /* SelectWPComLanguageViewController.m in Sources */,
				B587798719B799EB00E57C5A /* NotificationBlock+Interface.swift in Sources */,
				E23EEC5E185A72C100F4DE2A /* WPContentCell.m in Sources */,
				8525398B171761D9003F6B32 /* WPComLanguages.m in Sources */,
				37EAAF4D1A11799A006D6306 /* CircularImageView.swift in Sources */,
				E1DF5DFD19E7CFAE004E70D5 /* PostCategoryServiceRemoteREST.m in Sources */,
				5D7B414619E482C9007D9EC7 /* WPRichTextEmbed.swift in Sources */,
				85149741171E13DF00B87F3F /* WPAsyncBlockOperation.m in Sources */,
				858DE40F1730384F000AC628 /* LoginViewController.m in Sources */,
				B5CC05F61962150600975CAC /* Constants.m in Sources */,
				5D146EBB189857ED0068FDC6 /* FeaturedImageViewController.m in Sources */,
				31EC15081A5B6675009FC8B3 /* WPStyleGuide+Suggestions.m in Sources */,
				85C720B11730CEFA00460645 /* WPWalkthroughTextField.m in Sources */,
				B587797A19B799D800E57C5A /* NSDate+Helpers.swift in Sources */,
				5DE88FAA1A859DD9000E2CA6 /* ReaderPostUnattributedTableViewCell.m in Sources */,
				3101866B1A373B01008F7DF6 /* WPTabBarController.m in Sources */,
				85E105861731A597001071A3 /* WPWalkthroughOverlayView.m in Sources */,
				B587797B19B799D800E57C5A /* NSIndexPath+Swift.swift in Sources */,
				85D08A7117342ECE00E2BBCA /* AddUsersBlogCell.m in Sources */,
				85EC44D41739826A00686604 /* CreateAccountAndBlogViewController.m in Sources */,
				5993E7291AC5D65600D31D2B /* WPAppFilesManager.m in Sources */,
				85AD6AEC173CCF9E002CB896 /* WPNUXPrimaryButton.m in Sources */,
				E1A6DBDB19DC7D080071AC1E /* RemotePost.m in Sources */,
				E1249B4619408D0F0035E895 /* CommentServiceRemoteXMLRPC.m in Sources */,
				85AD6AEF173CCFDC002CB896 /* WPNUXSecondaryButton.m in Sources */,
				5DBCD9D218F3569F00B32229 /* ReaderTopic.m in Sources */,
				B5A6CEA619FA800E009F07DE /* AccountToAccount20to21.swift in Sources */,
				5DF94E2B1962B97D00359241 /* NewCommentsTableViewCell.m in Sources */,
				85B6F74F1742DA1E00CE7F3A /* WPNUXMainButton.m in Sources */,
				5DB93EEC19B6190700EC88EB /* CommentContentView.m in Sources */,
				5DAE40AD19EC70930011A0AE /* ReaderPostHeaderView.m in Sources */,
				74BB6F1A19AE7B9400FB7829 /* WPLegacyEditPageViewController.m in Sources */,
				85B6F7521742DAE800CE7F3A /* WPNUXBackButton.m in Sources */,
				B54E1DF01A0A7BAA00807537 /* ReplyBezierView.swift in Sources */,
				5DF738941965FAB900393584 /* SubscribedTopicsViewController.m in Sources */,
				E2E7EB46185FB140004F5E72 /* WPBlogSelectorButton.m in Sources */,
				5D9BFF041A8557A8001D6D63 /* ReaderPostRichContentView.m in Sources */,
				E183BD7417621D87000B0822 /* WPCookie.m in Sources */,
				5D8D53F219250412003C8859 /* WPComBlogSelectorViewController.m in Sources */,
				E10DB0081771926D00B7A0A3 /* GooglePlusActivity.m in Sources */,
				FF0AAE0A1A150A560089841D /* WPProgressTableViewCell.m in Sources */,
				5DF94E451962BAA700359241 /* WPRichContentView.m in Sources */,
				5DBCD9D518F35D7500B32229 /* ReaderTopicService.m in Sources */,
				5D42A3DF175E7452005CFF05 /* AbstractPost.m in Sources */,
				5D42A3E0175E7452005CFF05 /* BasePost.m in Sources */,
				B5D7F2DD1A04180A006D3047 /* RichTextView.swift in Sources */,
				E1249B4319408C910035E895 /* RemoteComment.m in Sources */,
				93DEB88219E5BF7100F9546D /* TodayExtensionService.m in Sources */,
				5D42A3E2175E7452005CFF05 /* ReaderPost.m in Sources */,
				B587797F19B799D800E57C5A /* UIImageView+Networking.swift in Sources */,
				5DA5BF4718E32DCF005F11F9 /* ThemeDetailsViewController.m in Sources */,
				E1D062D4177C685C00644185 /* ContentActionButton.m in Sources */,
				E1B289DB19F7AF7000DB0707 /* RemoteBlog.m in Sources */,
				462F4E0B18369F0B0028D2F8 /* BlogListViewController.m in Sources */,
				5D0431AE1A7C31AB0025BDFD /* ReaderBrowseSiteViewController.m in Sources */,
				E1A6DBDA19DC7D080071AC1E /* RemotePostCategory.m in Sources */,
				85D2275918F1EB8A001DA8DA /* WPAnalyticsTrackerMixpanel.m in Sources */,
				E149D64F19349E69006A843D /* AccountServiceRemoteXMLRPC.m in Sources */,
				E1DF5DFE19E7CFAE004E70D5 /* PostCategoryServiceRemoteXMLRPC.m in Sources */,
				B54E1DF11A0A7BAA00807537 /* ReplyTextView.swift in Sources */,
				5DF94E461962BAA700359241 /* WPRichTextView.m in Sources */,
				5D42A3FB175E75EE005CFF05 /* ReaderPostDetailViewController.m in Sources */,
				E18EE94E19349EBA00B0A40C /* BlogServiceRemote.m in Sources */,
				5D42A3FC175E75EE005CFF05 /* ReaderPostsViewController.m in Sources */,
				E1556CF2193F6FE900FC52EA /* CommentService.m in Sources */,
				5D42A3FD175E75EE005CFF05 /* ReaderPostTableViewCell.m in Sources */,
				5DB3BA0518D0E7B600F3F3E9 /* WPPickerView.m in Sources */,
				5D42A405175E76A7005CFF05 /* WPImageViewController.m in Sources */,
				931D26FE19EDA10D00114F17 /* ALIterativeMigrator.m in Sources */,
				5DA3EE161925090A00294E0B /* MediaService.m in Sources */,
				5D42A406175E76A7005CFF05 /* WPWebVideoViewController.m in Sources */,
				5D839AA8187F0D6B00811F4A /* PostFeaturedImageCell.m in Sources */,
				B587798219B799D800E57C5A /* UIView+Helpers.swift in Sources */,
				5DA5BF4818E32DCF005F11F9 /* WPLoadingView.m in Sources */,
				B5B56D3319AFB68800B4E29B /* WPStyleGuide+Notifications.swift in Sources */,
				FFAB7CB11A0BD83A00765942 /* WPAssetExporter.m in Sources */,
				FFAC89101A96A85800CC06AC /* NSProcessInfo+Util.m in Sources */,
				595B02221A6C4ECD00415A30 /* WPWhatsNewView.m in Sources */,
				5DF94E511962BAEB00359241 /* ReaderPostContentView.m in Sources */,
				5D577D361891360900B964C3 /* PostGeolocationView.m in Sources */,
				5DA5BF4118E32DCF005F11F9 /* MediaBrowserViewController.m in Sources */,
				FFDA8B441AC022A800375FCC /* WPVideoOptimizer.m in Sources */,
				FF3DD6BE19F2B6B3003A52CB /* RemoteMedia.m in Sources */,
				B5FD4543199D0F2800286FBB /* NotificationDetailsViewController.m in Sources */,
				74D5FFD619ACDF6700389E8F /* WPLegacyEditPostViewController.m in Sources */,
				B54E1DF41A0A7BBF00807537 /* NotificationMediaDownloader.swift in Sources */,
				E174F6E6172A73960004F23A /* WPAccount.m in Sources */,
				E100C6BB1741473000AE48D8 /* WordPress-11-12.xcmappingmodel in Sources */,
				E1A03EE217422DCF0085D192 /* BlogToAccount.m in Sources */,
				5D44EB381986D8BA008B7175 /* ReaderSiteService.m in Sources */,
				5D37941B19216B1300E26CA4 /* RebloggingViewController.m in Sources */,
				E1A03F48174283E10085D192 /* BlogToJetpackAccount.m in Sources */,
				31F4F6671A1385BE00196A98 /* MeViewController.m in Sources */,
				5DA3EE13192508F700294E0B /* WPImageOptimizer+Private.m in Sources */,
				B587797C19B799D800E57C5A /* NSParagraphStyle+Helpers.swift in Sources */,
				5D119DA3176FBE040073D83A /* UIImageView+AFNetworkingExtra.m in Sources */,
				5DF59C0B1770AE3A00171208 /* UILabel+SuggestSize.m in Sources */,
				E1F5A1BC1771C90A00E0495F /* WPTableImageSource.m in Sources */,
				5948AD0E1AB734F2006E8882 /* WPAppAnalytics.m in Sources */,
				851734431798C64700A30E27 /* NSURL+Util.m in Sources */,
				5DF738971965FACD00393584 /* RecommendedTopicsViewController.m in Sources */,
				85CE4C201A703CF200780DFE /* NSBundle+VersionNumberHelper.m in Sources */,
				E1D95EB817A28F5E00A3E9F3 /* WPActivityDefaults.m in Sources */,
				591A428F1A6DC6F2003807A6 /* WPGUIConstants.m in Sources */,
				857610D618C0377300EDF406 /* StatsWebViewController.m in Sources */,
				5D08B90419648C3400D5B381 /* ReaderSubscriptionViewController.m in Sources */,
				5DDC44671A72BB07007F538E /* ReaderViewController.m in Sources */,
				E1D086E2194214C600F0CC19 /* NSDate+WordPressJSON.m in Sources */,
				5D839AAB187F0D8000811F4A /* PostGeolocationCell.m in Sources */,
				A2DC5B1A1953451B009584C3 /* WPNUXHelpBadgeLabel.m in Sources */,
				B532D4EA199D4357006E4DF6 /* NoteBlockHeaderTableViewCell.swift in Sources */,
				319D6E8519E44F7F0013871C /* SuggestionsTableViewCell.m in Sources */,
				E1AC282D18282423004D394C /* SFHFKeychainUtils.m in Sources */,
				740BD8351A0D4C3600F04D18 /* WPUploadStatusButton.m in Sources */,
				59D328FD1ACC2D0700356827 /* WPLookbackPresenter.m in Sources */,
				319D6E7E19E447C80013871C /* SuggestionService.m in Sources */,
			);
			runOnlyForDeploymentPostprocessing = 0;
		};
		93E5283619A7741A003A1A9C /* Sources */ = {
			isa = PBXSourcesBuildPhase;
			buildActionMask = 2147483647;
			files = (
				93E5284119A7741A003A1A9C /* TodayViewController.swift in Sources */,
				93E5285519A778AF003A1A9C /* WPDDLogWrapper.m in Sources */,
				93E3D3C819ACE8E300B1C509 /* SFHFKeychainUtils.m in Sources */,
				934884AB19B73BA6004028D8 /* Constants.m in Sources */,
			);
			runOnlyForDeploymentPostprocessing = 0;
		};
		E16AB92514D978240047A2E5 /* Sources */ = {
			isa = PBXSourcesBuildPhase;
			buildActionMask = 2147483647;
			files = (
				5981FE051AB8A89A0009E080 /* WPUserAgentTests.m in Sources */,
				931D26F519ED7E6D00114F17 /* BlogJetpackTest.m in Sources */,
				5D12FE1E1988243700378BD6 /* RemoteReaderPost.m in Sources */,
				5D12FE221988245B00378BD6 /* RemoteReaderSite.m in Sources */,
				93A379EC19FFBF7900415023 /* KeychainTest.m in Sources */,
				5D12FE1F1988243700378BD6 /* RemoteReaderTopic.m in Sources */,
				931D26F719ED7F7500114F17 /* ReaderPostServiceTest.m in Sources */,
				FFAB7CB31A14D1AC00765942 /* ProgressTest.m in Sources */,
				93E9050719E6F3D8005513C9 /* TestContextManager.m in Sources */,
				5D2BEB4919758102005425F7 /* WPTableImageSourceTest.m in Sources */,
				5948AD111AB73D19006E8882 /* WPAppAnalyticsTests.m in Sources */,
				9363113F19FA996700B0C739 /* AccountServiceTests.swift in Sources */,
				F1564E5B18946087009F8F97 /* NSStringHelpersTest.m in Sources */,
				93EF094C19ED533500C89770 /* ContextManagerTests.swift in Sources */,
				B5D689FD1A5EBC900063D9E5 /* NotificationsManager+TestHelper.m in Sources */,
				931D270019EDAE8600114F17 /* CoreDataMigrationTests.m in Sources */,
				931D26F619ED7F7000114F17 /* BlogServiceTest.m in Sources */,
				852416D21A12ED690030700C /* AppRatingUtilityTests.m in Sources */,
				E15618FD16DB8677006532C4 /* UIKitTestHelper.m in Sources */,
				9358D15919FFD4E10094BBF5 /* WPImageOptimizerTest.m in Sources */,
				931D26F819ED7F7800114F17 /* ReaderTopicServiceTest.m in Sources */,
				E1E4CE0D177439D100430844 /* WPAvatarSourceTest.m in Sources */,
			);
			runOnlyForDeploymentPostprocessing = 0;
		};
		FFF96F7E19EBE7FB00DFC821 /* Sources */ = {
			isa = PBXSourcesBuildPhase;
			buildActionMask = 2147483647;
			files = (
				FFB7B81F1A0012E80032E723 /* WordPressTestCredentials.m in Sources */,
				FFF96FAB19ED724F00DFC821 /* KIFUITestActor-WPExtras.m in Sources */,
				FFF96FA019EBE81F00DFC821 /* NotificationsTests.m in Sources */,
				FFF96FA419EBE81F00DFC821 /* StatsTests.m in Sources */,
				FFF96FA319EBE81F00DFC821 /* ReaderTests.m in Sources */,
				FFF96FA619EBE81F00DFC821 /* WPUITestCase.m in Sources */,
				FFF96F9F19EBE81F00DFC821 /* MeTabTests.m in Sources */,
				FFF96F9C19EBE81F00DFC821 /* CommentsTests.m in Sources */,
				FFF96FA219EBE81F00DFC821 /* PostsTests.m in Sources */,
				FFF96FA119EBE81F00DFC821 /* PagesTests.m in Sources */,
				FFF96F9E19EBE81F00DFC821 /* LoginTests.m in Sources */,
			);
			runOnlyForDeploymentPostprocessing = 0;
		};
/* End PBXSourcesBuildPhase section */

/* Begin PBXTargetDependency section */
		93E5284519A7741A003A1A9C /* PBXTargetDependency */ = {
			isa = PBXTargetDependency;
			target = 93E5283919A7741A003A1A9C /* WordPressTodayWidget */;
			targetProxy = 93E5284419A7741A003A1A9C /* PBXContainerItemProxy */;
		};
		93E5284819A7741A003A1A9C /* PBXTargetDependency */ = {
			isa = PBXTargetDependency;
			target = 93E5283919A7741A003A1A9C /* WordPressTodayWidget */;
			targetProxy = 93E5284719A7741A003A1A9C /* PBXContainerItemProxy */;
		};
		E16AB93F14D978520047A2E5 /* PBXTargetDependency */ = {
			isa = PBXTargetDependency;
			target = 1D6058900D05DD3D006BFB54 /* WordPress */;
			targetProxy = E16AB93E14D978520047A2E5 /* PBXContainerItemProxy */;
		};
		FFF96F8919EBE7FB00DFC821 /* PBXTargetDependency */ = {
			isa = PBXTargetDependency;
			target = 1D6058900D05DD3D006BFB54 /* WordPress */;
			targetProxy = FFF96F8819EBE7FB00DFC821 /* PBXContainerItemProxy */;
		};
/* End PBXTargetDependency section */

/* Begin PBXVariantGroup section */
		931DF4D818D09A2F00540BDD /* InfoPlist.strings */ = {
			isa = PBXVariantGroup;
			children = (
				931DF4D718D09A2F00540BDD /* en */,
				931DF4D918D09A9B00540BDD /* pt */,
				931DF4DA18D09AE100540BDD /* fr */,
				931DF4DB18D09AF600540BDD /* nl */,
				931DF4DC18D09B0100540BDD /* it */,
				931DF4DD18D09B1900540BDD /* th */,
				931DF4DE18D09B2600540BDD /* de */,
				931DF4DF18D09B3900540BDD /* id */,
				A20971B519B0BC390058F395 /* en-GB */,
				A20971B819B0BC570058F395 /* pt-BR */,
			);
			name = InfoPlist.strings;
			sourceTree = "<group>";
		};
		E16AB93214D978240047A2E5 /* InfoPlist.strings */ = {
			isa = PBXVariantGroup;
			children = (
				E16AB93314D978240047A2E5 /* en */,
				A20971B619B0BC390058F395 /* en-GB */,
				A20971B919B0BC580058F395 /* pt-BR */,
			);
			name = InfoPlist.strings;
			sourceTree = "<group>";
		};
		E1D91454134A853D0089019C /* Localizable.strings */ = {
			isa = PBXVariantGroup;
			children = (
				E1D91455134A853D0089019C /* en */,
				E1D91457134A854A0089019C /* es */,
				FDCB9A89134B75B900E5C776 /* it */,
				E17BE7A9134DEC12007285FD /* ja */,
				E1863F9A1355E0AB0031BBC8 /* pt */,
				E1457202135EC85700C7BAD2 /* sv */,
				E167745A1377F24300EE44DD /* fr */,
				E167745B1377F25500EE44DD /* nl */,
				E167745C1377F26400EE44DD /* de */,
				E167745D1377F26D00EE44DD /* hr */,
				E133DB40137AE180003C0AF9 /* he */,
				E18D8AE21397C51A00000861 /* zh-Hans */,
				E18D8AE41397C54E00000861 /* nb */,
				E1225A4C147E6D2400B4F3A0 /* tr */,
				E1225A4D147E6D2C00B4F3A0 /* id */,
				E12F95A51557C9C20067A653 /* zh-Hant */,
				E12F95A61557CA210067A653 /* hu */,
				E12F95A71557CA400067A653 /* pl */,
				E12963A8174654B2002E7744 /* ru */,
				E19853331755E461001CC6D5 /* da */,
				E19853341755E4B3001CC6D5 /* ko */,
				E1E977BC17B0FA9A00AFB867 /* th */,
				A20971B419B0BC390058F395 /* en-GB */,
				A20971B719B0BC570058F395 /* pt-BR */,
			);
			name = Localizable.strings;
			path = Resources;
			sourceTree = "<group>";
		};
/* End PBXVariantGroup section */

/* Begin XCBuildConfiguration section */
		1D6058940D05DD3E006BFB54 /* Debug */ = {
			isa = XCBuildConfiguration;
			baseConfigurationReference = AC055AD29E203B2021E7F39B /* Pods.debug.xcconfig */;
			buildSettings = {
				ASSETCATALOG_COMPILER_APPICON_NAME = AppIcon;
				ASSETCATALOG_COMPILER_LAUNCHIMAGE_NAME = LaunchImage;
				CLANG_ENABLE_MODULES = YES;
				CLANG_ENABLE_OBJC_ARC = YES;
				CLANG_WARN__ARC_BRIDGE_CAST_NONARC = NO;
				CODE_SIGN_ENTITLEMENTS = WordPress.entitlements;
				CODE_SIGN_IDENTITY = "";
				COPY_PHASE_STRIP = NO;
				DEFINES_MODULE = YES;
				FRAMEWORK_SEARCH_PATHS = (
					"$(inherited)",
					"\"$(SRCROOT)/Classes\"",
					"$(SRCROOT)",
				);
				GCC_OPTIMIZATION_LEVEL = 0;
				GCC_PREFIX_HEADER = WordPress_Prefix.pch;
				GCC_PREPROCESSOR_DEFINITIONS = (
					"$(inherited)",
					"COCOAPODS=1",
					"NSLOGGER_BUILD_USERNAME=\"${USER}\"",
					"WPCOM_SCHEME=\\@\\\"${WPCOM_SCHEME}\\\"",
				);
				GCC_SYMBOLS_PRIVATE_EXTERN = NO;
				GCC_THUMB_SUPPORT = NO;
				GCC_TREAT_WARNINGS_AS_ERRORS = NO;
				INFOPLIST_FILE = Info.plist;
				IPHONEOS_DEPLOYMENT_TARGET = 7.0;
				LD_RUNPATH_SEARCH_PATHS = "$(inherited) @executable_path/Frameworks";
				OTHER_CFLAGS = (
					"$(inherited)",
					"-Wno-format-security",
					"-DDEBUG",
					"-Wno-format",
				);
				OTHER_LDFLAGS = (
					"$(inherited)",
					"-ObjC",
					"-l\"c++\"",
					"-l\"iconv\"",
					"-l\"sqlite3.0\"",
					"-l\"z\"",
				);
				PRODUCT_NAME = WordPress;
				PROVISIONING_PROFILE = "56ae6a33-0068-453a-ad6d-abfdd50b86ff";
				SWIFT_INCLUDE_PATHS = "";
				SWIFT_OBJC_BRIDGING_HEADER = "Classes/System/WordPress-Bridging-Header.h";
				SWIFT_OPTIMIZATION_LEVEL = "-Onone";
				TARGETED_DEVICE_FAMILY = "1,2";
				USER_HEADER_SEARCH_PATHS = "";
				WPCOM_CONFIG = $HOME/.wpcom_app_credentials;
				WPCOM_SCHEME = wpdebug;
			};
			name = Debug;
		};
		1D6058950D05DD3E006BFB54 /* Release */ = {
			isa = XCBuildConfiguration;
			baseConfigurationReference = AEFB66560B716519236CEE67 /* Pods.release.xcconfig */;
			buildSettings = {
				ASSETCATALOG_COMPILER_APPICON_NAME = AppIcon;
				ASSETCATALOG_COMPILER_LAUNCHIMAGE_NAME = LaunchImage;
				CLANG_ENABLE_MODULES = YES;
				CLANG_ENABLE_OBJC_ARC = YES;
				CLANG_WARN__ARC_BRIDGE_CAST_NONARC = NO;
				CODE_SIGN_ENTITLEMENTS = WordPress.entitlements;
				CODE_SIGN_IDENTITY = "iPhone Distribution: Automattic, Inc. (PZYM8XX95Q)";
				COPY_PHASE_STRIP = YES;
				DEFINES_MODULE = YES;
				FRAMEWORK_SEARCH_PATHS = (
					"$(inherited)",
					"\"$(SRCROOT)/Classes\"",
					"$(SRCROOT)",
				);
				GCC_PREFIX_HEADER = WordPress_Prefix.pch;
				GCC_PREPROCESSOR_DEFINITIONS = (
					"$(inherited)",
					NS_BLOCK_ASSERTIONS,
					"WPCOM_SCHEME=\\@\\\"${WPCOM_SCHEME}\\\"",
				);
				GCC_SYMBOLS_PRIVATE_EXTERN = NO;
				GCC_THUMB_SUPPORT = NO;
				GCC_TREAT_WARNINGS_AS_ERRORS = YES;
				INFOPLIST_FILE = Info.plist;
				IPHONEOS_DEPLOYMENT_TARGET = 7.0;
				LD_RUNPATH_SEARCH_PATHS = "$(inherited) @executable_path/Frameworks";
				OTHER_CFLAGS = (
					"$(inherited)",
					"-Wno-format-security",
					"-Wno-format",
				);
				OTHER_LDFLAGS = (
					"$(inherited)",
					"-ObjC",
					"-l\"c++\"",
					"-l\"iconv\"",
					"-l\"sqlite3.0\"",
					"-l\"z\"",
				);
				PRODUCT_NAME = WordPress;
				PROVISIONING_PROFILE = "99275e9d-ad23-4674-aa89-8a5d9ffcccef";
				SWIFT_INCLUDE_PATHS = "";
				SWIFT_OBJC_BRIDGING_HEADER = "Classes/System/WordPress-Bridging-Header.h";
				TARGETED_DEVICE_FAMILY = "1,2";
				USER_HEADER_SEARCH_PATHS = "";
				WPCOM_CONFIG = $HOME/.wpcom_app_credentials;
				WPCOM_SCHEME = wordpress;
			};
			name = Release;
		};
		2F30B4C10E342FDF00211B15 /* Distribution */ = {
			isa = XCBuildConfiguration;
			buildSettings = {
				DEFINES_MODULE = YES;
				GCC_C_LANGUAGE_STANDARD = c99;
				GCC_THUMB_SUPPORT = NO;
				GCC_TREAT_WARNINGS_AS_ERRORS = NO;
				GCC_WARN_ABOUT_RETURN_TYPE = YES;
				GCC_WARN_UNUSED_VARIABLE = YES;
				HEADER_SEARCH_PATHS = "";
				OTHER_CFLAGS = "-Wno-format-security";
				OTHER_LDFLAGS = (
					"-lxml2",
					"-licucore",
				);
				PRODUCT_MODULE_NAME = WordPress;
				SDKROOT = iphoneos;
				VALIDATE_PRODUCT = YES;
			};
			name = Distribution;
		};
		2F30B4C20E342FDF00211B15 /* Distribution */ = {
			isa = XCBuildConfiguration;
			baseConfigurationReference = 501C8A355B53A6971F731ECA /* Pods.distribution.xcconfig */;
			buildSettings = {
				ASSETCATALOG_COMPILER_APPICON_NAME = AppIcon;
				ASSETCATALOG_COMPILER_LAUNCHIMAGE_NAME = LaunchImage;
				CLANG_ENABLE_MODULES = YES;
				CLANG_ENABLE_OBJC_ARC = YES;
				CLANG_WARN__ARC_BRIDGE_CAST_NONARC = NO;
				CODE_SIGN_ENTITLEMENTS = WordPress.entitlements;
				CODE_SIGN_IDENTITY = "iPhone Distribution: Automattic, Inc. (PZYM8XX95Q)";
				COPY_PHASE_STRIP = YES;
				DEFINES_MODULE = YES;
				FRAMEWORK_SEARCH_PATHS = (
					"$(inherited)",
					"\"$(SRCROOT)/Classes\"",
					"$(SRCROOT)",
				);
				GCC_PREFIX_HEADER = WordPress_Prefix.pch;
				GCC_PREPROCESSOR_DEFINITIONS = (
					"$(inherited)",
					"COCOAPODS=1",
					"NSLOGGER_BUILD_USERNAME=\"${USER}\"",
					"WPCOM_SCHEME=\\@\\\"${WPCOM_SCHEME}\\\"",
				);
				GCC_SYMBOLS_PRIVATE_EXTERN = NO;
				GCC_THUMB_SUPPORT = NO;
				GCC_TREAT_WARNINGS_AS_ERRORS = YES;
				INFOPLIST_FILE = Info.plist;
				IPHONEOS_DEPLOYMENT_TARGET = 7.0;
				LD_RUNPATH_SEARCH_PATHS = "$(inherited) @executable_path/Frameworks";
				OTHER_CFLAGS = (
					"$(inherited)",
					"-Wno-format",
					"-Wno-format-security",
				);
				OTHER_LDFLAGS = (
					"$(inherited)",
					"-ObjC",
					"-l\"c++\"",
					"-l\"iconv\"",
					"-l\"sqlite3.0\"",
					"-l\"z\"",
				);
				PRODUCT_NAME = WordPress;
				PROVISIONING_PROFILE = "99275e9d-ad23-4674-aa89-8a5d9ffcccef";
				STRIP_INSTALLED_PRODUCT = NO;
				SWIFT_INCLUDE_PATHS = "";
				SWIFT_OBJC_BRIDGING_HEADER = "Classes/System/WordPress-Bridging-Header.h";
				TARGETED_DEVICE_FAMILY = "1,2";
				USER_HEADER_SEARCH_PATHS = "";
				WPCOM_CONFIG = $HOME/.wpcom_app_credentials;
				WPCOM_SCHEME = wordpress;
			};
			name = Distribution;
		};
		93DEAA9D182D567A004E34D1 /* Release-Internal */ = {
			isa = XCBuildConfiguration;
			buildSettings = {
				DEFINES_MODULE = YES;
				GCC_C_LANGUAGE_STANDARD = c99;
				GCC_THUMB_SUPPORT = NO;
				GCC_WARN_ABOUT_RETURN_TYPE = YES;
				GCC_WARN_UNUSED_VARIABLE = YES;
				HEADER_SEARCH_PATHS = "";
				OTHER_CFLAGS = "-Wno-format-security";
				OTHER_LDFLAGS = (
					"-lxml2",
					"-licucore",
				);
				PRODUCT_MODULE_NAME = WordPress;
				SDKROOT = iphoneos;
				VALIDATE_PRODUCT = YES;
			};
			name = "Release-Internal";
		};
		93DEAA9E182D567A004E34D1 /* Release-Internal */ = {
			isa = XCBuildConfiguration;
			baseConfigurationReference = C9F5071C28C57CE611E00B1F /* Pods.release-internal.xcconfig */;
			buildSettings = {
				ASSETCATALOG_COMPILER_APPICON_NAME = AppIcon;
				ASSETCATALOG_COMPILER_LAUNCHIMAGE_NAME = LaunchImage;
				CLANG_ENABLE_MODULES = YES;
				CLANG_ENABLE_OBJC_ARC = YES;
				CLANG_WARN__ARC_BRIDGE_CAST_NONARC = NO;
				CODE_SIGN_ENTITLEMENTS = "WordPress-Internal.entitlements";
				CODE_SIGN_IDENTITY = "iPhone Distribution: Automattic, Inc.";
				COPY_PHASE_STRIP = YES;
				DEFINES_MODULE = YES;
				FRAMEWORK_SEARCH_PATHS = (
					"$(inherited)",
					"\"$(SRCROOT)/Classes\"",
					"$(SRCROOT)",
				);
				GCC_PREFIX_HEADER = WordPress_Prefix.pch;
				GCC_PREPROCESSOR_DEFINITIONS = (
					"$(inherited)",
					INTERNAL_BUILD,
					LOOKBACK_ENABLED,
					"WPCOM_SCHEME=\\@\\\"${WPCOM_SCHEME}\\\"",
				);
				GCC_SYMBOLS_PRIVATE_EXTERN = NO;
				GCC_THUMB_SUPPORT = NO;
				GCC_TREAT_WARNINGS_AS_ERRORS = YES;
				INFOPLIST_FILE = "WordPress-Internal-Info.plist";
				IPHONEOS_DEPLOYMENT_TARGET = 7.0;
				LD_RUNPATH_SEARCH_PATHS = "$(inherited) @executable_path/Frameworks";
				OTHER_CFLAGS = (
					"$(inherited)",
					"-Wno-format-security",
					"-Wno-format",
				);
				OTHER_LDFLAGS = (
					"$(inherited)",
					"-ObjC",
					"-l\"c++\"",
					"-l\"iconv\"",
					"-l\"sqlite3.0\"",
					"-l\"z\"",
				);
				PRODUCT_NAME = WordPress;
				PROVISIONING_PROFILE = "e2753f6d-95a0-4702-ad4d-7fbbcc1edb66";
				SWIFT_INCLUDE_PATHS = "";
				SWIFT_OBJC_BRIDGING_HEADER = "Classes/System/WordPress-Bridging-Header.h";
				TARGETED_DEVICE_FAMILY = "1,2";
				USER_HEADER_SEARCH_PATHS = "";
				WPCOM_CONFIG = $HOME/.wpcom_internal_app_credentials;
				WPCOM_SCHEME = wpinternal;
			};
			name = "Release-Internal";
		};
		93DEAAA0182D567A004E34D1 /* Release-Internal */ = {
			isa = XCBuildConfiguration;
			baseConfigurationReference = A42FAD830601402EC061BE54 /* Pods-WordPressTest.release-internal.xcconfig */;
			buildSettings = {
				BUNDLE_LOADER = "$(BUILT_PRODUCTS_DIR)/WordPress.app/WordPress";
				CLANG_ENABLE_MODULES = YES;
				CLANG_ENABLE_OBJC_ARC = YES;
				COPY_PHASE_STRIP = YES;
				FRAMEWORK_SEARCH_PATHS = (
					"$(SDKROOT)/Developer/Library/Frameworks",
					"$(inherited)",
					"$(DEVELOPER_FRAMEWORKS_DIR)",
				);
				GCC_C_LANGUAGE_STANDARD = gnu99;
				GCC_PRECOMPILE_PREFIX_HEADER = YES;
				GCC_PREFIX_HEADER = "WordPressTest/WordPressTest-Prefix.pch";
				GCC_WARN_ABOUT_MISSING_PROTOTYPES = YES;
				INFOPLIST_FILE = "WordPressTest/WordPressTest-Info.plist";
				LD_RUNPATH_SEARCH_PATHS = "$(inherited) @executable_path/Frameworks @loader_path/Frameworks";
				PRODUCT_NAME = "$(TARGET_NAME)";
				SDKROOT = iphoneos;
				SWIFT_OBJC_BRIDGING_HEADER = "WordPressTest/WordPressTest-Bridging-Header.h";
				TEST_HOST = "$(BUNDLE_LOADER)";
			};
			name = "Release-Internal";
		};
		93E5284919A7741A003A1A9C /* Debug */ = {
			isa = XCBuildConfiguration;
			baseConfigurationReference = 0CF877DC71756EFA3346E26F /* Pods-WordPressTodayWidget.debug.xcconfig */;
			buildSettings = {
				ALWAYS_SEARCH_USER_PATHS = NO;
				CLANG_CXX_LANGUAGE_STANDARD = "gnu++0x";
				CLANG_CXX_LIBRARY = "libc++";
				CLANG_ENABLE_MODULES = YES;
				CLANG_ENABLE_OBJC_ARC = YES;
				CLANG_WARN_BOOL_CONVERSION = YES;
				CLANG_WARN_CONSTANT_CONVERSION = YES;
				CLANG_WARN_DIRECT_OBJC_ISA_USAGE = YES_ERROR;
				CLANG_WARN_EMPTY_BODY = YES;
				CLANG_WARN_ENUM_CONVERSION = YES;
				CLANG_WARN_INT_CONVERSION = YES;
				CLANG_WARN_OBJC_ROOT_CLASS = YES_ERROR;
				CLANG_WARN_UNREACHABLE_CODE = YES;
				CLANG_WARN__DUPLICATE_METHOD_MATCH = YES;
				CODE_SIGN_ENTITLEMENTS = WordPressTodayWidget/WordPressTodayWidget.entitlements;
				CODE_SIGN_IDENTITY = "";
				COPY_PHASE_STRIP = NO;
				ENABLE_STRICT_OBJC_MSGSEND = YES;
				GCC_C_LANGUAGE_STANDARD = gnu99;
				GCC_DYNAMIC_NO_PIC = NO;
				GCC_OPTIMIZATION_LEVEL = 0;
				GCC_PRECOMPILE_PREFIX_HEADER = YES;
				GCC_PREFIX_HEADER = WordPressTodayWidget/TodayWidgetPrefix.pch;
				GCC_PREPROCESSOR_DEFINITIONS = (
					"DEBUG=1",
					"$(inherited)",
					"WPCOM_SCHEME=\\@\\\"${WPCOM_SCHEME}\\\"",
				);
				GCC_SYMBOLS_PRIVATE_EXTERN = NO;
				GCC_WARN_64_TO_32_BIT_CONVERSION = YES;
				GCC_WARN_ABOUT_RETURN_TYPE = YES_ERROR;
				GCC_WARN_UNDECLARED_SELECTOR = YES;
				GCC_WARN_UNINITIALIZED_AUTOS = YES_AGGRESSIVE;
				GCC_WARN_UNUSED_FUNCTION = YES;
				INFOPLIST_FILE = WordPressTodayWidget/Info.plist;
				IPHONEOS_DEPLOYMENT_TARGET = 8.0;
				LD_RUNPATH_SEARCH_PATHS = "$(inherited) @executable_path/Frameworks @executable_path/../../Frameworks";
				MTL_ENABLE_DEBUG_INFO = YES;
				PRODUCT_NAME = "$(TARGET_NAME)";
				PROVISIONING_PROFILE = "343e00f7-4f3c-4cb5-a319-d8ccc532197e";
				SKIP_INSTALL = YES;
				SWIFT_OBJC_BRIDGING_HEADER = "WordPressTodayWidget/WordPressTodayWidget-Bridging-Header.h";
				SWIFT_OPTIMIZATION_LEVEL = "-Onone";
				WPCOM_SCHEME = wpdebug;
			};
			name = Debug;
		};
		93E5284A19A7741A003A1A9C /* Release */ = {
			isa = XCBuildConfiguration;
			baseConfigurationReference = 2B3804821972897F0DEC4183 /* Pods-WordPressTodayWidget.release.xcconfig */;
			buildSettings = {
				ALWAYS_SEARCH_USER_PATHS = NO;
				CLANG_CXX_LANGUAGE_STANDARD = "gnu++0x";
				CLANG_CXX_LIBRARY = "libc++";
				CLANG_ENABLE_MODULES = YES;
				CLANG_ENABLE_OBJC_ARC = YES;
				CLANG_WARN_BOOL_CONVERSION = YES;
				CLANG_WARN_CONSTANT_CONVERSION = YES;
				CLANG_WARN_DIRECT_OBJC_ISA_USAGE = YES_ERROR;
				CLANG_WARN_EMPTY_BODY = YES;
				CLANG_WARN_ENUM_CONVERSION = YES;
				CLANG_WARN_INT_CONVERSION = YES;
				CLANG_WARN_OBJC_ROOT_CLASS = YES_ERROR;
				CLANG_WARN_UNREACHABLE_CODE = YES;
				CLANG_WARN__DUPLICATE_METHOD_MATCH = YES;
				CODE_SIGN_ENTITLEMENTS = WordPressTodayWidget/WordPressTodayWidget.entitlements;
				CODE_SIGN_IDENTITY = "iPhone Distribution: Automattic, Inc. (PZYM8XX95Q)";
				COPY_PHASE_STRIP = YES;
				ENABLE_NS_ASSERTIONS = NO;
				ENABLE_STRICT_OBJC_MSGSEND = YES;
				GCC_C_LANGUAGE_STANDARD = gnu99;
				GCC_PRECOMPILE_PREFIX_HEADER = YES;
				GCC_PREFIX_HEADER = WordPressTodayWidget/TodayWidgetPrefix.pch;
				GCC_PREPROCESSOR_DEFINITIONS = (
					"$(inherited)",
					"COCOAPODS=1",
					"WPCOM_SCHEME=\\@\\\"${WPCOM_SCHEME}\\\"",
				);
				GCC_WARN_64_TO_32_BIT_CONVERSION = YES;
				GCC_WARN_ABOUT_RETURN_TYPE = YES_ERROR;
				GCC_WARN_UNDECLARED_SELECTOR = YES;
				GCC_WARN_UNINITIALIZED_AUTOS = YES_AGGRESSIVE;
				GCC_WARN_UNUSED_FUNCTION = YES;
				INFOPLIST_FILE = WordPressTodayWidget/Info.plist;
				IPHONEOS_DEPLOYMENT_TARGET = 8.0;
				LD_RUNPATH_SEARCH_PATHS = "$(inherited) @executable_path/Frameworks @executable_path/../../Frameworks";
				MTL_ENABLE_DEBUG_INFO = NO;
				PRODUCT_NAME = "$(TARGET_NAME)";
				PROVISIONING_PROFILE = "19ab21e5-f92b-4f14-8bf2-89cf344b0a45";
				SKIP_INSTALL = YES;
				SWIFT_OBJC_BRIDGING_HEADER = "WordPressTodayWidget/WordPressTodayWidget-Bridging-Header.h";
				WPCOM_SCHEME = wordpress;
			};
			name = Release;
		};
		93E5284B19A7741A003A1A9C /* Release-Internal */ = {
			isa = XCBuildConfiguration;
			baseConfigurationReference = 052EFF90F810139789A446FB /* Pods-WordPressTodayWidget.release-internal.xcconfig */;
			buildSettings = {
				ALWAYS_SEARCH_USER_PATHS = NO;
				CLANG_CXX_LANGUAGE_STANDARD = "gnu++0x";
				CLANG_CXX_LIBRARY = "libc++";
				CLANG_ENABLE_MODULES = YES;
				CLANG_ENABLE_OBJC_ARC = YES;
				CLANG_WARN_BOOL_CONVERSION = YES;
				CLANG_WARN_CONSTANT_CONVERSION = YES;
				CLANG_WARN_DIRECT_OBJC_ISA_USAGE = YES_ERROR;
				CLANG_WARN_EMPTY_BODY = YES;
				CLANG_WARN_ENUM_CONVERSION = YES;
				CLANG_WARN_INT_CONVERSION = YES;
				CLANG_WARN_OBJC_ROOT_CLASS = YES_ERROR;
				CLANG_WARN_UNREACHABLE_CODE = YES;
				CLANG_WARN__DUPLICATE_METHOD_MATCH = YES;
				CODE_SIGN_ENTITLEMENTS = "WordPressTodayWidget/WordPressTodayWidget-Internal.entitlements";
				CODE_SIGN_IDENTITY = "iPhone Distribution: Automattic, Inc.";
				COPY_PHASE_STRIP = YES;
				ENABLE_NS_ASSERTIONS = NO;
				ENABLE_STRICT_OBJC_MSGSEND = YES;
				GCC_C_LANGUAGE_STANDARD = gnu99;
				GCC_PRECOMPILE_PREFIX_HEADER = YES;
				GCC_PREFIX_HEADER = WordPressTodayWidget/TodayWidgetPrefix.pch;
				GCC_PREPROCESSOR_DEFINITIONS = (
					"$(inherited)",
					"COCOAPODS=1",
					INTERNAL_BUILD,
					"WPCOM_SCHEME=\\@\\\"${WPCOM_SCHEME}\\\"",
				);
				GCC_WARN_64_TO_32_BIT_CONVERSION = YES;
				GCC_WARN_ABOUT_RETURN_TYPE = YES_ERROR;
				GCC_WARN_UNDECLARED_SELECTOR = YES;
				GCC_WARN_UNINITIALIZED_AUTOS = YES_AGGRESSIVE;
				GCC_WARN_UNUSED_FUNCTION = YES;
				INFOPLIST_FILE = "WordPressTodayWidget/Info-Internal.plist";
				IPHONEOS_DEPLOYMENT_TARGET = 8.0;
				LD_RUNPATH_SEARCH_PATHS = "$(inherited) @executable_path/Frameworks @executable_path/../../Frameworks";
				MTL_ENABLE_DEBUG_INFO = NO;
				PRODUCT_NAME = "$(TARGET_NAME)";
				PROVISIONING_PROFILE = "f9ad82b2-9f92-4ed0-990a-ea88898921bb";
				SKIP_INSTALL = YES;
				SWIFT_OBJC_BRIDGING_HEADER = "WordPressTodayWidget/WordPressTodayWidget-Bridging-Header.h";
				WPCOM_SCHEME = wpinternal;
			};
			name = "Release-Internal";
		};
		93E5284C19A7741A003A1A9C /* Distribution */ = {
			isa = XCBuildConfiguration;
			baseConfigurationReference = 67040029265369CB7FAE64FA /* Pods-WordPressTodayWidget.distribution.xcconfig */;
			buildSettings = {
				ALWAYS_SEARCH_USER_PATHS = NO;
				CLANG_CXX_LANGUAGE_STANDARD = "gnu++0x";
				CLANG_CXX_LIBRARY = "libc++";
				CLANG_ENABLE_MODULES = YES;
				CLANG_ENABLE_OBJC_ARC = YES;
				CLANG_WARN_BOOL_CONVERSION = YES;
				CLANG_WARN_CONSTANT_CONVERSION = YES;
				CLANG_WARN_DIRECT_OBJC_ISA_USAGE = YES_ERROR;
				CLANG_WARN_EMPTY_BODY = YES;
				CLANG_WARN_ENUM_CONVERSION = YES;
				CLANG_WARN_INT_CONVERSION = YES;
				CLANG_WARN_OBJC_ROOT_CLASS = YES_ERROR;
				CLANG_WARN_UNREACHABLE_CODE = YES;
				CLANG_WARN__DUPLICATE_METHOD_MATCH = YES;
				CODE_SIGN_ENTITLEMENTS = WordPressTodayWidget/WordPressTodayWidget.entitlements;
				CODE_SIGN_IDENTITY = "iPhone Distribution: Automattic, Inc. (PZYM8XX95Q)";
				COPY_PHASE_STRIP = YES;
				ENABLE_NS_ASSERTIONS = NO;
				ENABLE_STRICT_OBJC_MSGSEND = YES;
				GCC_C_LANGUAGE_STANDARD = gnu99;
				GCC_PRECOMPILE_PREFIX_HEADER = YES;
				GCC_PREFIX_HEADER = WordPressTodayWidget/TodayWidgetPrefix.pch;
				GCC_PREPROCESSOR_DEFINITIONS = (
					"$(inherited)",
					"COCOAPODS=1",
					"WPCOM_SCHEME=\\@\\\"${WPCOM_SCHEME}\\\"",
				);
				GCC_WARN_64_TO_32_BIT_CONVERSION = YES;
				GCC_WARN_ABOUT_RETURN_TYPE = YES_ERROR;
				GCC_WARN_UNDECLARED_SELECTOR = YES;
				GCC_WARN_UNINITIALIZED_AUTOS = YES_AGGRESSIVE;
				GCC_WARN_UNUSED_FUNCTION = YES;
				INFOPLIST_FILE = WordPressTodayWidget/Info.plist;
				IPHONEOS_DEPLOYMENT_TARGET = 8.0;
				LD_RUNPATH_SEARCH_PATHS = "$(inherited) @executable_path/Frameworks @executable_path/../../Frameworks";
				MTL_ENABLE_DEBUG_INFO = NO;
				PRODUCT_NAME = "$(TARGET_NAME)";
				PROVISIONING_PROFILE = "19ab21e5-f92b-4f14-8bf2-89cf344b0a45";
				SKIP_INSTALL = YES;
				SWIFT_OBJC_BRIDGING_HEADER = "WordPressTodayWidget/WordPressTodayWidget-Bridging-Header.h";
				WPCOM_SCHEME = wordpress;
			};
			name = Distribution;
		};
		A2795808198819DE0031C6A3 /* Debug */ = {
			isa = XCBuildConfiguration;
			buildSettings = {
				PRODUCT_NAME = "$(TARGET_NAME)";
			};
			name = Debug;
		};
		A2795809198819DE0031C6A3 /* Release */ = {
			isa = XCBuildConfiguration;
			buildSettings = {
				PRODUCT_NAME = "$(TARGET_NAME)";
			};
			name = Release;
		};
		A279580A198819DE0031C6A3 /* Release-Internal */ = {
			isa = XCBuildConfiguration;
			buildSettings = {
				PRODUCT_NAME = "$(TARGET_NAME)";
			};
			name = "Release-Internal";
		};
		A279580B198819DE0031C6A3 /* Distribution */ = {
			isa = XCBuildConfiguration;
			buildSettings = {
				PRODUCT_NAME = "$(TARGET_NAME)";
			};
			name = Distribution;
		};
		C01FCF4F08A954540054247B /* Debug */ = {
			isa = XCBuildConfiguration;
			buildSettings = {
				DEFINES_MODULE = YES;
				GCC_C_LANGUAGE_STANDARD = c99;
				GCC_PREPROCESSOR_DEFINITIONS = "";
				GCC_THUMB_SUPPORT = NO;
				GCC_WARN_ABOUT_RETURN_TYPE = YES;
				GCC_WARN_UNUSED_VARIABLE = YES;
				HEADER_SEARCH_PATHS = "";
				ONLY_ACTIVE_ARCH = YES;
				OTHER_CFLAGS = (
					"-Wno-format-security",
					"-DDEBUG",
				);
				OTHER_LDFLAGS = (
					"-lxml2",
					"-licucore",
				);
				PRODUCT_MODULE_NAME = WordPress;
				SDKROOT = iphoneos;
			};
			name = Debug;
		};
		C01FCF5008A954540054247B /* Release */ = {
			isa = XCBuildConfiguration;
			buildSettings = {
				DEFINES_MODULE = YES;
				GCC_C_LANGUAGE_STANDARD = c99;
				GCC_THUMB_SUPPORT = NO;
				GCC_WARN_ABOUT_RETURN_TYPE = YES;
				GCC_WARN_UNUSED_VARIABLE = YES;
				HEADER_SEARCH_PATHS = "";
				OTHER_CFLAGS = "-Wno-format-security";
				OTHER_LDFLAGS = (
					"-lxml2",
					"-licucore",
				);
				PRODUCT_MODULE_NAME = WordPress;
				SDKROOT = iphoneos;
				VALIDATE_PRODUCT = YES;
			};
			name = Release;
		};
		E16AB93914D978240047A2E5 /* Debug */ = {
			isa = XCBuildConfiguration;
			baseConfigurationReference = B43F6A7D9B3DC5B8B4A7DDCA /* Pods-WordPressTest.debug.xcconfig */;
			buildSettings = {
				BUNDLE_LOADER = "$(BUILT_PRODUCTS_DIR)/WordPress.app/WordPress";
				CLANG_ENABLE_MODULES = YES;
				CLANG_ENABLE_OBJC_ARC = YES;
				COPY_PHASE_STRIP = NO;
				FRAMEWORK_SEARCH_PATHS = (
					"$(SDKROOT)/Developer/Library/Frameworks",
					"$(inherited)",
					"$(DEVELOPER_FRAMEWORKS_DIR)",
				);
				GCC_C_LANGUAGE_STANDARD = gnu99;
				GCC_DYNAMIC_NO_PIC = NO;
				GCC_OPTIMIZATION_LEVEL = 0;
				GCC_PRECOMPILE_PREFIX_HEADER = YES;
				GCC_PREFIX_HEADER = "WordPressTest/WordPressTest-Prefix.pch";
				GCC_PREPROCESSOR_DEFINITIONS = (
					"DEBUG=1",
					"$(inherited)",
				);
				GCC_SYMBOLS_PRIVATE_EXTERN = NO;
				GCC_WARN_ABOUT_MISSING_PROTOTYPES = YES;
				INFOPLIST_FILE = "WordPressTest/WordPressTest-Info.plist";
				LD_RUNPATH_SEARCH_PATHS = "$(inherited) @executable_path/Frameworks @loader_path/Frameworks";
				PRODUCT_NAME = "$(TARGET_NAME)";
				SDKROOT = iphoneos;
				SWIFT_OBJC_BRIDGING_HEADER = "WordPressTest/WordPressTest-Bridging-Header.h";
				SWIFT_OPTIMIZATION_LEVEL = "-Onone";
				TEST_HOST = "$(BUNDLE_LOADER)";
			};
			name = Debug;
		};
		E16AB93A14D978240047A2E5 /* Release */ = {
			isa = XCBuildConfiguration;
			baseConfigurationReference = 9198544476D3B385673B18E9 /* Pods-WordPressTest.release.xcconfig */;
			buildSettings = {
				BUNDLE_LOADER = "$(BUILT_PRODUCTS_DIR)/WordPress.app/WordPress";
				CLANG_ENABLE_MODULES = YES;
				CLANG_ENABLE_OBJC_ARC = YES;
				COPY_PHASE_STRIP = YES;
				FRAMEWORK_SEARCH_PATHS = (
					"$(SDKROOT)/Developer/Library/Frameworks",
					"$(inherited)",
					"$(DEVELOPER_FRAMEWORKS_DIR)",
				);
				GCC_C_LANGUAGE_STANDARD = gnu99;
				GCC_PRECOMPILE_PREFIX_HEADER = YES;
				GCC_PREFIX_HEADER = "WordPressTest/WordPressTest-Prefix.pch";
				GCC_WARN_ABOUT_MISSING_PROTOTYPES = YES;
				INFOPLIST_FILE = "WordPressTest/WordPressTest-Info.plist";
				LD_RUNPATH_SEARCH_PATHS = "$(inherited) @executable_path/Frameworks @loader_path/Frameworks";
				PRODUCT_NAME = "$(TARGET_NAME)";
				SDKROOT = iphoneos;
				SWIFT_OBJC_BRIDGING_HEADER = "WordPressTest/WordPressTest-Bridging-Header.h";
				TEST_HOST = "$(BUNDLE_LOADER)";
			};
			name = Release;
		};
		E16AB93B14D978240047A2E5 /* Distribution */ = {
			isa = XCBuildConfiguration;
			baseConfigurationReference = B6E2365A531EA4BD7025525F /* Pods-WordPressTest.distribution.xcconfig */;
			buildSettings = {
				BUNDLE_LOADER = "$(BUILT_PRODUCTS_DIR)/WordPress.app/WordPress";
				CLANG_ENABLE_MODULES = YES;
				CLANG_ENABLE_OBJC_ARC = YES;
				COPY_PHASE_STRIP = YES;
				FRAMEWORK_SEARCH_PATHS = (
					"$(SDKROOT)/Developer/Library/Frameworks",
					"$(inherited)",
					"$(DEVELOPER_FRAMEWORKS_DIR)",
				);
				GCC_C_LANGUAGE_STANDARD = gnu99;
				GCC_PRECOMPILE_PREFIX_HEADER = YES;
				GCC_PREFIX_HEADER = "WordPressTest/WordPressTest-Prefix.pch";
				GCC_WARN_ABOUT_MISSING_PROTOTYPES = YES;
				INFOPLIST_FILE = "WordPressTest/WordPressTest-Info.plist";
				LD_RUNPATH_SEARCH_PATHS = "$(inherited) @executable_path/Frameworks @loader_path/Frameworks";
				PRODUCT_NAME = "$(TARGET_NAME)";
				SDKROOT = iphoneos;
				SWIFT_OBJC_BRIDGING_HEADER = "WordPressTest/WordPressTest-Bridging-Header.h";
				TEST_HOST = "$(BUNDLE_LOADER)";
			};
			name = Distribution;
		};
		FFF96F8A19EBE7FB00DFC821 /* Debug */ = {
			isa = XCBuildConfiguration;
			baseConfigurationReference = 45A679DE2C6B64047BAF97E9 /* Pods-UITests.debug.xcconfig */;
			buildSettings = {
				ALWAYS_SEARCH_USER_PATHS = NO;
				BUNDLE_LOADER = "$(TEST_HOST)";
				CLANG_CXX_LANGUAGE_STANDARD = "gnu++0x";
				CLANG_CXX_LIBRARY = "libc++";
				CLANG_ENABLE_MODULES = YES;
				CLANG_ENABLE_OBJC_ARC = YES;
				CLANG_WARN_BOOL_CONVERSION = YES;
				CLANG_WARN_CONSTANT_CONVERSION = YES;
				CLANG_WARN_DIRECT_OBJC_ISA_USAGE = YES_ERROR;
				CLANG_WARN_EMPTY_BODY = YES;
				CLANG_WARN_ENUM_CONVERSION = YES;
				CLANG_WARN_INT_CONVERSION = YES;
				CLANG_WARN_OBJC_ROOT_CLASS = YES_ERROR;
				CLANG_WARN_UNREACHABLE_CODE = YES;
				CLANG_WARN__DUPLICATE_METHOD_MATCH = YES;
				COPY_PHASE_STRIP = NO;
				ENABLE_STRICT_OBJC_MSGSEND = YES;
				FRAMEWORK_SEARCH_PATHS = (
					"$(SDKROOT)/Developer/Library/Frameworks",
					"$(inherited)",
				);
				GCC_C_LANGUAGE_STANDARD = gnu99;
				GCC_DYNAMIC_NO_PIC = NO;
				GCC_OPTIMIZATION_LEVEL = 0;
				GCC_PREPROCESSOR_DEFINITIONS = (
					"DEBUG=1",
					"$(inherited)",
				);
				GCC_SYMBOLS_PRIVATE_EXTERN = NO;
				GCC_WARN_64_TO_32_BIT_CONVERSION = YES;
				GCC_WARN_ABOUT_RETURN_TYPE = YES_ERROR;
				GCC_WARN_UNDECLARED_SELECTOR = YES;
				GCC_WARN_UNINITIALIZED_AUTOS = YES_AGGRESSIVE;
				GCC_WARN_UNUSED_FUNCTION = YES;
				INFOPLIST_FILE = UITests/Info.plist;
				IPHONEOS_DEPLOYMENT_TARGET = 8.1;
				LD_RUNPATH_SEARCH_PATHS = "$(inherited) @executable_path/Frameworks @loader_path/Frameworks";
				MTL_ENABLE_DEBUG_INFO = YES;
				PRODUCT_NAME = "$(TARGET_NAME)";
				TEST_HOST = "$(BUILT_PRODUCTS_DIR)/WordPress.app/WordPress";
			};
			name = Debug;
		};
		FFF96F8B19EBE7FB00DFC821 /* Release */ = {
			isa = XCBuildConfiguration;
			baseConfigurationReference = 1E59E0C89B24D8AA3B12DEC8 /* Pods-UITests.release.xcconfig */;
			buildSettings = {
				ALWAYS_SEARCH_USER_PATHS = NO;
				BUNDLE_LOADER = "$(TEST_HOST)";
				CLANG_CXX_LANGUAGE_STANDARD = "gnu++0x";
				CLANG_CXX_LIBRARY = "libc++";
				CLANG_ENABLE_MODULES = YES;
				CLANG_ENABLE_OBJC_ARC = YES;
				CLANG_WARN_BOOL_CONVERSION = YES;
				CLANG_WARN_CONSTANT_CONVERSION = YES;
				CLANG_WARN_DIRECT_OBJC_ISA_USAGE = YES_ERROR;
				CLANG_WARN_EMPTY_BODY = YES;
				CLANG_WARN_ENUM_CONVERSION = YES;
				CLANG_WARN_INT_CONVERSION = YES;
				CLANG_WARN_OBJC_ROOT_CLASS = YES_ERROR;
				CLANG_WARN_UNREACHABLE_CODE = YES;
				CLANG_WARN__DUPLICATE_METHOD_MATCH = YES;
				COPY_PHASE_STRIP = YES;
				ENABLE_NS_ASSERTIONS = NO;
				ENABLE_STRICT_OBJC_MSGSEND = YES;
				FRAMEWORK_SEARCH_PATHS = (
					"$(SDKROOT)/Developer/Library/Frameworks",
					"$(inherited)",
				);
				GCC_C_LANGUAGE_STANDARD = gnu99;
				GCC_WARN_64_TO_32_BIT_CONVERSION = YES;
				GCC_WARN_ABOUT_RETURN_TYPE = YES_ERROR;
				GCC_WARN_UNDECLARED_SELECTOR = YES;
				GCC_WARN_UNINITIALIZED_AUTOS = YES_AGGRESSIVE;
				GCC_WARN_UNUSED_FUNCTION = YES;
				INFOPLIST_FILE = UITests/Info.plist;
				IPHONEOS_DEPLOYMENT_TARGET = 8.1;
				LD_RUNPATH_SEARCH_PATHS = "$(inherited) @executable_path/Frameworks @loader_path/Frameworks";
				MTL_ENABLE_DEBUG_INFO = NO;
				PRODUCT_NAME = "$(TARGET_NAME)";
				TEST_HOST = "$(BUILT_PRODUCTS_DIR)/WordPress.app/WordPress";
			};
			name = Release;
		};
		FFF96F8C19EBE7FB00DFC821 /* Release-Internal */ = {
			isa = XCBuildConfiguration;
			baseConfigurationReference = 91E1D2929A320BA8932240BF /* Pods-UITests.release-internal.xcconfig */;
			buildSettings = {
				ALWAYS_SEARCH_USER_PATHS = NO;
				BUNDLE_LOADER = "$(TEST_HOST)";
				CLANG_CXX_LANGUAGE_STANDARD = "gnu++0x";
				CLANG_CXX_LIBRARY = "libc++";
				CLANG_ENABLE_MODULES = YES;
				CLANG_ENABLE_OBJC_ARC = YES;
				CLANG_WARN_BOOL_CONVERSION = YES;
				CLANG_WARN_CONSTANT_CONVERSION = YES;
				CLANG_WARN_DIRECT_OBJC_ISA_USAGE = YES_ERROR;
				CLANG_WARN_EMPTY_BODY = YES;
				CLANG_WARN_ENUM_CONVERSION = YES;
				CLANG_WARN_INT_CONVERSION = YES;
				CLANG_WARN_OBJC_ROOT_CLASS = YES_ERROR;
				CLANG_WARN_UNREACHABLE_CODE = YES;
				CLANG_WARN__DUPLICATE_METHOD_MATCH = YES;
				COPY_PHASE_STRIP = YES;
				ENABLE_NS_ASSERTIONS = NO;
				ENABLE_STRICT_OBJC_MSGSEND = YES;
				FRAMEWORK_SEARCH_PATHS = (
					"$(SDKROOT)/Developer/Library/Frameworks",
					"$(inherited)",
				);
				GCC_C_LANGUAGE_STANDARD = gnu99;
				GCC_WARN_64_TO_32_BIT_CONVERSION = YES;
				GCC_WARN_ABOUT_RETURN_TYPE = YES_ERROR;
				GCC_WARN_UNDECLARED_SELECTOR = YES;
				GCC_WARN_UNINITIALIZED_AUTOS = YES_AGGRESSIVE;
				GCC_WARN_UNUSED_FUNCTION = YES;
				INFOPLIST_FILE = UITests/Info.plist;
				IPHONEOS_DEPLOYMENT_TARGET = 8.1;
				LD_RUNPATH_SEARCH_PATHS = "$(inherited) @executable_path/Frameworks @loader_path/Frameworks";
				MTL_ENABLE_DEBUG_INFO = NO;
				PRODUCT_NAME = "$(TARGET_NAME)";
				TEST_HOST = "$(BUILT_PRODUCTS_DIR)/WordPress.app/WordPress";
			};
			name = "Release-Internal";
		};
		FFF96F8D19EBE7FB00DFC821 /* Distribution */ = {
			isa = XCBuildConfiguration;
			baseConfigurationReference = 71E3F8ABCB453500748B60CE /* Pods-UITests.distribution.xcconfig */;
			buildSettings = {
				ALWAYS_SEARCH_USER_PATHS = NO;
				BUNDLE_LOADER = "$(TEST_HOST)";
				CLANG_CXX_LANGUAGE_STANDARD = "gnu++0x";
				CLANG_CXX_LIBRARY = "libc++";
				CLANG_ENABLE_MODULES = YES;
				CLANG_ENABLE_OBJC_ARC = YES;
				CLANG_WARN_BOOL_CONVERSION = YES;
				CLANG_WARN_CONSTANT_CONVERSION = YES;
				CLANG_WARN_DIRECT_OBJC_ISA_USAGE = YES_ERROR;
				CLANG_WARN_EMPTY_BODY = YES;
				CLANG_WARN_ENUM_CONVERSION = YES;
				CLANG_WARN_INT_CONVERSION = YES;
				CLANG_WARN_OBJC_ROOT_CLASS = YES_ERROR;
				CLANG_WARN_UNREACHABLE_CODE = YES;
				CLANG_WARN__DUPLICATE_METHOD_MATCH = YES;
				COPY_PHASE_STRIP = YES;
				ENABLE_NS_ASSERTIONS = NO;
				ENABLE_STRICT_OBJC_MSGSEND = YES;
				FRAMEWORK_SEARCH_PATHS = (
					"$(SDKROOT)/Developer/Library/Frameworks",
					"$(inherited)",
				);
				GCC_C_LANGUAGE_STANDARD = gnu99;
				GCC_WARN_64_TO_32_BIT_CONVERSION = YES;
				GCC_WARN_ABOUT_RETURN_TYPE = YES_ERROR;
				GCC_WARN_UNDECLARED_SELECTOR = YES;
				GCC_WARN_UNINITIALIZED_AUTOS = YES_AGGRESSIVE;
				GCC_WARN_UNUSED_FUNCTION = YES;
				INFOPLIST_FILE = UITests/Info.plist;
				IPHONEOS_DEPLOYMENT_TARGET = 8.1;
				LD_RUNPATH_SEARCH_PATHS = "$(inherited) @executable_path/Frameworks @loader_path/Frameworks";
				MTL_ENABLE_DEBUG_INFO = NO;
				PRODUCT_NAME = "$(TARGET_NAME)";
				TEST_HOST = "$(BUILT_PRODUCTS_DIR)/WordPress.app/WordPress";
			};
			name = Distribution;
		};
/* End XCBuildConfiguration section */

/* Begin XCConfigurationList section */
		1D6058960D05DD3E006BFB54 /* Build configuration list for PBXNativeTarget "WordPress" */ = {
			isa = XCConfigurationList;
			buildConfigurations = (
				1D6058940D05DD3E006BFB54 /* Debug */,
				1D6058950D05DD3E006BFB54 /* Release */,
				93DEAA9E182D567A004E34D1 /* Release-Internal */,
				2F30B4C20E342FDF00211B15 /* Distribution */,
			);
			defaultConfigurationIsVisible = 0;
			defaultConfigurationName = Release;
		};
		93E5284D19A7741A003A1A9C /* Build configuration list for PBXNativeTarget "WordPressTodayWidget" */ = {
			isa = XCConfigurationList;
			buildConfigurations = (
				93E5284919A7741A003A1A9C /* Debug */,
				93E5284A19A7741A003A1A9C /* Release */,
				93E5284B19A7741A003A1A9C /* Release-Internal */,
				93E5284C19A7741A003A1A9C /* Distribution */,
			);
			defaultConfigurationIsVisible = 0;
			defaultConfigurationName = Release;
		};
		A279580C198819DE0031C6A3 /* Build configuration list for PBXAggregateTarget "OCLint" */ = {
			isa = XCConfigurationList;
			buildConfigurations = (
				A2795808198819DE0031C6A3 /* Debug */,
				A2795809198819DE0031C6A3 /* Release */,
				A279580A198819DE0031C6A3 /* Release-Internal */,
				A279580B198819DE0031C6A3 /* Distribution */,
			);
			defaultConfigurationIsVisible = 0;
			defaultConfigurationName = Release;
		};
		C01FCF4E08A954540054247B /* Build configuration list for PBXProject "WordPress" */ = {
			isa = XCConfigurationList;
			buildConfigurations = (
				C01FCF4F08A954540054247B /* Debug */,
				C01FCF5008A954540054247B /* Release */,
				93DEAA9D182D567A004E34D1 /* Release-Internal */,
				2F30B4C10E342FDF00211B15 /* Distribution */,
			);
			defaultConfigurationIsVisible = 0;
			defaultConfigurationName = Release;
		};
		E16AB93D14D978240047A2E5 /* Build configuration list for PBXNativeTarget "WordPressTest" */ = {
			isa = XCConfigurationList;
			buildConfigurations = (
				E16AB93914D978240047A2E5 /* Debug */,
				E16AB93A14D978240047A2E5 /* Release */,
				93DEAAA0182D567A004E34D1 /* Release-Internal */,
				E16AB93B14D978240047A2E5 /* Distribution */,
			);
			defaultConfigurationIsVisible = 0;
			defaultConfigurationName = Release;
		};
		FFF96F8E19EBE7FB00DFC821 /* Build configuration list for PBXNativeTarget "UITests" */ = {
			isa = XCConfigurationList;
			buildConfigurations = (
				FFF96F8A19EBE7FB00DFC821 /* Debug */,
				FFF96F8B19EBE7FB00DFC821 /* Release */,
				FFF96F8C19EBE7FB00DFC821 /* Release-Internal */,
				FFF96F8D19EBE7FB00DFC821 /* Distribution */,
			);
			defaultConfigurationIsVisible = 0;
			defaultConfigurationName = Release;
		};
/* End XCConfigurationList section */

/* Begin XCVersionGroup section */
		E125443B12BF5A7200D87A0A /* WordPress.xcdatamodeld */ = {
			isa = XCVersionGroup;
			children = (
				B54810F61AA656B40081B54D /* WordPress 28.xcdatamodel */,
				5D784E741A80430D005D7388 /* WordPress 27.xcdatamodel */,
				31CCB9FD1A52ED0A00BA0733 /* WordPress 26.xcdatamodel */,
				31FA16CC1A49B3C0003E1887 /* WordPress 25.xcdatamodel */,
				93652B811A006C96006A4C47 /* WordPress 24.xcdatamodel */,
				9363113D19F9DE0700B0C739 /* WordPress 23.xcdatamodel */,
				937D9A0C19F83744007B9D5F /* WordPress 22.xcdatamodel */,
				5D229A78199AB74F00685123 /* WordPress 21.xcdatamodel */,
				DA67DF58196D8F6A005B5BC8 /* WordPress 20.xcdatamodel */,
				B5B63F3F19621A9F001601C3 /* WordPress 19.xcdatamodel */,
				5D6CF8B4193BD96E0041D28F /* WordPress 18.xcdatamodel */,
				5DB6D8F618F5DA6300956529 /* WordPress 17.xcdatamodel */,
				5DA5BF4B18E331D8005F11F9 /* WordPress 16.xcdatamodel */,
				A284044518BFE7F300D982B6 /* WordPress 15.xcdatamodel */,
				93460A36189D5091000E26CE /* WordPress 14.xcdatamodel */,
				C52812131832E071008931FD /* WordPress 13.xcdatamodel */,
				5D42A3BB175E686F005CFF05 /* WordPress 12.xcdatamodel */,
				E17B98E7171FFB450073E30D /* WordPress 11.xcdatamodel */,
				FDFB011916B1EA1C00F589A8 /* WordPress 10.xcdatamodel */,
				E1874BFE161C5DBC0058BDC4 /* WordPress 7.xcdatamodel */,
				E1C807471696F72E00E545A6 /* WordPress 9.xcdatamodel */,
				E115F2D116776A2900CCF00D /* WordPress 8.xcdatamodel */,
				FD374343156CF4B800BAB5B5 /* WordPress 6.xcdatamodel */,
				E1472EF915344A2A00D08657 /* WordPress 5.xcdatamodel */,
				FD0D42C11499F31700F5E115 /* WordPress 4.xcdatamodel */,
				E19BF8F913CC69E7004753FE /* WordPress 3.xcdatamodel */,
				8350E15911D28B4A00A7B073 /* WordPress.xcdatamodel */,
				E125443D12BF5A7200D87A0A /* WordPress 2.xcdatamodel */,
			);
			currentVersion = B54810F61AA656B40081B54D /* WordPress 28.xcdatamodel */;
			name = WordPress.xcdatamodeld;
			path = Classes/WordPress.xcdatamodeld;
			sourceTree = "<group>";
			versionGroupType = wrapper.xcdatamodel;
		};
/* End XCVersionGroup section */
	};
	rootObject = 29B97313FDCFA39411CA2CEA /* Project object */;
}<|MERGE_RESOLUTION|>--- conflicted
+++ resolved
@@ -73,10 +73,7 @@
 		5903AE1B19B60A98009D5354 /* WPButtonForNavigationBar.m in Sources */ = {isa = PBXBuildFile; fileRef = 5903AE1A19B60A98009D5354 /* WPButtonForNavigationBar.m */; };
 		591A428C1A6DC1B0003807A6 /* WPBackgroundDimmerView.m in Sources */ = {isa = PBXBuildFile; fileRef = 591A428B1A6DC1B0003807A6 /* WPBackgroundDimmerView.m */; };
 		591A428F1A6DC6F2003807A6 /* WPGUIConstants.m in Sources */ = {isa = PBXBuildFile; fileRef = 591A428E1A6DC6F2003807A6 /* WPGUIConstants.m */; };
-<<<<<<< HEAD
-=======
 		5926E1E31AC4468300964783 /* WPCrashlytics.m in Sources */ = {isa = PBXBuildFile; fileRef = 5926E1E21AC4468300964783 /* WPCrashlytics.m */; };
->>>>>>> 4a1b8412
 		5948AD0E1AB734F2006E8882 /* WPAppAnalytics.m in Sources */ = {isa = PBXBuildFile; fileRef = 5948AD0D1AB734F2006E8882 /* WPAppAnalytics.m */; };
 		5948AD111AB73D19006E8882 /* WPAppAnalyticsTests.m in Sources */ = {isa = PBXBuildFile; fileRef = 5948AD101AB73D19006E8882 /* WPAppAnalyticsTests.m */; };
 		594DB2951AB891A200E2E456 /* WPUserAgent.m in Sources */ = {isa = PBXBuildFile; fileRef = 594DB2941AB891A200E2E456 /* WPUserAgent.m */; };
@@ -468,13 +465,13 @@
 		FEA64EDF0F7E4616BA835081 /* libPods.a in Frameworks */ = {isa = PBXBuildFile; fileRef = 69187343EC8F435684EFFAF1 /* libPods.a */; };
 		FF0AAE0A1A150A560089841D /* WPProgressTableViewCell.m in Sources */ = {isa = PBXBuildFile; fileRef = FF0AAE091A150A560089841D /* WPProgressTableViewCell.m */; };
 		FF0AAE0D1A16550D0089841D /* WPMediaProgressTableViewController.m in Sources */ = {isa = PBXBuildFile; fileRef = FF0AAE0C1A16550D0089841D /* WPMediaProgressTableViewController.m */; };
+		FF3674151AD32CE100F24857 /* WPVideoOptimizer.m in Sources */ = {isa = PBXBuildFile; fileRef = FF3674141AD32CE100F24857 /* WPVideoOptimizer.m */; };
 		FF3DD6BE19F2B6B3003A52CB /* RemoteMedia.m in Sources */ = {isa = PBXBuildFile; fileRef = FF3DD6BD19F2B6B3003A52CB /* RemoteMedia.m */; };
 		FFAB7CB11A0BD83A00765942 /* WPAssetExporter.m in Sources */ = {isa = PBXBuildFile; fileRef = FFAB7CB01A0BD83A00765942 /* WPAssetExporter.m */; };
 		FFAB7CB31A14D1AC00765942 /* ProgressTest.m in Sources */ = {isa = PBXBuildFile; fileRef = FFAB7CB21A14D1AC00765942 /* ProgressTest.m */; };
 		FFAC89101A96A85800CC06AC /* NSProcessInfo+Util.m in Sources */ = {isa = PBXBuildFile; fileRef = FFAC890F1A96A85800CC06AC /* NSProcessInfo+Util.m */; };
 		FFB7B81F1A0012E80032E723 /* WordPressTestCredentials.m in Sources */ = {isa = PBXBuildFile; fileRef = FFB7B81C1A0012E80032E723 /* WordPressTestCredentials.m */; };
 		FFB7B8201A0012E80032E723 /* WordPressComApiCredentials.m in Sources */ = {isa = PBXBuildFile; fileRef = FFB7B81D1A0012E80032E723 /* WordPressComApiCredentials.m */; };
-		FFDA8B441AC022A800375FCC /* WPVideoOptimizer.m in Sources */ = {isa = PBXBuildFile; fileRef = FFDA8B431AC022A800375FCC /* WPVideoOptimizer.m */; };
 		FFF96F9C19EBE81F00DFC821 /* CommentsTests.m in Sources */ = {isa = PBXBuildFile; fileRef = FFF96F8F19EBE81F00DFC821 /* CommentsTests.m */; };
 		FFF96F9D19EBE81F00DFC821 /* gencredentials.rb in Resources */ = {isa = PBXBuildFile; fileRef = FFF96F9019EBE81F00DFC821 /* gencredentials.rb */; };
 		FFF96F9E19EBE81F00DFC821 /* LoginTests.m in Sources */ = {isa = PBXBuildFile; fileRef = FFF96F9119EBE81F00DFC821 /* LoginTests.m */; };
@@ -633,11 +630,8 @@
 		591A428B1A6DC1B0003807A6 /* WPBackgroundDimmerView.m */ = {isa = PBXFileReference; fileEncoding = 4; lastKnownFileType = sourcecode.c.objc; path = WPBackgroundDimmerView.m; sourceTree = "<group>"; };
 		591A428D1A6DC6F2003807A6 /* WPGUIConstants.h */ = {isa = PBXFileReference; fileEncoding = 4; lastKnownFileType = sourcecode.c.h; path = WPGUIConstants.h; sourceTree = "<group>"; };
 		591A428E1A6DC6F2003807A6 /* WPGUIConstants.m */ = {isa = PBXFileReference; fileEncoding = 4; lastKnownFileType = sourcecode.c.objc; path = WPGUIConstants.m; sourceTree = "<group>"; };
-<<<<<<< HEAD
-=======
 		5926E1E11AC4468300964783 /* WPCrashlytics.h */ = {isa = PBXFileReference; fileEncoding = 4; lastKnownFileType = sourcecode.c.h; path = WPCrashlytics.h; sourceTree = "<group>"; };
 		5926E1E21AC4468300964783 /* WPCrashlytics.m */ = {isa = PBXFileReference; fileEncoding = 4; lastKnownFileType = sourcecode.c.objc; path = WPCrashlytics.m; sourceTree = "<group>"; };
->>>>>>> 4a1b8412
 		5948AD0C1AB734F2006E8882 /* WPAppAnalytics.h */ = {isa = PBXFileReference; fileEncoding = 4; lastKnownFileType = sourcecode.c.h; path = WPAppAnalytics.h; sourceTree = "<group>"; };
 		5948AD0D1AB734F2006E8882 /* WPAppAnalytics.m */ = {isa = PBXFileReference; fileEncoding = 4; lastKnownFileType = sourcecode.c.objc; path = WPAppAnalytics.m; sourceTree = "<group>"; };
 		5948AD101AB73D19006E8882 /* WPAppAnalyticsTests.m */ = {isa = PBXFileReference; fileEncoding = 4; lastKnownFileType = sourcecode.c.objc; path = WPAppAnalyticsTests.m; sourceTree = "<group>"; };
@@ -1352,6 +1346,8 @@
 		FF0AAE091A150A560089841D /* WPProgressTableViewCell.m */ = {isa = PBXFileReference; fileEncoding = 4; lastKnownFileType = sourcecode.c.objc; path = WPProgressTableViewCell.m; sourceTree = "<group>"; };
 		FF0AAE0B1A16550D0089841D /* WPMediaProgressTableViewController.h */ = {isa = PBXFileReference; fileEncoding = 4; lastKnownFileType = sourcecode.c.h; path = WPMediaProgressTableViewController.h; sourceTree = "<group>"; };
 		FF0AAE0C1A16550D0089841D /* WPMediaProgressTableViewController.m */ = {isa = PBXFileReference; fileEncoding = 4; lastKnownFileType = sourcecode.c.objc; path = WPMediaProgressTableViewController.m; sourceTree = "<group>"; };
+		FF3674131AD32CE100F24857 /* WPVideoOptimizer.h */ = {isa = PBXFileReference; fileEncoding = 4; lastKnownFileType = sourcecode.c.h; path = WPVideoOptimizer.h; sourceTree = "<group>"; };
+		FF3674141AD32CE100F24857 /* WPVideoOptimizer.m */ = {isa = PBXFileReference; fileEncoding = 4; lastKnownFileType = sourcecode.c.objc; path = WPVideoOptimizer.m; sourceTree = "<group>"; };
 		FF3DD6BD19F2B6B3003A52CB /* RemoteMedia.m */ = {isa = PBXFileReference; fileEncoding = 4; lastKnownFileType = sourcecode.c.objc; name = RemoteMedia.m; path = "Remote Objects/RemoteMedia.m"; sourceTree = "<group>"; };
 		FF3DD6BF19F2B77A003A52CB /* RemoteMedia.h */ = {isa = PBXFileReference; lastKnownFileType = sourcecode.c.h; name = RemoteMedia.h; path = "Remote Objects/RemoteMedia.h"; sourceTree = "<group>"; };
 		FFAB7CAF1A0BD83A00765942 /* WPAssetExporter.h */ = {isa = PBXFileReference; fileEncoding = 4; lastKnownFileType = sourcecode.c.h; path = WPAssetExporter.h; sourceTree = "<group>"; };
@@ -1361,8 +1357,6 @@
 		FFAC890F1A96A85800CC06AC /* NSProcessInfo+Util.m */ = {isa = PBXFileReference; fileEncoding = 4; lastKnownFileType = sourcecode.c.objc; path = "NSProcessInfo+Util.m"; sourceTree = "<group>"; };
 		FFB7B81C1A0012E80032E723 /* WordPressTestCredentials.m */ = {isa = PBXFileReference; fileEncoding = 4; lastKnownFileType = sourcecode.c.objc; path = WordPressTestCredentials.m; sourceTree = "<group>"; };
 		FFB7B81D1A0012E80032E723 /* WordPressComApiCredentials.m */ = {isa = PBXFileReference; fileEncoding = 4; lastKnownFileType = sourcecode.c.objc; path = WordPressComApiCredentials.m; sourceTree = "<group>"; };
-		FFDA8B421AC022A800375FCC /* WPVideoOptimizer.h */ = {isa = PBXFileReference; fileEncoding = 4; lastKnownFileType = sourcecode.c.h; path = WPVideoOptimizer.h; sourceTree = "<group>"; };
-		FFDA8B431AC022A800375FCC /* WPVideoOptimizer.m */ = {isa = PBXFileReference; fileEncoding = 4; lastKnownFileType = sourcecode.c.objc; path = WPVideoOptimizer.m; sourceTree = "<group>"; };
 		FFF96F8219EBE7FB00DFC821 /* UITests.xctest */ = {isa = PBXFileReference; explicitFileType = wrapper.cfbundle; includeInIndex = 0; path = UITests.xctest; sourceTree = BUILT_PRODUCTS_DIR; };
 		FFF96F8519EBE7FB00DFC821 /* Info.plist */ = {isa = PBXFileReference; lastKnownFileType = text.plist.xml; path = Info.plist; sourceTree = "<group>"; };
 		FFF96F8F19EBE81F00DFC821 /* CommentsTests.m */ = {isa = PBXFileReference; fileEncoding = 4; lastKnownFileType = sourcecode.c.objc; path = CommentsTests.m; sourceTree = "<group>"; };
@@ -2175,6 +2169,8 @@
 		8584FDB4192437160019C02E /* Utility */ = {
 			isa = PBXGroup;
 			children = (
+				FF3674131AD32CE100F24857 /* WPVideoOptimizer.h */,
+				FF3674141AD32CE100F24857 /* WPVideoOptimizer.m */,
 				85A1B6721742E7DB00BA5E35 /* Analytics */,
 				5993E7261AC5D62100D31D2B /* Files */,
 				59DD94311AC479DC0032DD6B /* Logging */,
@@ -2235,8 +2231,6 @@
 				74F313EE1A9B97A200AA8B45 /* WPTooltip.m */,
 				594DB2931AB891A200E2E456 /* WPUserAgent.h */,
 				594DB2941AB891A200E2E456 /* WPUserAgent.m */,
-				FFDA8B421AC022A800375FCC /* WPVideoOptimizer.h */,
-				FFDA8B431AC022A800375FCC /* WPVideoOptimizer.m */,
 			);
 			path = Utility;
 			sourceTree = "<group>";
@@ -3686,7 +3680,6 @@
 				5DF94E511962BAEB00359241 /* ReaderPostContentView.m in Sources */,
 				5D577D361891360900B964C3 /* PostGeolocationView.m in Sources */,
 				5DA5BF4118E32DCF005F11F9 /* MediaBrowserViewController.m in Sources */,
-				FFDA8B441AC022A800375FCC /* WPVideoOptimizer.m in Sources */,
 				FF3DD6BE19F2B6B3003A52CB /* RemoteMedia.m in Sources */,
 				B5FD4543199D0F2800286FBB /* NotificationDetailsViewController.m in Sources */,
 				74D5FFD619ACDF6700389E8F /* WPLegacyEditPostViewController.m in Sources */,
@@ -3720,6 +3713,7 @@
 				E1AC282D18282423004D394C /* SFHFKeychainUtils.m in Sources */,
 				740BD8351A0D4C3600F04D18 /* WPUploadStatusButton.m in Sources */,
 				59D328FD1ACC2D0700356827 /* WPLookbackPresenter.m in Sources */,
+				FF3674151AD32CE100F24857 /* WPVideoOptimizer.m in Sources */,
 				319D6E7E19E447C80013871C /* SuggestionService.m in Sources */,
 			);
 			runOnlyForDeploymentPostprocessing = 0;
