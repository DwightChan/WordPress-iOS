--- conflicted
+++ resolved
@@ -2173,13 +2173,6 @@
 				93069F581762410B000C966D /* ActivityLogDetailViewController.m */,
 				93069F54176237A4000C966D /* ActivityLogViewController.h */,
 				93069F55176237A4000C966D /* ActivityLogViewController.m */,
-<<<<<<< HEAD
-				5D87E10915F5120C0012C595 /* SettingsPageViewController.h */,
-				5D87E10A15F5120C0012C595 /* SettingsPageViewController.m */,
-=======
-				37B7924B16768FCB0021B3A4 /* NotificationSettingsViewController.h */,
-				37B7924C16768FCB0021B3A4 /* NotificationSettingsViewController.m */,
->>>>>>> 1e0f66e5
 				E1AB07AB1578D34300D6AD64 /* SettingsViewController.h */,
 				E1AB07AC1578D34300D6AD64 /* SettingsViewController.m */,
 				93027BB61758332300483FFD /* SupportViewController.h */,
