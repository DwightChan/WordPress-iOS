--- conflicted
+++ resolved
@@ -692,18 +692,12 @@
     [self deleteCommentsMissingFromHierarchicalComments:commentsToKeep forPage:page forPost:post];
     [self deleteUnownedComments];
 
-<<<<<<< HEAD
     // Make sure the post's comment count is at least the number of comments merged.
     if ([post.commentCount integerValue] < [commentsToKeep count]) {
         post.commentCount = @([commentsToKeep count]);
     }
 
-    [self.managedObjectContext performBlock:^{
-        [[ContextManager sharedInstance] saveContext:self.managedObjectContext];
-    }];
-=======
     [[ContextManager sharedInstance] saveContext:self.managedObjectContext];
->>>>>>> 04c3b355
 }
 
 // Does not save context
