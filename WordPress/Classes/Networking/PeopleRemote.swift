--- conflicted
+++ resolved
@@ -106,38 +106,8 @@
             throw Error.DecodeError
         }
 
-<<<<<<< HEAD
         let people = try users.flatMap { (user) -> Person? in
             return try personFromResponse(user, siteID: siteID)
-=======
-        let people = unwrappedUsers.map {
-            (user: [String: AnyObject]) -> Person? in
-            guard let ID = user["ID"] as? Int else {
-                return nil
-            }
-            guard let username = user["nice_name"] as? String else {
-                return nil
-            }
-            guard let displayName = user["name"] as? String else {
-                return nil
-            }
-
-            let firstName = user["first_name"] as? String
-            let lastName = user["last_name"] as? String
-            let avatarURL = (user["avatar_URL"] as? String)
-                .flatMap { NSURL(string: $0)}
-                .flatMap { Gravatar($0)?.canonicalURL }
-            let isSuperAdmin = user["is_super_admin"] as? Bool ?? false
-            let linkedUserID = user["linked_user_ID"] as? Int ?? ID
-            let roles = user["roles"] as? [String]
-
-            let role = roles?.map({
-                (role: String) -> Person.Role in
-                return Person.Role(string: role)
-            }).sort().first ?? .Unsupported
-
-            return Person(ID: ID, username: username, firstName: firstName, lastName: lastName, displayName: displayName, role: role, siteID: siteID, linkedUserID: linkedUserID, avatarURL: avatarURL, isSuperAdmin: isSuperAdmin)
->>>>>>> 7aec57c4
         }
         
         return people
@@ -170,6 +140,7 @@
             .flatMap { NSURL(string: $0)}
             .flatMap { Gravatar($0)?.canonicalURL }
         
+        let linkedUserID = user["linked_user_ID"] as? Int ?? ID
         let isSuperAdmin = user["is_super_admin"] as? Bool ?? false
         let roles = user["roles"] as? [String]
         
@@ -184,6 +155,7 @@
                       displayName   : displayName,
                       role          : role,
                       siteID        : siteID,
+                      linkedUserID  : linkedUserID,
                       avatarURL     : avatarURL,
                       isSuperAdmin  : isSuperAdmin)
     }
