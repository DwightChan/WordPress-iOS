//
//  ReaderPostsViewController.m
//  WordPress
//
//  Created by Eric J on 3/21/13.
//  Copyright (c) 2013 WordPress. All rights reserved.
//

#import "WPTableViewControllerSubclass.h"
#import "ReaderPostsViewController.h"
#import "ReaderPostTableViewCell.h"
#import "ReaderTopicsViewController.h"
#import "ReaderPostDetailViewController.h"
#import "ReaderPost.h"
#import "WordPressComApi.h"
#import "WordPressAppDelegate.h"
#import "PanelNavigationConstants.h"
#import "NSString+XMLExtensions.h"
#import "ReaderReblogFormView.h"
#import "WPFriendFinderViewController.h"
#import "WPFriendFinderNudgeView.h"
#import "WPAccount.h"
#import "WPTableImageSource.h"

NSInteger const ReaderPostsToSync = 20;
NSString *const WPReaderViewControllerDisplayedNativeFriendFinder = @"DisplayedNativeFriendFinder";

@interface WPTableViewController (SubclassMethodOverride)
// Override the readonly subclass method so we can set the resultsController to nil when topics change.
@property (nonatomic, strong) NSFetchedResultsController *resultsController;
@end

@interface ReaderPostsViewController ()<ReaderTopicsDelegate, ReaderTextFormDelegate, WPTableImageSourceDelegate> {
	BOOL _hasMoreContent;
	BOOL _loadingMore;
    WPTableImageSource *_featuredImageSource;
	CGFloat keyboardOffset;
}

//@property (nonatomic, strong) NSFetchedResultsController *resultsController;
@property (nonatomic, strong) ReaderReblogFormView *readerReblogFormView;
@property (nonatomic, strong) WPFriendFinderNudgeView *friendFinderNudgeView;
@property (nonatomic, strong) UIBarButtonItem *titleButton;
@property (nonatomic, strong) UINavigationBar *navBar;
@property (nonatomic) BOOL isShowingReblogForm;

- (NSDictionary *)currentTopic;
- (void)configureTableHeader;
- (void)fetchBlogsAndPrimaryBlog;
- (void)handleReblogButtonTapped:(id)sender;
- (void)showReblogForm;
- (void)hideReblogForm;
- (void)onSyncSuccess:(AFHTTPRequestOperation *)operation response:(id)responseObject;
- (void)handleKeyboardDidShow:(NSNotification *)notification;
- (void)handleKeyboardWillHide:(NSNotification *)notification;

@end

@implementation ReaderPostsViewController

#pragma mark - Life Cycle methods

- (void)dealloc {
    _featuredImageSource.delegate = nil;
}


- (id)init {
	self = [super init];
	if (self) {
		// This is a convenient place to check for the user's blogs and primary blog for reblogging.
		_hasMoreContent = YES;
		self.infiniteScrollEnabled = YES;
		[self fetchBlogsAndPrimaryBlog];
	}
	return self;
}


- (void)viewDidLoad {
	[super viewDidLoad];


    CGFloat maxWidth = self.tableView.bounds.size.width;
    if (IS_IPHONE) {
        maxWidth = MAX(self.tableView.bounds.size.width, self.tableView.bounds.size.height);
    }
    maxWidth -= 20.f; // Container frame
    CGFloat maxHeight = maxWidth * 0.66f;
    _featuredImageSource = [[WPTableImageSource alloc] initWithMaxSize:CGSizeMake(maxWidth, maxHeight)];
    _featuredImageSource.delegate = self;
	self.tableView.separatorStyle = UITableViewCellSeparatorStyleNone;
	
	[self configureTableHeader];
	
	// Topics button
	UIBarButtonItem *button = nil;
    if ([[UIButton class] respondsToSelector:@selector(appearance)]) {
		
        UIButton *btn = [UIButton buttonWithType:UIButtonTypeCustom];
        [btn setImage:[UIImage imageNamed:@"navbar_read"] forState:UIControlStateNormal];
        
		UIImage *backgroundImage = [[UIImage imageNamed:@"navbar_button_bg"] stretchableImageWithLeftCapWidth:4 topCapHeight:0];
        [btn setBackgroundImage:backgroundImage forState:UIControlStateNormal];
		
        backgroundImage = [[UIImage imageNamed:@"navbar_button_bg_active"] stretchableImageWithLeftCapWidth:4 topCapHeight:0];
        [btn setBackgroundImage:backgroundImage forState:UIControlStateHighlighted];
        
        btn.frame = CGRectMake(0.0f, 0.0f, 44.0f, 30.0f);
		
        [btn addTarget:self action:@selector(handleTopicsButtonTapped:) forControlEvents:UIControlEventTouchUpInside];
        button = [[UIBarButtonItem alloc] initWithCustomView:btn];
		
    } else {
        button = [[UIBarButtonItem alloc] initWithBarButtonSystemItem:UIBarButtonSystemItemBookmarks
                                                               target:self
                                                               action:@selector(handleTopicsButtonTapped:)];
    }
	
    [button setAccessibilityLabel:NSLocalizedString(@"Topics", @"")];
    
    if ([button respondsToSelector:@selector(setTintColor:)]) {
        UIColor *color = [UIColor UIColorFromHex:0x464646];
        button.tintColor = color;
    }
    
	[self.navigationItem setRightBarButtonItem:button animated:YES];
    if (IS_IPAD) {

		self.navBar = [[UINavigationBar alloc] initWithFrame:CGRectMake(0.0f, 0.0f, self.view.frame.size.width, 44.0f)];
		_navBar.autoresizingMask = UIViewAutoresizingFlexibleWidth;
		[_navBar pushNavigationItem:self.navigationItem animated:NO];
		[self.view addSubview:_navBar];

		CGRect frame = self.tableView.frame;
		frame.origin.y = 44.0f;
		frame.size.height -= 44.0f;
		self.tableView.frame = frame;
    }
	
	CGRect frame = CGRectMake(0.0f, self.view.bounds.size.height, self.view.bounds.size.width, [ReaderReblogFormView desiredHeight]);
	self.readerReblogFormView = [[ReaderReblogFormView alloc] initWithFrame:frame];
	_readerReblogFormView.autoresizingMask = UIViewAutoresizingFlexibleWidth | UIViewAutoresizingFlexibleTopMargin;
	_readerReblogFormView.navigationItem = self.navigationItem;
	_readerReblogFormView.delegate = self;
	
	if (_isShowingReblogForm) {
		[self showReblogForm];
	}
	
}


- (void)viewWillAppear:(BOOL)animated {
	[super viewWillAppear:animated];
	
    [self performSelector:@selector(showFriendFinderNudgeView:) withObject:self afterDelay:3.0];
    
	self.panelNavigationController.delegate = self;
	
	NSDictionary *dict = [self currentTopic];
	NSString *title = [[dict objectForKey:@"title"] capitalizedString];
	self.title = NSLocalizedString(title, @"");
	
	[[NSNotificationCenter defaultCenter] addObserver:self selector:@selector(handleKeyboardDidShow:) name:UIKeyboardWillShowNotification object:nil];
	[[NSNotificationCenter defaultCenter] addObserver:self selector:@selector(handleKeyboardWillHide:) name:UIKeyboardWillHideNotification object:nil];
}


- (void)viewWillDisappear:(BOOL)animated {
    [super viewWillDisappear:animated];
	
    self.panelNavigationController.delegate = nil;
	[[NSNotificationCenter defaultCenter] removeObserver:self];
}


- (void)viewDidUnload {
	[super viewDidUnload];
    
    [[NSNotificationCenter defaultCenter] removeObserver:self];
	self.readerReblogFormView = nil;
	self.friendFinderNudgeView = nil;
	self.titleButton = nil;
	self.navBar = nil;
}


- (BOOL)shouldAutorotateToInterfaceOrientation:(UIInterfaceOrientation)interfaceOrientation {
    return [super shouldAutorotateToInterfaceOrientation:interfaceOrientation];
}


- (void)willRotateToInterfaceOrientation:(UIInterfaceOrientation)toInterfaceOrientation duration:(NSTimeInterval)duration {
	[super willRotateToInterfaceOrientation:toInterfaceOrientation duration:duration];

    [self setShadowForVisibleRowsEnabled:NO];
	CGFloat width;
	// The new width should be the window
	if (IS_IPAD) {
		width = IPAD_DETAIL_WIDTH;
	} else {
		CGRect frame = self.view.window.frame;
		width = UIInterfaceOrientationIsLandscape(toInterfaceOrientation) ? frame.size.height : frame.size.width;
	}
}


- (void)didRotateFromInterfaceOrientation:(UIInterfaceOrientation)fromInterfaceOrientation {
    [super didRotateFromInterfaceOrientation:fromInterfaceOrientation];
    [self setShadowForVisibleRowsEnabled:YES];
}

#pragma mark - Instance Methods

- (NSDictionary *)currentTopic {
	NSDictionary *topic = [[NSUserDefaults standardUserDefaults] dictionaryForKey:ReaderCurrentTopicKey];
	if(!topic) {
		topic = [[ReaderPost readerEndpoints] objectAtIndex:0];
	}
	return topic;
}


- (void)configureTableHeader {
	if ([self.resultsController.fetchedObjects count] == 0) {
		self.tableView.tableHeaderView = nil;
		return;
	}
	
	if (self.tableView.tableHeaderView != nil) {
		return;
	}
	
	UIView *paddingView = [[UIView alloc] initWithFrame:CGRectMake(0.0f, 0.0f, self.view.frame.size.width, 10.0f)];
	paddingView.autoresizingMask = UIViewAutoresizingFlexibleWidth;
	paddingView.backgroundColor = [UIColor colorWithRed:239.0f/255.0f green:239.0f/255.0f blue:239.0f/255.0f alpha:1.0f];
	self.tableView.tableHeaderView = paddingView;
}


- (void)handleTopicsButtonTapped:(id)sender {
	ReaderTopicsViewController *controller = [[ReaderTopicsViewController alloc] initWithStyle:UITableViewStyleGrouped];
	controller.delegate = self;
	
    UINavigationController *navController = [[UINavigationController alloc] initWithRootViewController:controller];
    if (IS_IPAD) {
        navController.modalTransitionStyle = UIModalTransitionStyleCrossDissolve;
		navController.modalPresentationStyle = UIModalPresentationFormSheet;
    }
	
    [self presentModalViewController:navController animated:YES];
}


- (void)handleReblogButtonTapped:(id)sender {
	// Locate the cell this originated from. 
	UIView *v = (UIView *)sender;
	while (![v isKindOfClass:[UITableViewCell class]]) {
		v = (UIView *)v.superview;
	}
	
	NSIndexPath *selectedPath = [self.tableView indexPathForSelectedRow];
	
	UITableViewCell *cell = (UITableViewCell *)v;
	NSIndexPath *path = [self.tableView indexPathForCell:cell];
	
	// if not showing form, show the form.
	if (!selectedPath) {
		[self.tableView selectRowAtIndexPath:path animated:NO scrollPosition:UITableViewScrollPositionNone];
		[self showReblogForm];
		return;
	}
	
	// if showing form && same cell as before, dismiss the form.
	if([selectedPath compare:path] == NSOrderedSame) {
		[self hideReblogForm];
	} else {
		[self.tableView selectRowAtIndexPath:path animated:NO scrollPosition:UITableViewScrollPositionNone];
	}
}


- (void)handleKeyboardDidShow:(NSNotification *)notification {
	CGRect frame = self.view.frame;
	CGRect startFrame = [[[notification userInfo] objectForKey:UIKeyboardFrameBeginUserInfoKey] CGRectValue];
	CGRect endFrame = [[[notification userInfo] objectForKey:UIKeyboardFrameEndUserInfoKey] CGRectValue];
	
	// Figure out the difference between the bottom of this view, and the top of the keyboard.
	// This should account for any toolbars.
	CGPoint point = [self.view.window convertPoint:startFrame.origin toView:self.view];
	keyboardOffset = point.y - (frame.origin.y + frame.size.height);
	
	// if we're upside down, we need to adjust the origin.
	if (endFrame.origin.x == 0 && endFrame.origin.y == 0) {
		endFrame.origin.y = endFrame.origin.x += MIN(endFrame.size.height, endFrame.size.width);
	}
	
	point = [self.view.window convertPoint:endFrame.origin toView:self.view];
	frame.size.height = point.y;
	
	[UIView animateWithDuration:0.3f delay:0.0f options:UIViewAnimationOptionBeginFromCurrentState animations:^{
		self.view.frame = frame;
	} completion:^(BOOL finished) {
		// BUG: When dismissing a modal view, and the keyboard is showing again, the animation can get clobbered in some cases.
		// When this happens the view is set to the dimensions of its wrapper view, hiding content that should be visible
		// above the keyboard.
		// For now use a fallback animation.
		if (CGRectEqualToRect(self.view.frame, frame) == false) {
			[UIView animateWithDuration:0.3 animations:^{
				self.view.frame = frame;
			}];
		}
	}];
}


- (void)handleKeyboardWillHide:(NSNotification *)notification {
	CGRect frame = self.view.frame;
	CGRect keyFrame = [[[notification userInfo] objectForKey:UIKeyboardFrameEndUserInfoKey] CGRectValue];
	
	CGPoint point = [self.view.window convertPoint:keyFrame.origin toView:self.view];
	frame.size.height = point.y - (frame.origin.y + keyboardOffset);
	self.view.frame = frame;
}


- (void)showReblogForm {
	if (_readerReblogFormView.superview != nil) {
		return;
	}
	
	NSIndexPath *path = [self.tableView indexPathForSelectedRow];
	_readerReblogFormView.post = (ReaderPost *)[self.resultsController objectAtIndexPath:path];
	
	CGFloat reblogHeight = [ReaderReblogFormView desiredHeight];
	CGRect tableFrame = self.tableView.frame;
	tableFrame.size.height = self.tableView.frame.size.height - reblogHeight;
	self.tableView.frame = tableFrame;
	
	CGFloat y = tableFrame.origin.y + tableFrame.size.height;
	_readerReblogFormView.frame = CGRectMake(0.0f, y, self.view.bounds.size.width, reblogHeight);
	[self.view addSubview:_readerReblogFormView];
	self.isShowingReblogForm = YES;
	[_readerReblogFormView.textView becomeFirstResponder];
}


- (void)hideReblogForm {
	if(_readerReblogFormView.superview == nil) {
		return;
	}
	
	[self.tableView deselectRowAtIndexPath:[self.tableView indexPathForSelectedRow] animated:NO];
	
	CGRect tableFrame = self.tableView.frame;
	tableFrame.size.height = self.tableView.frame.size.height + _readerReblogFormView.frame.size.height;
	
	self.tableView.frame = tableFrame;
	[_readerReblogFormView removeFromSuperview];
	self.isShowingReblogForm = NO;
	[self.view endEditing:YES];
}


- (void)loadImagesForVisibleRows {
    NSArray *visiblePaths = [self.tableView indexPathsForVisibleRows];
    for (NSIndexPath *indexPath in visiblePaths)
    {
        ReaderPost *post = (ReaderPost *)[self.resultsController objectAtIndexPath:indexPath];

        ReaderPostTableViewCell *cell = (ReaderPostTableViewCell *)[self.tableView cellForRowAtIndexPath:indexPath];

        UIImage *image = [post cachedAvatarWithSize:cell.avatarImageView.bounds.size];
        CGSize imageSize = cell.avatarImageView.bounds.size;
        if (image) {
            [cell setAvatar:image];
        } else {
            __weak UITableView *tableView = self.tableView;
            [post fetchAvatarWithSize:imageSize success:^(UIImage *image) {
                if (cell == [tableView cellForRowAtIndexPath:indexPath]) {
                    [cell setAvatar:image];
                }
            }];
        }

        if (post.featuredImageURL) {
            NSURL *imageURL = post.featuredImageURL;
            imageSize = cell.cellImageView.bounds.size;
            image = [_featuredImageSource imageForURL:imageURL withSize:imageSize];
            if (image) {
                [cell setFeaturedImage:image];
            } else {
                [_featuredImageSource fetchImageForURL:imageURL withSize:imageSize indexPath:indexPath];
            }
        }
    }
}


- (void)setShadowForVisibleRowsEnabled:(BOOL)enabled {
    NSArray *visiblePaths = [self.tableView indexPathsForVisibleRows];
    for (NSIndexPath *indexPath in visiblePaths)
    {
        ReaderPostTableViewCell *cell = (ReaderPostTableViewCell *)[self.tableView cellForRowAtIndexPath:indexPath];
        [cell setShadowEnabled:enabled];
    }
}


#pragma mark - ReaderTextForm Delegate Methods

- (void)readerTextFormDidSend:(ReaderTextFormView *)readerTextForm {
	[self hideReblogForm];
}


- (void)readerTextFormDidCancel:(ReaderTextFormView *)readerTextForm {
	[self hideReblogForm];
}


#pragma mark - UIScrollView Delegate Methods

- (void)scrollViewWillBeginDragging:(UIScrollView *)scrollView {
    [self setShadowForVisibleRowsEnabled:NO];
}

- (void)scrollViewWillEndDragging:(UIScrollView *)scrollView withVelocity:(CGPoint)velocity targetContentOffset:(inout CGPoint *)targetContentOffset {
    // Instead of loading images only when scrolling stops, start loading them when
    // the scroll view starts decelerating, if it's not going too fast
    if (fabs(velocity.y) <= 2.f) {
        [self loadImagesForVisibleRows];
    }
}

- (void)scrollViewDidEndDecelerating:(UIScrollView *)scrollView {
    [self loadImagesForVisibleRows];
    [self setShadowForVisibleRowsEnabled:YES];

	NSIndexPath *selectedIndexPath = [self.tableView indexPathForSelectedRow];
	if (!selectedIndexPath) {
		return;
	}

	__block BOOL found = NO;
	[[self.tableView indexPathsForVisibleRows] enumerateObjectsUsingBlock:^(id obj, NSUInteger idx, BOOL *stop) {
		NSIndexPath *objPath = (NSIndexPath *)obj;
		if ([objPath compare:selectedIndexPath] == NSOrderedSame) {
			found = YES;
		}
		*stop = YES;
	}];
	
	if (found) return;
	
	[self hideReblogForm];
}


#pragma mark - DetailView Delegate Methods

- (void)resetView {
	
}


#pragma mark - WPTableViewSublass methods

- (NSString *)entityName {
	return @"ReaderPost";
}


- (NSString *)resultsControllerCacheName {
	return [[self currentTopic] objectForKey:@"endpoint"];
}


- (NSDate *)lastSyncDate {
	return (NSDate *)[[NSUserDefaults standardUserDefaults] objectForKey:ReaderLastSyncDateKey];
}


- (NSFetchRequest *)fetchRequest {
	
	NSString *endpoint = [[self currentTopic] objectForKey:@"endpoint"];
	
    NSFetchRequest *fetchRequest = [[NSFetchRequest alloc] init];
    [fetchRequest setEntity:[NSEntityDescription entityForName:[self entityName] inManagedObjectContext:[self managedObjectContext]]];
    [fetchRequest setPredicate:[NSPredicate predicateWithFormat:@"(endpoint == %@)", endpoint]];
	
    NSSortDescriptor *sortDescriptorDate = [[NSSortDescriptor alloc] initWithKey:@"sortDate" ascending:NO];
    NSArray *sortDescriptors = [[NSArray alloc] initWithObjects:sortDescriptorDate, nil];
    [fetchRequest setSortDescriptors:sortDescriptors];
	
	return fetchRequest;
}


- (NSString *)sectionNameKeyPath {
	return nil;
}


- (UITableViewCell *)newCell {
    NSString *cellIdentifier = @"ReaderPostCell";
    ReaderPostTableViewCell *cell = (ReaderPostTableViewCell *)[self.tableView dequeueReusableCellWithIdentifier:cellIdentifier];
    if (cell == nil) {
        cell = [[ReaderPostTableViewCell alloc] initWithStyle:UITableViewCellStyleDefault reuseIdentifier:cellIdentifier];
		cell.parentController = self;
		[cell setReblogTarget:self action:@selector(handleReblogButtonTapped:)];
    }
	return cell;
}


- (void)configureCell:(UITableViewCell *)aCell atIndexPath:(NSIndexPath *)indexPath {
	if(!aCell) return;
	ReaderPostTableViewCell *cell = (ReaderPostTableViewCell *)aCell;
	cell.selectionStyle = UITableViewCellSelectionStyleNone;
	cell.accessoryType = UITableViewCellAccessoryNone;
	
	ReaderPost *post = (ReaderPost *)[self.resultsController objectAtIndexPath:indexPath];
	[cell configureCell:post];
    if (post.featuredImageURL) {
        NSURL *imageURL = post.featuredImageURL;
        CGSize imageSize = cell.cellImageView.bounds.size;
        if (CGSizeEqualToSize(imageSize, CGSizeZero)) {
            imageSize.width = self.tableView.bounds.size.width;
            imageSize.height = round(imageSize.width * 0.66f);
        }
        UIImage *image = [_featuredImageSource imageForURL:imageURL withSize:imageSize];
        if (image) {
            [cell setFeaturedImage:image];
        } else if (!self.tableView.isDragging && !self.tableView.isDecelerating) {
            [_featuredImageSource fetchImageForURL:imageURL withSize:imageSize indexPath:indexPath];
        }
		
        imageSize = cell.avatarImageView.bounds.size;
        image = [post cachedAvatarWithSize:imageSize];
        if (image) {
            [cell setAvatar:image];
        } else if (!self.tableView.isDragging && !self.tableView.isDecelerating) {
            [post fetchAvatarWithSize:imageSize success:^(UIImage *image) {
                if (cell == [self.tableView cellForRowAtIndexPath:indexPath]) {
                    [cell setAvatar:image];
                }
            }];
        }
    }
    if (!self.tableView.isDecelerating && !self.tableView.isDragging) {
        [cell setShadowEnabled:YES];
    } else {
        [cell setShadowEnabled:NO];
    }
}


- (BOOL)hasMoreContent {
	return _hasMoreContent;
}


- (void)syncItemsWithUserInteraction:(BOOL)userInteraction success:(void (^)())success failure:(void (^)(NSError *))failure {
	NSString *endpoint = [[self currentTopic] objectForKey:@"endpoint"];
	NSNumber *numberToSync = [NSNumber numberWithInteger:ReaderPostsToSync];
	NSDictionary *params = @{@"number":numberToSync, @"per_page":numberToSync};
	[ReaderPost getPostsFromEndpoint:endpoint
					  withParameters:params
						 loadingMore:_loadingMore
							 success:^(AFHTTPRequestOperation *operation, id responseObject) {
								 if (success) {
									success();
								 }
								 [self onSyncSuccess:operation response:responseObject];
							 }
							 failure:^(AFHTTPRequestOperation *operation, NSError *error) {
								 if (failure) {
									 failure(error);
								 }
							 }];
}


- (void)loadMoreWithSuccess:(void (^)())success failure:(void (^)(NSError *error))failure {
	if ([self.resultsController.fetchedObjects count] == 0) {
		return;
	}
	
	if (_loadingMore) return;
	_loadingMore = YES;
	
	ReaderPost *post = self.resultsController.fetchedObjects.lastObject;
	NSNumber *numberToSync = [NSNumber numberWithInteger:ReaderPostsToSync];
	NSDictionary *params = @{@"before":[DateUtils isoStringFromDate:post.dateCreated], @"number":numberToSync, @"per_page":numberToSync};
	NSString *endpoint = [[self currentTopic] objectForKey:@"endpoint"];

	[ReaderPost getPostsFromEndpoint:endpoint
					  withParameters:params
						 loadingMore:_loadingMore
							 success:^(AFHTTPRequestOperation *operation, id responseObject) {
								 if (success) {
									 success();
								 }
								 [self onSyncSuccess:operation response:responseObject];
							 }
							 failure:^(AFHTTPRequestOperation *operation, NSError *error) {
								 if (failure) {
									 failure(error);
								 }
							 }];
}


- (UITableViewRowAnimation)tableViewRowAnimation {
	return UITableViewRowAnimationNone;
}


- (void)onSyncSuccess:(AFHTTPRequestOperation *)operation response:(id)responseObject {
	_loadingMore = NO;
	
	NSDictionary *resp = (NSDictionary *)responseObject;
	NSArray *postsArr = [resp arrayForKey:@"posts"];
	
	if (!postsArr) {
		_hasMoreContent = NO;
		return;
	}
	
	// if # of results is less than # requested then no more content.
	if ([postsArr count] < ReaderPostsToSync) {
		_hasMoreContent = NO;
	}
	
	[self configureTableHeader];
}


#pragma mark -
#pragma mark TableView Methods

- (CGFloat)tableView:(UITableView *)tableView heightForRowAtIndexPath:(NSIndexPath *)indexPath {
    return [ReaderPostTableViewCell cellHeightForPost:[self.resultsController objectAtIndexPath:indexPath] withWidth:self.tableView.bounds.size.width];
}


<<<<<<< HEAD
=======
- (UITableViewCell *)tableView:(UITableView *)tableView cellForRowAtIndexPath:(NSIndexPath *)indexPath {
    NSString *cellIdentifier = @"ReaderPostCell";
    ReaderPostTableViewCell *cell = (ReaderPostTableViewCell *)[self.tableView dequeueReusableCellWithIdentifier:cellIdentifier];
    if (cell == nil) {
        cell = [[ReaderPostTableViewCell alloc] initWithStyle:UITableViewCellStyleDefault reuseIdentifier:cellIdentifier];
		cell.parentController = self;
		[cell setReblogTarget:self action:@selector(handleReblogButtonTapped:)];
    }
	cell.selectionStyle = UITableViewCellSelectionStyleNone;
	cell.accessoryType = UITableViewCellAccessoryNone;
	
	ReaderPost *post = (ReaderPost *)[self.resultsController objectAtIndexPath:indexPath];
	[cell configureCell:post];
    if (post.featuredImageURL) {
        NSURL *imageURL = post.featuredImageURL;
        CGSize imageSize = cell.cellImageView.bounds.size;
        if (CGSizeEqualToSize(imageSize, CGSizeZero)) {
            imageSize.width = self.tableView.bounds.size.width;
            imageSize.height = round(imageSize.width * 0.66f);
        }
        UIImage *image = [_featuredImageSource imageForURL:imageURL withSize:imageSize];
        if (image) {
            [cell setFeaturedImage:image];
        } else if (!self.tableView.isDragging && !self.tableView.isDecelerating) {
            [_featuredImageSource fetchImageForURL:imageURL withSize:imageSize indexPath:indexPath];
        }
    }

    CGSize imageSize = cell.avatarImageView.bounds.size;
    UIImage *image = [post cachedAvatarWithSize:imageSize];
    if (image) {
        [cell setAvatar:image];
    } else if (!self.tableView.isDragging && !self.tableView.isDecelerating) {
        [post fetchAvatarWithSize:imageSize success:^(UIImage *image) {
            if (cell == [tableView cellForRowAtIndexPath:indexPath]) {
                [cell setAvatar:image];
            }
        }];
    }

    if (!self.tableView.isDecelerating && !self.tableView.isDragging) {
        [cell setShadowEnabled:YES];
    } else {
        [cell setShadowEnabled:NO];
    }

    return cell;
}


>>>>>>> 0653706c
- (NSIndexPath *)tableView:(UITableView *)tableView willSelectRowAtIndexPath:(NSIndexPath *)indexPath {
	if (_readerReblogFormView.superview != nil) {
		[self hideReblogForm];
		return nil;
	}
	
	UITableViewCell *cell = [tableView cellForRowAtIndexPath:indexPath];
	if ([cell isSelected]) {
		_readerReblogFormView.post = nil;
		[tableView deselectRowAtIndexPath:indexPath animated:NO];
		[self hideReblogForm];
		return nil;
	}
	
	return indexPath;
}


- (void)tableView:(UITableView *)tableView didSelectRowAtIndexPath:(NSIndexPath *)indexPath {
	[tableView deselectRowAtIndexPath:indexPath animated:YES];
	
	ReaderPost *post = [self.resultsController.fetchedObjects objectAtIndex:indexPath.row];
	
	ReaderPostDetailViewController *controller = [[ReaderPostDetailViewController alloc] initWithPost:post];
	[self.panelNavigationController pushViewController:controller fromViewController:self animated:YES];
}


#pragma mark - ReaderTopicsDelegate Methods

- (void)readerTopicChanged {
	_hasMoreContent = YES;
	
	self.resultsController.delegate = nil;
	self.resultsController = nil;
	[self.tableView reloadData];
	
    [self configureTableHeader];
	
    self.titleButton.title = [self.currentTopic objectForKey:@"title"];
    
    if ( [WordPressAppDelegate sharedWordPressApplicationDelegate].connectionAvailable == YES && ![self isSyncing] ) {
		[[NSUserDefaults standardUserDefaults] removeObjectForKey:ReaderLastSyncDateKey];
		[NSUserDefaults resetStandardUserDefaults];
    }
}


#pragma mark - Utility

- (void)fetchBlogsAndPrimaryBlog {
	
	NSURL *xmlrpc;
    NSString *username, *password;
    WPAccount *account = [WPAccount defaultWordPressComAccount];
	xmlrpc = [NSURL URLWithString:@"https://wordpress.com/xmlrpc.php"];
	username = account.username;
	password = account.password;
	
    WPXMLRPCClient *api = [WPXMLRPCClient clientWithXMLRPCEndpoint:xmlrpc];
    [api callMethod:@"wp.getUsersBlogs"
         parameters:[NSArray arrayWithObjects:username, password, nil]
            success:^(AFHTTPRequestOperation *operation, id responseObject) {
                NSArray *usersBlogs = responseObject;
				
                if([usersBlogs count] > 0) {
					
                    [usersBlogs enumerateObjectsUsingBlock:^(id obj, NSUInteger idx, BOOL *stop) {
                        NSString *title = [obj valueForKey:@"blogName"];
                        title = [title stringByDecodingXMLCharacters];
                        [obj setValue:title forKey:@"blogName"];
                    }];
                    
                }
				
				[[NSUserDefaults standardUserDefaults] setObject:usersBlogs forKey:@"wpcom_users_blogs"];
				
				if ([usersBlogs count] == 1) {
					NSDictionary *dict = [usersBlogs objectAtIndex:0];
					[[NSUserDefaults standardUserDefaults] setObject:[dict numberForKey:@"blogid"] forKey:@"wpcom_users_prefered_blog_id"];
					[NSUserDefaults resetStandardUserDefaults];
				} else if ([usersBlogs count] > 1) {
					
					[[WordPressComApi sharedApi] getPath:@"me"
											  parameters:nil
												 success:^(AFHTTPRequestOperation *operation, id responseObject) {
													 NSDictionary *dict = (NSDictionary *)responseObject;
													 NSNumber *primaryBlog = [dict objectForKey:@"primary_blog"];
													 [usersBlogs enumerateObjectsUsingBlock:^(id obj, NSUInteger idx, BOOL *stop) {
														 if ([primaryBlog isEqualToNumber:[obj numberForKey:@"blogid"]]) {
															 [[NSUserDefaults standardUserDefaults] setObject:[obj numberForKey:@"blogid"] forKey:@"wpcom_users_prefered_blog_id"];
															 [NSUserDefaults resetStandardUserDefaults];
															 *stop = YES;
														 }
													 }];
												 } failure:^(AFHTTPRequestOperation *operation, NSError *error) {
													 // TODO: Handle Failure. Retry maybe?
												 }];
					
					
				}
				
			} failure:^(AFHTTPRequestOperation *operation, NSError *error) {
				// Fail silently.
            }];

}


#pragma mark - Friend Finder Button

- (BOOL) shouldDisplayfriendFinderNudgeView {
    NSUserDefaults *userDefaults = [NSUserDefaults standardUserDefaults];
    return ![userDefaults boolForKey:WPReaderViewControllerDisplayedNativeFriendFinder] && self.friendFinderNudgeView == nil;
}


- (void) showFriendFinderNudgeView:(id)sender {
    if ([self shouldDisplayfriendFinderNudgeView]) {
        NSUserDefaults *userDefaults = [NSUserDefaults standardUserDefaults];
        
        [userDefaults setBool:YES forKey:WPReaderViewControllerDisplayedNativeFriendFinder];
        [userDefaults synchronize];
        
        CGRect buttonFrame = CGRectMake(0,self.view.frame.size.height,self.view.frame.size.width, 0.f);
        WPFriendFinderNudgeView *nudgeView = [[WPFriendFinderNudgeView alloc] initWithFrame:buttonFrame];
        self.friendFinderNudgeView = nudgeView;
        self.friendFinderNudgeView.autoresizingMask = UIViewAutoresizingFlexibleWidth | UIViewAutoresizingFlexibleTopMargin;
        [self.view addSubview:self.friendFinderNudgeView];
        
        buttonFrame = self.friendFinderNudgeView.frame;
        CGRect viewFrame = self.view.frame;
        buttonFrame.origin.y = viewFrame.size.height - buttonFrame.size.height + 1.f;
        
        [self.friendFinderNudgeView.cancelButton addTarget:self action:@selector(hideFriendFinderNudgeView:) forControlEvents:UIControlEventTouchUpInside];
        [self.friendFinderNudgeView.confirmButton addTarget:self action:@selector(openFriendFinder:) forControlEvents:UIControlEventTouchUpInside];
        
        [UIView animateWithDuration:0.2 animations:^{
            self.friendFinderNudgeView.frame = buttonFrame;
        }];
    }
}


- (void) hideFriendFinderNudgeView:(id)sender {
    if (self.friendFinderNudgeView == nil) {
        return;
    }
    
    CGRect buttonFrame = self.friendFinderNudgeView.frame;
    CGRect viewFrame = self.view.frame;
    buttonFrame.origin.y = viewFrame.size.height + 1.f;
    [UIView animateWithDuration:0.1 animations:^{
        self.friendFinderNudgeView.frame = buttonFrame;
    } completion:^(BOOL finished) {
        [self.friendFinderNudgeView removeFromSuperview];
        self.friendFinderNudgeView = nil;
    }];
}


- (void)openFriendFinder:(id)sender {
    [self hideFriendFinderNudgeView:sender];
    WPFriendFinderViewController *controller = [[WPFriendFinderViewController alloc] initWithNibName:@"WPReaderViewController" bundle:nil];
	
    UINavigationController *navController = [[UINavigationController alloc] initWithRootViewController:controller];
    if (IS_IPAD) {
        navController.modalTransitionStyle = UIModalTransitionStyleCrossDissolve;
		navController.modalPresentationStyle = UIModalPresentationFormSheet;
    }
	
    [self presentModalViewController:navController animated:YES];
    
    [controller loadURL:kMobileReaderFFURL];
}


#pragma mark - WPTableImageSourceDelegate

- (void)tableImageSource:(WPTableImageSource *)tableImageSource imageReady:(UIImage *)image forIndexPath:(NSIndexPath *)indexPath
{
    if (!self.tableView.isDecelerating && !self.tableView.isDragging) {
        ReaderPostTableViewCell *cell = (ReaderPostTableViewCell *)[self.tableView cellForRowAtIndexPath:indexPath];
        [cell setFeaturedImage:image];
    }
}

@end<|MERGE_RESOLUTION|>--- conflicted
+++ resolved
@@ -646,8 +646,6 @@
 }
 
 
-<<<<<<< HEAD
-=======
 - (UITableViewCell *)tableView:(UITableView *)tableView cellForRowAtIndexPath:(NSIndexPath *)indexPath {
     NSString *cellIdentifier = @"ReaderPostCell";
     ReaderPostTableViewCell *cell = (ReaderPostTableViewCell *)[self.tableView dequeueReusableCellWithIdentifier:cellIdentifier];
@@ -698,7 +696,6 @@
 }
 
 
->>>>>>> 0653706c
 - (NSIndexPath *)tableView:(UITableView *)tableView willSelectRowAtIndexPath:(NSIndexPath *)indexPath {
 	if (_readerReblogFormView.superview != nil) {
 		[self hideReblogForm];
