#import "Blog.h"
#import "Post.h"
#import "Comment.h"
#import "WPAccount.h"
#import "NSURL+IDN.h"
#import "ContextManager.h"
#import "Constants.h"

static NSInteger const ImageSizeSmallWidth = 240;
static NSInteger const ImageSizeSmallHeight = 180;
static NSInteger const ImageSizeMediumWidth = 480;
static NSInteger const ImageSizeMediumHeight = 360;
static NSInteger const ImageSizeLargeWidth = 640;
static NSInteger const ImageSizeLargeHeight = 480;

@interface Blog ()
@property (nonatomic, strong, readwrite) WPXMLRPCClient *api;
@property (nonatomic, weak, readwrite) NSString *blavatarUrl;
@property (nonatomic, strong, readwrite) JetpackState *jetpack;
@end

@implementation Blog

@dynamic blogID;
@dynamic blogName;
@dynamic url;
@dynamic xmlrpc;
@dynamic apiKey;
@dynamic hasOlderPosts;
@dynamic hasOlderPages;
@dynamic posts;
@dynamic categories;
@dynamic comments;
@dynamic themes;
@dynamic media;
@dynamic currentThemeId;
@dynamic lastPostsSync;
@dynamic lastStatsSync;
@dynamic lastPagesSync;
@dynamic lastCommentsSync;
@dynamic lastUpdateWarning;
@dynamic geolocationEnabled;
@dynamic options;
@dynamic postFormats;
@dynamic isActivated;
@dynamic visible;
@dynamic account;
@dynamic jetpackAccount;
@dynamic isMultiAuthor;
@synthesize api = _api;
@synthesize blavatarUrl = _blavatarUrl;
@synthesize isSyncingPosts;
@synthesize isSyncingPages;
@synthesize videoPressEnabled;
@synthesize isSyncingMedia;
@synthesize jetpack = _jetpack;

#pragma mark - NSManagedObject subclass methods

- (void)prepareForDeletion
{
    [super prepareForDeletion];
    
    // Beware: Lazy getters below. Let's hit directly the ivar
    [_api.operationQueue cancelAllOperations];
}

- (void)didTurnIntoFault
{
    [super didTurnIntoFault];

    // Clean up instance variables
    self.blavatarUrl = nil;
    self.api = nil;

    [[NSNotificationCenter defaultCenter] removeObserver:self];
}

#pragma mark -

- (BOOL)geolocationEnabled
{
    BOOL tmpValue;

    [self willAccessValueForKey:@"geolocationEnabled"];
    tmpValue = [[self primitiveValueForKey:@"geolocationEnabled"] boolValue];
    [self didAccessValueForKey:@"geolocationEnabled"];

    return tmpValue;
}

- (void)setGeolocationEnabled:(BOOL)value
{
    [self willChangeValueForKey:@"geolocationEnabled"];
    [self setPrimitiveValue:[NSNumber numberWithBool:value] forKey:@"geolocationEnabled"];
    [self didChangeValueForKey:@"geolocationEnabled"];
}

#pragma mark -
#pragma mark Custom methods

- (NSString *)blavatarUrl
{
    if (_blavatarUrl == nil) {
        NSString *hostUrl = [[NSURL URLWithString:self.xmlrpc] host];
        if (hostUrl == nil) {
            hostUrl = self.xmlrpc;
        }

        _blavatarUrl = hostUrl;
    }

    return _blavatarUrl;
}

// Used as a key to store passwords, if you change the algorithm, logins will break
- (NSString *)displayURL
{
    NSString *url = [NSURL IDNDecodedHostname:self.url];
    NSAssert(url != nil, @"Decoded url shouldn't be nil");
    if (url == nil) {
        DDLogInfo(@"displayURL: decoded url is nil: %@", self.url);
        return self.url;
    }
    NSError *error = nil;
    NSRegularExpression *protocol = [NSRegularExpression regularExpressionWithPattern:@"http(s?)://" options:NSRegularExpressionCaseInsensitive error:&error];
    NSString *result = [NSString stringWithFormat:@"%@", [protocol stringByReplacingMatchesInString:url options:0 range:NSMakeRange(0, [url length]) withTemplate:@""]];

    if ([result hasSuffix:@"/"]) {
        result = [result substringToIndex:[result length] - 1];
    }

    return result;
}

- (NSString *)hostURL
{
    return [self displayURL];
}

- (NSString *)homeURL
{
    NSString *homeURL = [self getOptionValue:@"home_url"];
    if (!homeURL) {
        homeURL = self.url;
    }
    return homeURL;
}

- (NSString *)hostname
{
    NSString *hostname = [[NSURL URLWithString:self.xmlrpc] host];
    if (hostname == nil) {
        NSError *error = nil;
        NSRegularExpression *protocol = [NSRegularExpression regularExpressionWithPattern:@"^.*://" options:NSRegularExpressionCaseInsensitive error:&error];
        hostname = [protocol stringByReplacingMatchesInString:self.url options:0 range:NSMakeRange(0, [self.url length]) withTemplate:@""];
    }

    // NSURL seems to not recongnize some TLDs like .me and .it, which results in hostname returning a full path.
    // This can break reachibility (among other things) for the blog.
    // As a saftey net, make sure we drop any path component before returning the hostname.
    NSArray *parts = [hostname componentsSeparatedByString:@"/"];
    if (parts.count) {
        hostname = [parts firstObject];
    }

    return hostname;
}

- (NSString *)loginUrl
{
    NSString *loginUrl = [self getOptionValue:@"login_url"];
    if (!loginUrl) {
        loginUrl = [self urlWithPath:@"wp-login.php"];
    }
    return loginUrl;
}

- (NSString *)urlWithPath:(NSString *)path
{
    NSError *error = nil;
    NSRegularExpression *xmlrpc = [NSRegularExpression regularExpressionWithPattern:@"xmlrpc.php$" options:NSRegularExpressionCaseInsensitive error:&error];
    return [xmlrpc stringByReplacingMatchesInString:self.xmlrpc options:0 range:NSMakeRange(0, [self.xmlrpc length]) withTemplate:path];
}

- (NSString *)adminUrlWithPath:(NSString *)path
{
    NSString *adminBaseUrl = [self getOptionValue:@"admin_url"];
    if (!adminBaseUrl) {
        adminBaseUrl = [self urlWithPath:@"wp-admin/"];
    }
    if (![adminBaseUrl hasSuffix:@"/"]) {
        adminBaseUrl = [adminBaseUrl stringByAppendingString:@"/"];
    }
    return [NSString stringWithFormat:@"%@%@", adminBaseUrl, path];
}

- (NSUInteger)numberOfPendingComments
{
    NSUInteger pendingComments = 0;
    if ([self hasFaultForRelationshipNamed:@"comments"]) {
        NSFetchRequest *request = [NSFetchRequest fetchRequestWithEntityName:@"Comment"];
        [request setPredicate:[NSPredicate predicateWithFormat:@"blog = %@ AND status like 'hold'", self]];
        [request setIncludesSubentities:NO];
        NSError *error;
        pendingComments = [self.managedObjectContext countForFetchRequest:request error:&error];
    } else {
        for (Comment *element in self.comments) {
            if ( [@"hold" isEqualToString: element.status] ) {
                pendingComments++;
            }
        }
    }

    return pendingComments;
}

- (NSArray *)sortedCategories
{
    NSSortDescriptor *sortNameDescriptor = [[NSSortDescriptor alloc] initWithKey:@"categoryName"
                                                                        ascending:YES
                                                                         selector:@selector(caseInsensitiveCompare:)];
    NSArray *sortDescriptors = [[NSArray alloc] initWithObjects:sortNameDescriptor, nil];

    return [[self.categories allObjects] sortedArrayUsingDescriptors:sortDescriptors];
}

- (NSArray *)sortedPostFormatNames
{
    NSMutableArray *sortedNames = [NSMutableArray arrayWithCapacity:[self.postFormats count]];

    if ([self.postFormats count] != 0) {
        id standardPostFormat = [self.postFormats objectForKey:@"standard"];
        if (standardPostFormat) {
            [sortedNames addObject:standardPostFormat];
        }
        [self.postFormats enumerateKeysAndObjectsUsingBlock:^(id key, id obj, BOOL *stop) {
            if (![key isEqual:@"standard"]) {
                [sortedNames addObject:obj];
            }
        }];
    }

    return [NSArray arrayWithArray:sortedNames];
}

- (BOOL)isWPcom
{
    return self.account.isWpcom;
}

// WP.COM private blog.
- (BOOL)isPrivate
{
    return (self.isWPcom && [[self getOptionValue:@"blog_public"] isEqualToString:@"-1"]);
}

- (NSDictionary *)getImageResizeDimensions
{
    CGSize smallSize, mediumSize, largeSize;
    CGFloat smallSizeWidth = [[self getOptionValue:@"thumbnail_size_w"] floatValue] > 0 ? [[self getOptionValue:@"thumbnail_size_w"] floatValue] : ImageSizeSmallWidth;
    CGFloat smallSizeHeight = [[self getOptionValue:@"thumbnail_size_h"] floatValue] > 0 ? [[self getOptionValue:@"thumbnail_size_h"] floatValue] : ImageSizeSmallHeight;
    CGFloat mediumSizeWidth = [[self getOptionValue:@"medium_size_w"] floatValue] > 0 ? [[self getOptionValue:@"medium_size_w"] floatValue] : ImageSizeMediumWidth;
    CGFloat mediumSizeHeight = [[self getOptionValue:@"medium_size_h"] floatValue] > 0 ? [[self getOptionValue:@"medium_size_h"] floatValue] : ImageSizeMediumHeight;
    CGFloat largeSizeWidth = [[self getOptionValue:@"large_size_w"] floatValue] > 0 ? [[self getOptionValue:@"large_size_w"] floatValue] : ImageSizeLargeWidth;
    CGFloat largeSizeHeight = [[self getOptionValue:@"large_size_h"] floatValue] > 0 ? [[self getOptionValue:@"large_size_h"] floatValue] : ImageSizeLargeHeight;

    smallSize = CGSizeMake(smallSizeWidth, smallSizeHeight);
    mediumSize = CGSizeMake(mediumSizeWidth, mediumSizeHeight);
    largeSize = CGSizeMake(largeSizeWidth, largeSizeHeight);

    return @{@"smallSize": [NSValue valueWithCGSize:smallSize],
             @"mediumSize": [NSValue valueWithCGSize:mediumSize],
             @"largeSize": [NSValue valueWithCGSize:largeSize]};
}

- (void)setXmlrpc:(NSString *)xmlrpc
{
    [self willChangeValueForKey:@"xmlrpc"];
    [self setPrimitiveValue:xmlrpc forKey:@"xmlrpc"];
    [self didChangeValueForKey:@"xmlrpc"];
    
    self.blavatarUrl = nil;

    // Reset the api client so next time we use the new XML-RPC URL
    self.api = nil;
}

- (NSArray *)getXMLRPCArgsWithExtra:(id)extra
{
    NSMutableArray *result = [NSMutableArray array];
    NSString *password = self.password ?: [NSString string];
    
    [result addObject:self.blogID];
    [result addObject:self.username];
    [result addObject:password];

    if ([extra isKindOfClass:[NSArray class]]) {
        [result addObjectsFromArray:extra];
    } else if (extra != nil) {
        [result addObject:extra];
    }

    return [NSArray arrayWithArray:result];
}

- (NSString *)version
{
    return [self getOptionValue:@"software_version"];
}

- (NSString *)username
{
    [self willAccessValueForKey:@"username"];

    NSString *username = self.account.username ?: @"";

    [self didAccessValueForKey:@"username"];

    return username;
}

- (NSString *)password
{
    return self.account.password ?: @"";
}

- (NSString *)authToken
{
    return [self isWPcom] ? self.account.authToken : self.jetpackAccount.authToken;
}

- (BOOL)supportsFeaturedImages
{
    id hasSupport = [self getOptionValue:@"post_thumbnail"];
    if (hasSupport) {
        return [hasSupport boolValue];
    }

    return NO;
}

- (NSNumber *)dotComID
{
    return [self isWPcom] ? self.blogID : self.jetpack.siteID;
}

- (NSSet *)allowedFileTypes
{
    NSArray * allowedFileTypes = self.options[@"allowed_file_types"][@"value"];
    if (!allowedFileTypes || allowedFileTypes.count == 0) {
        return nil;
    }
    
    return [NSSet setWithArray:allowedFileTypes];
}

- (void)setOptions:(NSDictionary *)options
{
    [self willChangeValueForKey:@"options"];
    [self setPrimitiveValue:options forKey:@"options"];
<<<<<<< HEAD
=======
    // Invalidate the Jetpack state since it's constructed from options
>>>>>>> e8bd836f
    self.jetpack = nil;
    [self didChangeValueForKey:@"options"];
}

+ (NSSet *)keyPathsForValuesAffectingJetpack
{
    return [NSSet setWithObject:@"options"];
}

#pragma mark - api accessor

- (WPXMLRPCClient *)api
{
    if (_api == nil) {
        _api = [[WPXMLRPCClient alloc] initWithXMLRPCEndpoint:[NSURL URLWithString:self.xmlrpc]];
        // Enable compression for wp.com only, as some self hosted have connection issues
        if (self.isWPcom) {
            [_api setDefaultHeader:@"Accept-Encoding" value:@"gzip, deflate"];
            [_api setAuthorizationHeaderWithToken:self.account.authToken];
        }
    }
    return _api;
}

- (WordPressComApi *)restApi
{
    if (self.isWPcom) {
        return self.account.restApi;
    } else if ([self jetpackRESTSupported]) {
        return self.jetpackAccount.restApi;
    }
    return nil;
}

#pragma mark - Jetpack

- (JetpackState *)jetpack
{
    if (_jetpack) {
        return _jetpack;
    }
    if ([self.options count] == 0) {
        return nil;
    }
    _jetpack = [JetpackState new];
    _jetpack.siteID = [[self getOptionValue:@"jetpack_client_id"] numericValue];
    _jetpack.version = [self getOptionValue:@"jetpack_version"];
    if (self.jetpackAccount.username) {
        _jetpack.connectedUsername = self.jetpackAccount.username;
    } else {
        _jetpack.connectedUsername = [self getOptionValue:@"jetpack_user_login"];
    }
    _jetpack.connectedEmail = [self getOptionValue:@"jetpack_user_email"];
    return _jetpack;
}

- (BOOL)jetpackRESTSupported
{
    return WPJetpackRESTEnabled && self.jetpackAccount && self.dotComID;
}

#pragma mark - Private Methods

- (id)getOptionValue:(NSString *)name
{
    __block id optionValue;
    [self.managedObjectContext performBlockAndWait:^{
        if ( self.options == nil || (self.options.count == 0) ) {
            optionValue = nil;
        }
        NSDictionary *currentOption = [self.options objectForKey:name];
        optionValue = currentOption[@"value"];
    }];
    return optionValue;
}

@end<|MERGE_RESOLUTION|>--- conflicted
+++ resolved
@@ -359,10 +359,7 @@
 {
     [self willChangeValueForKey:@"options"];
     [self setPrimitiveValue:options forKey:@"options"];
-<<<<<<< HEAD
-=======
     // Invalidate the Jetpack state since it's constructed from options
->>>>>>> e8bd836f
     self.jetpack = nil;
     [self didChangeValueForKey:@"options"];
 }
