//
//  GeneralWalkthroughViewController.m
//  WordPress
//
//  Created by Sendhil Panchadsaram on 4/30/13.
//  Copyright (c) 2013 WordPress. All rights reserved.
//

#import <WPXMLRPC/WPXMLRPC.h>
#import <QuartzCore/QuartzCore.h>
#import "UIView+FormSheetHelpers.h"
#import "LoginViewController.h"
#import "CreateAccountAndBlogViewController.h"
#import "AboutViewController.h"
#import "SupportViewController.h"
#import "WPNUXMainButton.h"
#import "WPNUXPrimaryButton.h"
#import "WPNUXSecondaryButton.h"
#import "WPWalkthroughTextField.h"
#import "WordPressComOAuthClient.h"
#import "WPWebViewController.h"
#import "Blog+Jetpack.h"
#import "JetpackSettingsViewController.h"
#import "WPWalkthroughOverlayView.h"
#import "ReachabilityUtils.h"
#import "WPNUXUtility.h"
#import "WPNUXBackButton.h"
#import "WPAccount.h"
#import "ReaderPost.h"
#import "Note.h"

@interface LoginViewController () <
    UITextFieldDelegate> {
        
    // Views
    UIView *_mainView;
    WPNUXSecondaryButton *_skipToCreateAccount;
    WPNUXSecondaryButton *_toggleSignInForm;
    UIButton *_helpButton;
    UIImageView *_icon;
    WPWalkthroughTextField *_usernameText;
    WPWalkthroughTextField *_passwordText;
    WPWalkthroughTextField *_siteUrlText;
    WPNUXMainButton *_signInButton;
    WPNUXSecondaryButton *_cancelButton;

    UILabel *_statusLabel;
    
    // Measurements
    CGFloat _viewHeight;
    CGFloat _keyboardOffset;
    
    BOOL _userIsDotCom;
    BOOL _blogConnectedToJetpack;
    NSString *_dotComSiteUrl;
    NSArray *_blogs;
    Blog *_blog;
}

@end

@implementation LoginViewController

CGFloat const GeneralWalkthroughIconVerticalOffset = 77;
CGFloat const GeneralWalkthroughStandardOffset = 16;
CGFloat const GeneralWalkthroughMaxTextWidth = 289.0;
CGFloat const GeneralWalkthroughTextFieldWidth = 320.0;
CGFloat const GeneralWalkthroughTextFieldHeight = 44.0;
CGFloat const GeneralWalkthroughButtonWidth = 289.0;
CGFloat const GeneralWalkthroughButtonHeight = 41.0;
CGFloat const GeneralWalkthroughSecondaryButtonHeight = 33;
CGFloat const GeneralWalkthroughiOS7StatusBarOffset = 20.0;

- (void)dealloc
{
    [[NSNotificationCenter defaultCenter] removeObserver:self];
}

- (void)viewDidLoad
{
    [super viewDidLoad];
    
    // view height is cached to allow us to center the controls. When viewDidLoad is
    // called, the view bounds are the size of the screen. On iPad, this view is
    // most often presented as a formSheet
    _viewHeight = [self.view formSheetViewHeight];
        
    self.view.backgroundColor = [WPNUXUtility backgroundColor];
    _userIsDotCom = self.onlyDotComAllowed || !self.prefersSelfHosted;
    if ([WPAccount defaultWordPressComAccount]) {
        _userIsDotCom = NO;
    }

    [self addMainView];
    [self initializeView];
    
    [[NSNotificationCenter defaultCenter] addObserver:self selector:@selector(keyboardWillShow:) name:UIKeyboardWillShowNotification object:nil];
    [[NSNotificationCenter defaultCenter] addObserver:self selector:@selector(keyboardWillHide:) name:UIKeyboardWillHideNotification object:nil];
    
    [WPMobileStats trackEventForSelfHostedAndWPCom:StatsEventNUXFirstWalkthroughOpened];
}

- (void)viewWillAppear:(BOOL)animated
{
    [super viewWillAppear:animated];
    [self.navigationController setNavigationBarHidden:YES animated:animated];
}

- (NSUInteger)supportedInterfaceOrientations {
    if (IS_IPHONE)
        return UIInterfaceOrientationMaskPortrait;
    
    return UIInterfaceOrientationMaskAll;
}

#pragma mark - UITextField delegate methods

- (BOOL)textFieldShouldReturn:(UITextField *)textField {    
    if (textField == _usernameText) {
        [_passwordText becomeFirstResponder];
    } else if (textField == _passwordText) {
        if (_userIsDotCom) {
            [self signInButtonAction:nil];
        } else {
            [_siteUrlText becomeFirstResponder];
        }
    } else if (textField == _siteUrlText) {
        if (_signInButton.enabled) {
            [self signInButtonAction:nil];
        }
    }
    
	return YES;
}

- (BOOL)textFieldShouldBeginEditing:(UITextField *)textField
{
    _signInButton.enabled = [self isSignInEnabled];
    return YES;
}

- (BOOL)textFieldShouldEndEditing:(UITextField *)textField
{
    _signInButton.enabled = [self isSignInEnabled];
    return YES;
}

- (BOOL)textField:(UITextField *)textField shouldChangeCharactersInRange:(NSRange)range replacementString:(NSString *)string
{
    BOOL isUsernameFilled = [self isUsernameFilled];
    BOOL isPasswordFilled = [self isPasswordFilled];
    BOOL isSiteUrlFilled = [self isSiteUrlFilled];
    
    NSMutableString *updatedString = [[NSMutableString alloc] initWithString:textField.text];
    [updatedString replaceCharactersInRange:range withString:string];
    BOOL updatedStringHasContent = [[updatedString trim] length] != 0;
    if (textField == _usernameText) {
        isUsernameFilled = updatedStringHasContent;
    } else if (textField == _passwordText) {
        isPasswordFilled = updatedStringHasContent;
    } else if (textField == _siteUrlText) {
        isSiteUrlFilled = updatedStringHasContent;
    }
    _signInButton.enabled = isUsernameFilled && isPasswordFilled && (_userIsDotCom || isSiteUrlFilled);
    
    return YES;
}

#pragma mark - Displaying of Error Messages

- (WPWalkthroughOverlayView *)baseLoginErrorOverlayView:(NSString *)message
{
    WPWalkthroughOverlayView *overlayView = [[WPWalkthroughOverlayView alloc] initWithFrame:self.view.bounds];
    overlayView.overlayMode = WPWalkthroughGrayOverlayViewOverlayModeTwoButtonMode;
    overlayView.overlayTitle = NSLocalizedString(@"Sorry, we can't log you in.", nil);
    overlayView.overlayDescription = message;
    overlayView.secondaryButtonText = NSLocalizedString(@"Need Help?", nil);
    overlayView.primaryButtonText = NSLocalizedString(@"OK", nil);
    overlayView.dismissCompletionBlock = ^(WPWalkthroughOverlayView *overlayView){
        [overlayView dismiss];
    };
    return overlayView;
}

- (void)displayErrorMessageForXMLRPC:(NSString *)message
{
    WPWalkthroughOverlayView *overlayView = [self baseLoginErrorOverlayView:message];
    overlayView.primaryButtonText = NSLocalizedString(@"Enable Now", nil);
    overlayView.secondaryButtonCompletionBlock = ^(WPWalkthroughOverlayView *overlayView){
        [WPMobileStats trackEventForSelfHostedAndWPCom:StatsEventNUXFirstWalkthroughClickedNeededHelpOnError properties:@{@"error_message": message}];
        
        [overlayView dismiss];
        [self showHelpViewController:NO];
    };
    overlayView.primaryButtonCompletionBlock = ^(WPWalkthroughOverlayView *overlayView){
        [WPMobileStats trackEventForSelfHostedAndWPCom:StatsEventNUXFirstWalkthroughClickedEnableXMLRPCServices];
        
        [overlayView dismiss];
        
        NSString *path = nil;
        NSRegularExpression *regex = [NSRegularExpression regularExpressionWithPattern:@"http\\S+writing.php" options:NSRegularExpressionCaseInsensitive error:nil];
        NSRange rng = [regex rangeOfFirstMatchInString:message options:0 range:NSMakeRange(0, [message length])];
        
        if (rng.location == NSNotFound) {
            path = [self getSiteUrl];
            path = [path stringByReplacingOccurrencesOfString:@"xmlrpc.php" withString:@""];
            path = [path stringByAppendingFormat:@"/wp-admin/options-writing.php"];
        } else {
            path = [message substringWithRange:rng];
        }
        
        WPWebViewController *webViewController = [[WPWebViewController alloc] init];
        [webViewController setUrl:[NSURL URLWithString:path]];
        [webViewController setUsername:_usernameText.text];
        [webViewController setPassword:_passwordText.text];
        webViewController.shouldScrollToBottom = YES;
        [self.navigationController setNavigationBarHidden:NO animated:NO];
        [self.navigationController pushViewController:webViewController animated:NO];
    };
    [self.view addSubview:overlayView];
}

- (void)displayErrorMessageForBadUrl:(NSString *)message
{
    WPWalkthroughOverlayView *overlayView = [self baseLoginErrorOverlayView:message];
    overlayView.secondaryButtonCompletionBlock = ^(WPWalkthroughOverlayView *overlayView){
        [WPMobileStats trackEventForSelfHostedAndWPCom:StatsEventNUXFirstWalkthroughClickedNeededHelpOnError properties:@{@"error_message": message}];
        
        [overlayView dismiss];  
        WPWebViewController *webViewController = [[WPWebViewController alloc] init];
        webViewController.url = [NSURL URLWithString:@"http://ios.wordpress.org/faq/#faq_3"];
        [self.navigationController setNavigationBarHidden:NO animated:NO];
        [self.navigationController pushViewController:webViewController animated:NO];
    };
    overlayView.primaryButtonCompletionBlock = ^(WPWalkthroughOverlayView *overlayView){
        [overlayView dismiss];
    };
    [self.view addSubview:overlayView];
}

- (void)displayGenericErrorMessage:(NSString *)message
{
    WPWalkthroughOverlayView *overlayView = [self baseLoginErrorOverlayView:message];
    overlayView.secondaryButtonCompletionBlock = ^(WPWalkthroughOverlayView *overlayView){
        [WPMobileStats trackEventForSelfHostedAndWPCom:StatsEventNUXFirstWalkthroughClickedNeededHelpOnError properties:@{@"error_message": message}];
        
        [overlayView dismiss];
        [self showHelpViewController:NO];
    };
    overlayView.primaryButtonCompletionBlock = ^(WPWalkthroughOverlayView *overlayView){
        [overlayView dismiss];
    };
    [self.view addSubview:overlayView];
}

#pragma mark - Button Press Methods

- (void)helpButtonAction:(id)sender
{
    [WPMobileStats trackEventForSelfHostedAndWPCom:StatsEventNUXFirstWalkthroughClickedInfo];

    SupportViewController *supportViewController = [[SupportViewController alloc] init];
    UINavigationController *nc = [[UINavigationController alloc] initWithRootViewController:supportViewController];
    nc.navigationBar.translucent = NO;
    nc.modalPresentationStyle = UIModalPresentationFormSheet;
    [self.navigationController presentViewController:nc animated:YES completion:nil];
}

- (void)clickedSkipToCreate:(id)sender
{
    [WPMobileStats trackEventForSelfHostedAndWPCom:StatsEventNUXFirstWalkthroughClickedCreateAccount];
    [self showCreateAccountView];
}

- (void)clickedBackground:(UITapGestureRecognizer *)tapGestureRecognizer
{
    [self.view endEditing:YES];

    // The info button is a little hard to hit so this adds a little buffer around it
    CGPoint touchPoint = [tapGestureRecognizer locationInView:self.view];
    CGFloat x = CGRectGetMaxX(_helpButton.frame) + 10;
    CGFloat y = CGRectGetMaxY(_helpButton.frame) + 10;
    CGRect infoButtonRect = CGRectMake(0, 0, x, y);
    if (CGRectContainsPoint(infoButtonRect, touchPoint)) {
        [self helpButtonAction:nil];
    }
}

- (void)signInButtonAction:(id)sender
{
    [self.view endEditing:YES];

    if (![ReachabilityUtils isInternetReachable]) {
        [ReachabilityUtils showAlertNoInternetConnection];
        return;
    }
    
    if (![self areFieldsValid]) {
        [self displayErrorMessages];
        return;
    }
    
    [self signIn];
}

- (void)toggleSignInformAction:(id)sender {
    _userIsDotCom = !_userIsDotCom;
    
    // Controls are layed out in initializeView. Calling this method in an animation block will animate the controls to their new positions. 
    [UIView animateWithDuration:0.3
                     animations:^{
                         [self initializeView];
                     }];
}

- (void)cancelButtonAction:(id)sender {
    if (self.dismissBlock) {
        self.dismissBlock();
    }
}

#pragma mark - Private Methods

- (void)addMainView
{
    _mainView = [[UIView alloc] init];;
    _mainView.frame = self.view.bounds;
    _mainView.autoresizingMask = UIViewAutoresizingFlexibleHeight | UIViewAutoresizingFlexibleWidth;
    [self.view addSubview:_mainView];
    
    UITapGestureRecognizer *gestureRecognizer = [[UITapGestureRecognizer alloc] initWithTarget:self action:@selector(clickedBackground:)];
    gestureRecognizer.numberOfTapsRequired = 1;
    gestureRecognizer.cancelsTouchesInView = YES;
    [_mainView addGestureRecognizer:gestureRecognizer];
}

- (void)initializeView
{
    [self addControls];
    [self layoutControls];
}

- (void)addControls
{
    // Add Icon
    if (_icon == nil) {
        _icon = [[UIImageView alloc] initWithImage:[UIImage imageNamed:@"icon-wp"]];
        _icon.autoresizingMask = UIViewAutoresizingFlexibleRightMargin | UIViewAutoresizingFlexibleLeftMargin;
        [_mainView addSubview:_icon];
    }
    
    // Add Info button
    UIImage *infoButtonImage = [UIImage imageNamed:@"btn-help"];
    if (_helpButton == nil) {
        _helpButton = [UIButton buttonWithType:UIButtonTypeCustom];
        [_helpButton setImage:infoButtonImage forState:UIControlStateNormal];
        _helpButton.frame = CGRectMake(GeneralWalkthroughStandardOffset, GeneralWalkthroughStandardOffset, infoButtonImage.size.width, infoButtonImage.size.height);
        _helpButton.autoresizingMask = UIViewAutoresizingFlexibleRightMargin | UIViewAutoresizingFlexibleLeftMargin;
        [_helpButton addTarget:self action:@selector(helpButtonAction:) forControlEvents:UIControlEventTouchUpInside];
        [_mainView addSubview:_helpButton];
    }
    
    // Add Username
    if (_usernameText == nil) {
        _usernameText = [[WPWalkthroughTextField alloc] initWithLeftViewImage:[UIImage imageNamed:@"icon-username-field"]];
        _usernameText.backgroundColor = [UIColor whiteColor];
        _usernameText.placeholder = NSLocalizedString(@"Username / Email", @"NUX First Walkthrough Page 2 Username Placeholder");
        _usernameText.font = [WPNUXUtility textFieldFont];
        _usernameText.adjustsFontSizeToFitWidth = YES;
        _usernameText.delegate = self;
        _usernameText.autocorrectionType = UITextAutocorrectionTypeNo;
        _usernameText.autocapitalizationType = UITextAutocapitalizationTypeNone;
        _usernameText.autoresizingMask = UIViewAutoresizingFlexibleRightMargin | UIViewAutoresizingFlexibleLeftMargin;
        [_mainView addSubview:_usernameText];
    }
    
    // Add Password
    if (_passwordText == nil) {
        _passwordText = [[WPWalkthroughTextField alloc] initWithLeftViewImage:[UIImage imageNamed:@"icon-password-field"]];
        _passwordText.backgroundColor = [UIColor whiteColor];
        _passwordText.placeholder = NSLocalizedString(@"Password", nil);
        _passwordText.font = [WPNUXUtility textFieldFont];
        _passwordText.delegate = self;
        _passwordText.secureTextEntry = YES;
        _passwordText.showTopLineSeparator = YES;
        _passwordText.autoresizingMask = UIViewAutoresizingFlexibleRightMargin | UIViewAutoresizingFlexibleLeftMargin;
        [_mainView addSubview:_passwordText];
    }
    
    // Add Site Url
    if (_siteUrlText == nil) {
        _siteUrlText = [[WPWalkthroughTextField alloc] initWithLeftViewImage:[UIImage imageNamed:@"icon-url-field"]];
        _siteUrlText.backgroundColor = [UIColor whiteColor];
        _siteUrlText.placeholder = NSLocalizedString(@"Site Address (URL)", @"NUX First Walkthrough Page 2 Site Address Placeholder");
        _siteUrlText.font = [WPNUXUtility textFieldFont];
        _siteUrlText.adjustsFontSizeToFitWidth = YES;
        _siteUrlText.delegate = self;
        _siteUrlText.keyboardType = UIKeyboardTypeURL;
        _siteUrlText.returnKeyType = UIReturnKeyGo;
        _siteUrlText.autocorrectionType = UITextAutocorrectionTypeNo;
        _siteUrlText.autocapitalizationType = UITextAutocapitalizationTypeNone;
        _siteUrlText.showTopLineSeparator = YES;
        _siteUrlText.autoresizingMask = UIViewAutoresizingFlexibleRightMargin | UIViewAutoresizingFlexibleLeftMargin;
        // insert URL field below password field to hide when signing into
        // WP.com account
        [_mainView insertSubview:_siteUrlText belowSubview:_passwordText];
    }
    _siteUrlText.enabled = !_userIsDotCom;
    
    // Add Sign In Button
    if (_signInButton == nil) {
        _signInButton = [[WPNUXMainButton alloc] init];
        [_signInButton addTarget:self action:@selector(signInButtonAction:) forControlEvents:UIControlEventTouchUpInside];
        _signInButton.autoresizingMask = UIViewAutoresizingFlexibleRightMargin | UIViewAutoresizingFlexibleLeftMargin;
        [_mainView addSubview:_signInButton];
        _signInButton.enabled = NO;
    }
    NSString *signInTitle = _userIsDotCom ? NSLocalizedString(@"Sign In", nil) : NSLocalizedString(@"Add Site", nil);
    [_signInButton setTitle:signInTitle forState:UIControlStateNormal];

    // Add Cancel Button
    if (self.dismissBlock && _cancelButton == nil) {
        _cancelButton = [[WPNUXSecondaryButton alloc] init];
        [_cancelButton setTitle:NSLocalizedString(@"Cancel", nil) forState:UIControlStateNormal];
        [_cancelButton addTarget:self action:@selector(cancelButtonAction:) forControlEvents:UIControlEventTouchUpInside];
        [_cancelButton sizeToFit];
        [self.view addSubview:_cancelButton];
    }

    // Add status label
    if (_statusLabel == nil) {
        _statusLabel = [[UILabel alloc] init];
        _statusLabel.font = [WPNUXUtility confirmationLabelFont];
        _statusLabel.textColor = [WPNUXUtility confirmationLabelColor];
        _statusLabel.textAlignment = NSTextAlignmentCenter;
        _statusLabel.lineBreakMode = NSLineBreakByTruncatingTail;
        _statusLabel.autoresizingMask = UIViewAutoresizingFlexibleRightMargin | UIViewAutoresizingFlexibleLeftMargin;
        [_mainView addSubview:_statusLabel];
    }
    
    // Add Account type toggle
    if (_toggleSignInForm == nil) {
        _toggleSignInForm = [[WPNUXSecondaryButton alloc] init];
        [_toggleSignInForm addTarget:self action:@selector(toggleSignInformAction:) forControlEvents:UIControlEventTouchUpInside];
        _toggleSignInForm.autoresizingMask = UIViewAutoresizingFlexibleRightMargin | UIViewAutoresizingFlexibleLeftMargin;
        [_mainView addSubview:_toggleSignInForm];
    }
<<<<<<< HEAD

    if (!self.onlyDotComAllowed && ![WPAccount defaultWordPressComAccount]) {
        // Add Account type toggle
        if (_toggleSignInForm == nil) {
            _toggleSignInForm = [[WPNUXSecondaryButton alloc] init];
            [_toggleSignInForm addTarget:self action:@selector(toggleSignInformAction:) forControlEvents:UIControlEventTouchUpInside];
            [_mainView addSubview:_toggleSignInForm];
        }
        NSString *toggleTitle = _userIsDotCom ? NSLocalizedString(@"Add Self-Hosted Site", nil) : NSLocalizedString(@"Sign in to WordPress.com", nil);
        [_toggleSignInForm setTitle:toggleTitle forState:UIControlStateNormal];
    }

    if (![WPAccount defaultWordPressComAccount]) {
        // Add Skip to Create Account Button
        if (_skipToCreateAccount == nil) {
            _skipToCreateAccount = [[WPNUXSecondaryButton alloc] init];
            [_skipToCreateAccount setTitle:NSLocalizedString(@"Create Account", nil) forState:UIControlStateNormal];
            [_skipToCreateAccount addTarget:self action:@selector(clickedSkipToCreate:) forControlEvents:UIControlEventTouchUpInside];
            [_mainView addSubview:_skipToCreateAccount];
        }
=======
    NSString *toggleTitle = _userIsDotCom ? @"Add Self-Hosted Site" : @"Sign in to WordPress.com";
    [_toggleSignInForm setTitle:toggleTitle forState:UIControlStateNormal];
    
    // Add Skip to Create Account Button
    if (_skipToCreateAccount == nil) {
        _skipToCreateAccount = [[WPNUXSecondaryButton alloc] init];
        [_skipToCreateAccount setTitle:NSLocalizedString(@"Create Account", nil) forState:UIControlStateNormal];
        [_skipToCreateAccount addTarget:self action:@selector(clickedSkipToCreate:) forControlEvents:UIControlEventTouchUpInside];
        _skipToCreateAccount.autoresizingMask = UIViewAutoresizingFlexibleRightMargin | UIViewAutoresizingFlexibleLeftMargin;
        [_mainView addSubview:_skipToCreateAccount];
>>>>>>> c92bd4ed
    }
}

- (void)layoutControls
{
    CGFloat x,y;
    CGFloat viewWidth = CGRectGetWidth(self.view.frame);

    UIImage *infoButtonImage = [UIImage imageNamed:@"btn-about"];
    y = 0;
    if (IS_IOS7 && IS_IPHONE) {
        y = GeneralWalkthroughiOS7StatusBarOffset;
    }
    _helpButton.frame = CGRectMake(viewWidth - infoButtonImage.size.width, y, infoButtonImage.size.width, infoButtonImage.size.height);
    
    // Layout Cancel Button
    x = 0;
    y = 0.5 * GeneralWalkthroughStandardOffset;
    if (IS_IOS7 && IS_IPHONE) {
        y += GeneralWalkthroughiOS7StatusBarOffset;
    }
    _cancelButton.frame = CGRectMake(x, y, CGRectGetWidth(_cancelButton.frame), CGRectGetHeight(_cancelButton.frame));

    CGFloat heightOfControls = CGRectGetHeight(_icon.frame) + GeneralWalkthroughStandardOffset + (_userIsDotCom ? 2 : 3) * GeneralWalkthroughTextFieldHeight + GeneralWalkthroughStandardOffset + GeneralWalkthroughButtonHeight;
    CGFloat startingYForCenteredControls = floorf((_viewHeight - 2 * GeneralWalkthroughSecondaryButtonHeight - heightOfControls)/2.0);
    
    x = (viewWidth - CGRectGetWidth(_icon.frame))/2.0;
    y = startingYForCenteredControls;
    _icon.frame = CGRectIntegral(CGRectMake(x, y, CGRectGetWidth(_icon.frame), CGRectGetHeight(_icon.frame)));

    // Layout Username
    x = (viewWidth - GeneralWalkthroughTextFieldWidth)/2.0;
    y = CGRectGetMaxY(_icon.frame) + GeneralWalkthroughStandardOffset;
    _usernameText.frame = CGRectIntegral(CGRectMake(x, y, GeneralWalkthroughTextFieldWidth, GeneralWalkthroughTextFieldHeight));

    // Layout Password
    x = (viewWidth - GeneralWalkthroughTextFieldWidth)/2.0;
    y = CGRectGetMaxY(_usernameText.frame) - 1;
    _passwordText.frame = CGRectIntegral(CGRectMake(x, y, GeneralWalkthroughTextFieldWidth, GeneralWalkthroughTextFieldHeight));

    // Layout Site URL
    x = (viewWidth - GeneralWalkthroughTextFieldWidth)/2.0;
    y = _userIsDotCom ? CGRectGetMaxY(_usernameText.frame) - 1 : CGRectGetMaxY(_passwordText.frame);
    _siteUrlText.frame = CGRectIntegral(CGRectMake(x, y, GeneralWalkthroughTextFieldWidth, GeneralWalkthroughTextFieldHeight));

    // Layout Sign in Button
    x = (viewWidth - GeneralWalkthroughButtonWidth) / 2.0;;
    y = CGRectGetMaxY(_siteUrlText.frame) + GeneralWalkthroughStandardOffset;
    _signInButton.frame = CGRectMake(x, y, GeneralWalkthroughButtonWidth, GeneralWalkthroughButtonHeight);
    
    // Layout Skip to Create Account Button
    x = GeneralWalkthroughStandardOffset;
    x = (viewWidth - GeneralWalkthroughButtonWidth)/2.0;
    y = _viewHeight - GeneralWalkthroughStandardOffset - GeneralWalkthroughSecondaryButtonHeight;
    _skipToCreateAccount.frame = CGRectMake(x, y, GeneralWalkthroughButtonWidth, GeneralWalkthroughSecondaryButtonHeight);
    
    // Layout Status Label
    x =  (viewWidth - GeneralWalkthroughMaxTextWidth) / 2.0;
    y = CGRectGetMaxY(_signInButton.frame) + 0.5 * GeneralWalkthroughStandardOffset;
    _statusLabel.frame = CGRectMake(x, y, GeneralWalkthroughMaxTextWidth, _statusLabel.font.lineHeight);
    
    // Layout Toggle Button
    x =  (viewWidth - GeneralWalkthroughMaxTextWidth) / 2.0;
    y = CGRectGetMinY(_skipToCreateAccount.frame) - 0.5 * GeneralWalkthroughStandardOffset - 33;
    _toggleSignInForm.frame = CGRectMake(x, y, GeneralWalkthroughMaxTextWidth, 33);
}

- (void)dismiss
{
    self.parentViewController.modalTransitionStyle = UIModalTransitionStyleCoverVertical;
    [self.parentViewController dismissViewControllerAnimated:YES completion:nil];
}

- (void)showCreateAccountView
{
    CreateAccountAndBlogViewController *createAccountViewController = [[CreateAccountAndBlogViewController alloc] init];
    [self.navigationController pushViewController:createAccountViewController animated:YES];
}

- (void)showJetpackAuthentication
{
    [self setAuthenticating:NO withStatusMessage:nil];
    JetpackSettingsViewController *jetpackSettingsViewController = [[JetpackSettingsViewController alloc] initWithBlog:_blog];
    jetpackSettingsViewController.canBeSkipped = YES;
    [jetpackSettingsViewController setCompletionBlock:^(BOOL didAuthenticate) {
        _blogConnectedToJetpack = didAuthenticate;
        
        if (_blogConnectedToJetpack) {
            [WPMobileStats trackEventForSelfHostedAndWPCom:StatsEventNUXFirstWalkthroughUserConnectedToJetpack];
        } else {
            [WPMobileStats trackEventForSelfHostedAndWPCom:StatsEventNUXFirstWalkthroughUserSkippedConnectingToJetpack];            
        }

        [self dismiss];
    }];
    [self.navigationController pushViewController:jetpackSettingsViewController animated:YES];
}

- (void)showHelpViewController:(BOOL)animated
{
    SupportViewController *supportViewController = [[SupportViewController alloc] init];
    [self.navigationController setNavigationBarHidden:NO animated:NO];
    [self.navigationController pushViewController:supportViewController animated:animated];
}

- (BOOL)isUrlWPCom:(NSString *)url
{
    NSRegularExpression *protocol = [NSRegularExpression regularExpressionWithPattern:@"wordpress\\.com/?$" options:NSRegularExpressionCaseInsensitive error:nil];
    NSArray *result = [protocol matchesInString:[url trim] options:NSRegularExpressionCaseInsensitive range:NSMakeRange(0, [[url trim] length])];
    
    return [result count] != 0;
}

- (NSString *)getSiteUrl
{
    NSURL *siteURL = [NSURL URLWithString:_siteUrlText.text];
    NSString *url = [siteURL absoluteString];
    
    // If the user enters a WordPress.com url we want to ensure we are communicating over https
    if ([self isUrlWPCom:url]) {
        if (siteURL.scheme == nil) {
            url = [NSString stringWithFormat:@"https://%@", url];
        } else {
            if ([url rangeOfString:@"http://" options:NSCaseInsensitiveSearch].location != NSNotFound) {
                url = [url stringByReplacingOccurrencesOfString:@"http://" withString:@"https://" options:NSCaseInsensitiveSearch range:NSMakeRange(0, [url length])];
            }
        }
    } else {
        if (siteURL.scheme == nil) {
            url = [NSString stringWithFormat:@"http://%@", url];
        }
    }
    
    NSRegularExpression *wplogin = [NSRegularExpression regularExpressionWithPattern:@"/wp-login.php$" options:NSRegularExpressionCaseInsensitive error:nil];
    NSRegularExpression *wpadmin = [NSRegularExpression regularExpressionWithPattern:@"/wp-admin/?$" options:NSRegularExpressionCaseInsensitive error:nil];
    NSRegularExpression *trailingslash = [NSRegularExpression regularExpressionWithPattern:@"/?$" options:NSRegularExpressionCaseInsensitive error:nil];
    
    url = [wplogin stringByReplacingMatchesInString:url options:0 range:NSMakeRange(0, [url length]) withTemplate:@""];
    url = [wpadmin stringByReplacingMatchesInString:url options:0 range:NSMakeRange(0, [url length]) withTemplate:@""];
    url = [trailingslash stringByReplacingMatchesInString:url options:0 range:NSMakeRange(0, [url length]) withTemplate:@""];
    
    return url;
}

- (BOOL)areFieldsValid
{
    if ([self areSelfHostedFieldsFilled] && !_userIsDotCom) {
        return [self isUrlValid];
    } else {
        return [self areDotComFieldsFilled];
    }
}

- (BOOL)isUsernameFilled
{
    return [[_usernameText.text trim] length] != 0;
}

- (BOOL)isPasswordFilled
{
    return [[_passwordText.text trim] length] != 0;
}

- (BOOL)isSiteUrlFilled
{
    return [[_siteUrlText.text trim] length] != 0;
}

- (BOOL)isSignInEnabled
{
    if (_userIsDotCom) {
        return [self areDotComFieldsFilled];
    } else {
        return [self areSelfHostedFieldsFilled];
    }
}

- (BOOL)areDotComFieldsFilled
{
    return [self isUsernameFilled] && [self isPasswordFilled];
}

- (BOOL)areSelfHostedFieldsFilled
{
    return [self areDotComFieldsFilled] && [self isSiteUrlFilled];
}

- (BOOL)hasUserOnlyEnteredValuesForDotCom
{
    return [self areDotComFieldsFilled] && ![self areSelfHostedFieldsFilled];
}

- (BOOL)isUrlValid
{
    NSURL *siteURL = [NSURL URLWithString:_siteUrlText.text];
    return siteURL != nil;
}

- (void)displayErrorMessages
{
    UIAlertView *alertView = [[UIAlertView alloc] initWithTitle:NSLocalizedString(@"Error", nil) message:NSLocalizedString(@"Please fill out all the fields", nil) delegate:nil cancelButtonTitle:NSLocalizedString(@"OK", nil) otherButtonTitles:nil, nil];
    [alertView show];
}

- (void)setAuthenticating:(BOOL)authenticating withStatusMessage:(NSString *)status {
    
    _statusLabel.hidden = !(status.length > 0);
    _statusLabel.text = status;
    
    _signInButton.enabled = !authenticating;
    _toggleSignInForm.hidden = authenticating;
    _skipToCreateAccount.hidden = authenticating;
    [_signInButton showActivityIndicator:authenticating];
}

- (void)signIn
{
    [self setAuthenticating:YES withStatusMessage:NSLocalizedString(@"Authenticating", nil)];
    
    NSString *username = _usernameText.text;
    NSString *password = _passwordText.text;
    _dotComSiteUrl = nil;
    
    if (_userIsDotCom) {
        [WPMobileStats trackEventForSelfHostedAndWPCom:StatsEventNUXFirstWalkthroughSignedInWithoutUrl];
        [self signInForWPComForUsername:username andPassword:password];
        return;
    }
    
    [WPMobileStats trackEventForSelfHostedAndWPCom:StatsEventNUXFirstWalkthroughSignedInWithUrl];
    
    if ([self isUrlWPCom:_siteUrlText.text]) {
        [self signInForWPComForUsername:username andPassword:password];
        return;
    }
        
    void (^guessXMLRPCURLSuccess)(NSURL *) = ^(NSURL *xmlRPCURL) {
        WordPressXMLRPCApi *api = [WordPressXMLRPCApi apiWithXMLRPCEndpoint:xmlRPCURL username:username password:password];
        
        [api getBlogOptionsWithSuccess:^(id options){
            [self setAuthenticating:NO withStatusMessage:nil];
            
            if ([options objectForKey:@"wordpress.com"] != nil) {
                NSDictionary *siteUrl = [options dictionaryForKey:@"home_url"];
                _dotComSiteUrl = [siteUrl objectForKey:@"value"];
                [self signInForWPComForUsername:username andPassword:password];
            } else {
                NSString *xmlrpc = [xmlRPCURL absoluteString];
                [self createSelfHostedAccountAndBlogWithUsername:username password:password xmlrpc:xmlrpc options:options];
            }
        } failure:^(NSError *error){
            [self setAuthenticating:NO withStatusMessage:nil];
            [self displayRemoteError:error];
        }];
    };
    
    void (^guessXMLRPCURLFailure)(NSError *) = ^(NSError *error){
        [self handleGuessXMLRPCURLFailure:error];
    };
    
    [WordPressXMLRPCApi guessXMLRPCURLForSite:_siteUrlText.text success:guessXMLRPCURLSuccess failure:guessXMLRPCURLFailure];
}

- (void)signInForWPComForUsername:(NSString *)username andPassword:(NSString *)password
{
    [WPMobileStats trackEventForSelfHostedAndWPCom:StatsEventNUXFirstWalkthroughSignedInForDotCom];
    
    [self setAuthenticating:YES withStatusMessage:NSLocalizedString(@"Connecting to WordPress.com", nil)];
    
    WordPressComOAuthClient *client = [WordPressComOAuthClient client];
    [client authenticateWithUsername:username
                            password:password
                             success:^(NSString *authToken) {
                                 [self setAuthenticating:NO withStatusMessage:nil];
                                 _userIsDotCom = YES;
                                 [self createWordPressComAccountForUsername:username password:password authToken:authToken];
                             } failure:^(NSError *error) {
                                 [self setAuthenticating:NO withStatusMessage:nil];
                                 [self displayRemoteError:error];
                             }];
}

- (void)createWordPressComAccountForUsername:(NSString *)username password:(NSString *)password authToken:(NSString *)authToken
{
    [self setAuthenticating:YES withStatusMessage:NSLocalizedString(@"Getting account information", nil)];
    WPAccount *account = [WPAccount createOrUpdateWordPressComAccountWithUsername:username password:password authToken:authToken];
    if (![WPAccount defaultWordPressComAccount]) {
        [WPAccount setDefaultWordPressComAccount:account];
    }
    [account syncBlogsWithSuccess:^{
        [self setAuthenticating:NO withStatusMessage:nil];
        [self dismiss];
    } failure:^(NSError *error) {
        [self setAuthenticating:NO withStatusMessage:nil];
        [self displayRemoteError:error];
    }];
    [ReaderPost fetchPostsWithCompletionHandler:nil];
    [account.restApi getNotificationsSince:nil success:nil failure:nil];
}

- (void)createSelfHostedAccountAndBlogWithUsername:(NSString *)username password:(NSString *)password xmlrpc:(NSString *)xmlrpc options:(NSDictionary *)options
{
    WPAccount *account = [WPAccount createOrUpdateSelfHostedAccountWithXmlrpc:xmlrpc username:username andPassword:password];
    NSString *blogName = [options stringForKeyPath:@"blog_title.value"];
    NSString *url = [options stringForKeyPath:@"home_url.value"];
    NSMutableDictionary *blogDetails = [NSMutableDictionary dictionaryWithObject:xmlrpc forKey:@"xmlrpc"];
    if (blogName) {
        [blogDetails setObject:blogName forKey:@"blogName"];
    }
    if (url) {
        [blogDetails setObject:url forKey:@"url"];
    }
    _blog = [account findOrCreateBlogFromDictionary:blogDetails withContext:account.managedObjectContext];
    _blog.options = options;
    [_blog dataSave];
    [WPMobileStats trackEventForSelfHostedAndWPCom:StatsEventNUXFirstWalkthroughUserSignedInToBlogWithJetpack];
    [_blog syncBlogWithSuccess:nil failure:nil];

    if ([_blog hasJetpack]) {
        [self showJetpackAuthentication];
    } else {
        [self dismiss];
    }
}

- (void)handleGuessXMLRPCURLFailure:(NSError *)error
{
    [self setAuthenticating:NO withStatusMessage:nil];
    if ([error.domain isEqual:NSURLErrorDomain] && error.code == NSURLErrorUserCancelledAuthentication) {
        [self displayRemoteError:nil];
    } else if ([error.domain isEqual:WPXMLRPCErrorDomain] && error.code == WPXMLRPCInvalidInputError) {
        [self displayRemoteError:error];
    } else if([error.domain isEqual:AFNetworkingErrorDomain]) {
        NSString *str = [NSString stringWithFormat:NSLocalizedString(@"There was a server error communicating with your site:\n%@\nTap 'Need Help?' to view the FAQ.", nil), [error localizedDescription]];
        NSDictionary *userInfo = [NSDictionary dictionaryWithObjectsAndKeys:
                                  str, NSLocalizedDescriptionKey,
                                  nil];
        NSError *err = [NSError errorWithDomain:@"org.wordpress.iphone" code:NSURLErrorBadServerResponse userInfo:userInfo];
        [self displayRemoteError:err];
    } else {
        NSDictionary *userInfo = [NSDictionary dictionaryWithObjectsAndKeys:
                                  NSLocalizedString(@"Unable to find a WordPress site at that URL. Tap 'Need Help?' to view the FAQ.", nil), NSLocalizedDescriptionKey,
                                  nil];
        NSError *err = [NSError errorWithDomain:@"org.wordpress.iphone" code:NSURLErrorBadURL userInfo:userInfo];
        [self displayRemoteError:err];
    }
}

- (void)displayRemoteError:(NSError *)error {
    DDLogError(@"%@", error);
    NSString *message = [error localizedDescription];
    if (![[error domain] isEqualToString:WPXMLRPCFaultErrorDomain]) {
        [self displayGenericErrorMessage:message];
        return;
    }
    if ([error code] == 403) {
        message = NSLocalizedString(@"Please try entering your login details again.", nil);
    }
    
    if ([[message trim] length] == 0) {
        message = NSLocalizedString(@"Sign in failed. Please try again.", nil);
    }
    
    if ([error code] == 405) {
        [self displayErrorMessageForXMLRPC:message];
    } else {
        if ([error code] == NSURLErrorBadURL) {
            [self displayErrorMessageForBadUrl:message];
        } else {
            [self displayGenericErrorMessage:message];
        }
    }
}

- (void)keyboardWillShow:(NSNotification *)notification
{
    NSDictionary *keyboardInfo = notification.userInfo;
    CGFloat animationDuration = [[keyboardInfo objectForKey:UIKeyboardAnimationDurationUserInfoKey] floatValue];
    CGRect keyboardFrame = [[[notification userInfo] objectForKey:UIKeyboardFrameEndUserInfoKey] CGRectValue];
    keyboardFrame = [self.view convertRect:keyboardFrame fromView:nil];
    CGFloat newKeyboardOffset = (CGRectGetMaxY(_signInButton.frame) - CGRectGetMinY(keyboardFrame)) + 0.5 * GeneralWalkthroughStandardOffset;
    
    if (newKeyboardOffset < 0) {
        newKeyboardOffset = 0;
        return;
    }
    
    [UIView animateWithDuration:animationDuration animations:^{
        for (UIControl *control in [self controlsToMoveForTextEntry]) {
            CGRect frame = control.frame;
            frame.origin.y -= newKeyboardOffset;
            control.frame = frame;
        }
        
        for (UIControl *control in [self controlsToHideForTextEntry]) {
            control.alpha = 0.0;
        }
    } completion:^(BOOL finished) {
        
        _keyboardOffset += newKeyboardOffset;
    }];
}

- (void)keyboardWillHide:(NSNotification *)notification
{
    NSDictionary *keyboardInfo = notification.userInfo;
    CGFloat animationDuration = [[keyboardInfo objectForKey:UIKeyboardAnimationDurationUserInfoKey] floatValue];
    
    CGFloat currentKeyboardOffset = _keyboardOffset;
    _keyboardOffset = 0;
    
    [UIView animateWithDuration:animationDuration animations:^{
        for (UIControl *control in [self controlsToMoveForTextEntry]) {
            CGRect frame = control.frame;
            frame.origin.y += currentKeyboardOffset;
            control.frame = frame;
        }
        
        for (UIControl *control in [self controlsToHideForTextEntry]) {
            control.alpha = 1.0;
        }
    }];
}

- (NSArray *)controlsToMoveForTextEntry {
    
    return @[_icon, _usernameText, _passwordText, _siteUrlText, _signInButton, _statusLabel];
}
- (NSArray *)controlsToHideForTextEntry {
    
    NSArray *controlsToHide = @[_helpButton];
    
    // Hide the
    BOOL isSmallScreen = !(CGRectGetHeight(self.view.bounds) > 480.0);
    if (isSmallScreen) {
        controlsToHide = [controlsToHide arrayByAddingObject:_icon];
    }
    return controlsToHide;
}


@end<|MERGE_RESOLUTION|>--- conflicted
+++ resolved
@@ -445,8 +445,6 @@
         _toggleSignInForm.autoresizingMask = UIViewAutoresizingFlexibleRightMargin | UIViewAutoresizingFlexibleLeftMargin;
         [_mainView addSubview:_toggleSignInForm];
     }
-<<<<<<< HEAD
-
     if (!self.onlyDotComAllowed && ![WPAccount defaultWordPressComAccount]) {
         // Add Account type toggle
         if (_toggleSignInForm == nil) {
@@ -466,18 +464,6 @@
             [_skipToCreateAccount addTarget:self action:@selector(clickedSkipToCreate:) forControlEvents:UIControlEventTouchUpInside];
             [_mainView addSubview:_skipToCreateAccount];
         }
-=======
-    NSString *toggleTitle = _userIsDotCom ? @"Add Self-Hosted Site" : @"Sign in to WordPress.com";
-    [_toggleSignInForm setTitle:toggleTitle forState:UIControlStateNormal];
-    
-    // Add Skip to Create Account Button
-    if (_skipToCreateAccount == nil) {
-        _skipToCreateAccount = [[WPNUXSecondaryButton alloc] init];
-        [_skipToCreateAccount setTitle:NSLocalizedString(@"Create Account", nil) forState:UIControlStateNormal];
-        [_skipToCreateAccount addTarget:self action:@selector(clickedSkipToCreate:) forControlEvents:UIControlEventTouchUpInside];
-        _skipToCreateAccount.autoresizingMask = UIViewAutoresizingFlexibleRightMargin | UIViewAutoresizingFlexibleLeftMargin;
-        [_mainView addSubview:_skipToCreateAccount];
->>>>>>> c92bd4ed
     }
 }
 
