--- conflicted
+++ resolved
@@ -34,12 +34,8 @@
 const CGFloat RPVBorderHeight = 1.0f;
 const CGFloat RPVSmallButtonLeftPadding = 2; // Follow, tag
 const CGFloat RPVMaxImageHeightPercentage = 0.59f;
-<<<<<<< HEAD
 const CGFloat RPVMaxSummaryHeight = 88.0f;
 const CGFloat RPVLineHeightMultiple = 1.10f;
-=======
-const CGFloat RPVLineHeightMultiple = 1.15f;
->>>>>>> 6f36d25e
 const CGFloat RPVFollowButtonWidth = 100.0f;
 const CGFloat RPVTitlePaddingBottom = 4.0f;
 
