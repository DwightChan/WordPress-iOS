#import <AFNetworking/AFNetworking.h>
#import "WPTableViewControllerSubclass.h"
#import "ReaderPostsViewController.h"
#import "ReaderPostTableViewCell.h"
#import "ReaderBlockedTableViewCell.h"
#import "ReaderSubscriptionViewController.h"
#import "ReaderPostDetailViewController.h"
#import "ReaderPost.h"
#import "WordPressAppDelegate.h"
#import "NSString+XMLExtensions.h"
#import "WPAccount.h"
#import "WPTableImageSource.h"
#import "WPNoResultsView.h"
#import "NSString+Helpers.h"
#import "WPAnimatedBox.h"
#import "InlineComposeView.h"
#import "ReaderCommentPublisher.h"
#import "ContextManager.h"
#import "AccountService.h"
#import "RebloggingViewController.h"
#import "ReaderTopicService.h"
#import "ReaderPostService.h"
#import "CustomHighlightButton.h"
#import "UIView+Subviews.h"
#import "BlogService.h"
<<<<<<< HEAD

static CGFloat const RPVCHeaderHeightPhone = 10.0;
=======
#import "ReaderSiteService.h"

static CGFloat const RPVCHeaderHeightPhone = 10.0;
static CGFloat const RPVCBlockedCellHeight = 66.0;
>>>>>>> c9b6ea9b
static CGFloat const RPVCEstimatedRowHeightIPhone = 400.0;
static CGFloat const RPVCEstimatedRowHeightIPad = 600.0;

NSString * const BlockedCellIdentifier = @"BlockedCellIdentifier";
NSString * const FeaturedImageCellIdentifier = @"FeaturedImageCellIdentifier";
NSString * const NoFeaturedImageCellIdentifier = @"NoFeaturedImageCellIdentifier";
NSString * const RPVCDisplayedNativeFriendFinder = @"DisplayedNativeFriendFinder";

@interface ReaderPostsViewController ()<WPTableImageSourceDelegate, ReaderCommentPublisherDelegate, RebloggingViewControllerDelegate, UIActionSheetDelegate>

@property (nonatomic, assign) BOOL hasMoreContent;
@property (nonatomic, assign) BOOL loadingMore;
@property (nonatomic, assign) BOOL viewHasAppeared;
@property (nonatomic, strong) WPTableImageSource *featuredImageSource;
@property (nonatomic, assign) CGFloat keyboardOffset;
@property (nonatomic, assign) CGFloat lastOffset;
@property (nonatomic, strong) WPAnimatedBox *animatedBox;
@property (nonatomic, strong) UIGestureRecognizer *tapOffKeyboardGesture;
@property (nonatomic, strong) InlineComposeView *inlineComposeView;
@property (nonatomic, strong) ReaderCommentPublisher *commentPublisher;
@property (nonatomic, readonly) ReaderTopic *currentTopic;
@property (nonatomic, strong) ReaderPostTableViewCell *cellForLayout;
@property (nonatomic, strong) NSLayoutConstraint *cellForLayoutWidthConstraint;
@property (nonatomic) BOOL infiniteScrollEnabled;
@property (nonatomic, strong) NSMutableDictionary *cachedRowHeights;
@property (nonatomic, strong) NSNumber *siteIDToBlock;
@property (nonatomic, strong) NSNumber *postIDThatInitiatedBlock;
@property (nonatomic, strong) UIActionSheet *actionSheet;

@end

@implementation ReaderPostsViewController

#pragma mark - Life Cycle methods

+ (UIViewController *)viewControllerWithRestorationIdentifierPath:(NSArray *)identifierComponents coder:(NSCoder *)coder
{
    return [[WordPressAppDelegate sharedWordPressApplicationDelegate] readerPostsViewController];
}

- (void)dealloc
{
    self.featuredImageSource.delegate = nil;
    self.inlineComposeView.delegate = nil;
    self.inlineComposeView = nil;
    self.commentPublisher = nil;
    [[NSNotificationCenter defaultCenter] removeObserver:self];
}

- (instancetype)init
{
    self = [super init];
    if (self) {
        _hasMoreContent = YES;
        _infiniteScrollEnabled = YES;

        [[NSNotificationCenter defaultCenter] addObserver:self selector:@selector(didChangeAccount:) name:WPAccountDefaultWordPressComAccountChangedNotification object:nil];
        [[NSNotificationCenter defaultCenter] addObserver:self selector:@selector(readerTopicDidChange:) name:ReaderTopicDidChangeNotification object:nil];
    }
    return self;
}

- (void)viewDidLoad
{
    [super viewDidLoad];

    self.cachedRowHeights = [NSMutableDictionary dictionary];

    [self configureCellSeparatorStyle];

    self.incrementalLoadingSupported = YES;

    [self.tableView registerClass:[ReaderBlockedTableViewCell class] forCellReuseIdentifier:BlockedCellIdentifier];
    [self.tableView registerClass:[ReaderPostTableViewCell class] forCellReuseIdentifier:NoFeaturedImageCellIdentifier];
    [self.tableView registerClass:[ReaderPostTableViewCell class] forCellReuseIdentifier:FeaturedImageCellIdentifier];

    self.tableView.keyboardDismissMode = UIScrollViewKeyboardDismissModeInteractive;

    [self configureCellForLayout];

    CGFloat maxWidth;
    if (IS_IPHONE) {
        maxWidth = MAX(CGRectGetWidth(self.tableView.bounds), CGRectGetHeight(self.tableView.bounds));
    } else {
        maxWidth = WPTableViewFixedWidth;
    }

    CGFloat maxHeight = maxWidth * WPContentViewMaxImageHeightPercentage;
    self.featuredImageSource = [[WPTableImageSource alloc] initWithMaxSize:CGSizeMake(maxWidth, maxHeight)];
    self.featuredImageSource.delegate = self;

    // Topics button
    UIBarButtonItem *button = nil;
    CustomHighlightButton *topicsButton = [CustomHighlightButton buttonWithType:UIButtonTypeCustom];
    topicsButton.tintColor = [UIColor colorWithWhite:1.0 alpha:0.5];
    [topicsButton setImage:[UIImage imageNamed:@"icon-reader-topics"] forState:UIControlStateNormal];

    CGSize imageSize = [UIImage imageNamed:@"icon-reader-topics"].size;
    topicsButton.frame = CGRectMake(0.0, 0.0, imageSize.width, imageSize.height);
    topicsButton.contentEdgeInsets = UIEdgeInsetsMake(0, 16, 0, -16);

    [topicsButton addTarget:self action:@selector(topicsAction:) forControlEvents:UIControlEventTouchUpInside];
    button = [[UIBarButtonItem alloc] initWithCustomView:topicsButton];
    [button setAccessibilityLabel:NSLocalizedString(@"Browse", @"")];
    self.navigationItem.rightBarButtonItem = button;

    self.tapOffKeyboardGesture = [[UITapGestureRecognizer alloc] initWithTarget:self
                                                                         action:@selector(dismissKeyboard:)];

    self.inlineComposeView = [[InlineComposeView alloc] initWithFrame:CGRectZero];
    [self.inlineComposeView setButtonTitle:NSLocalizedString(@"Post", nil)];
    self.commentPublisher = [[ReaderCommentPublisher alloc] initWithComposer:self.inlineComposeView];

    self.commentPublisher.delegate = self;

    self.tableView.tableFooterView = self.inlineComposeView;
}

- (void)viewWillAppear:(BOOL)animated
{
    [super viewWillAppear:animated];

    [self updateTitle];

    [[NSNotificationCenter defaultCenter] addObserver:self selector:@selector(handleKeyboardDidShow:) name:UIKeyboardWillShowNotification object:nil];
    [[NSNotificationCenter defaultCenter] addObserver:self selector:@selector(handleKeyboardWillHide:) name:UIKeyboardWillHideNotification object:nil];

    if (self.noResultsView && self.animatedBox) {
        [self.animatedBox prepareAnimation:NO];
    }
}

- (void)viewDidAppear:(BOOL)animated
{
    [super viewDidAppear:animated];

    NSIndexPath *selectedIndexPath = [self.tableView indexPathForSelectedRow];
    if (selectedIndexPath) {
        [self.tableView deselectRowAtIndexPath:selectedIndexPath animated:YES];
    }

    if (!self.viewHasAppeared) {
        if (self.currentTopic) {
            [WPAnalytics track:WPAnalyticsStatReaderAccessed withProperties:[self tagPropertyForStats]];
        }
        self.viewHasAppeared = YES;
    }

    // Delay box animation after the view appears
    double delayInSeconds = 0.3;
    dispatch_time_t popTime = dispatch_time(DISPATCH_TIME_NOW, (int64_t)(delayInSeconds * NSEC_PER_SEC));
    dispatch_after(popTime, dispatch_get_main_queue(), ^(void){
        if (self.noResultsView && self.animatedBox) {
            [self.animatedBox animate];
        }
    });
}

- (void)viewWillDisappear:(BOOL)animated
{
    [self.inlineComposeView endEditing:YES];
    [super viewWillDisappear:animated];

    [[NSNotificationCenter defaultCenter] removeObserver:self name:UIKeyboardWillShowNotification object:nil];
    [[NSNotificationCenter defaultCenter] removeObserver:self name:UIKeyboardWillHideNotification object:nil];
}

- (void)willAnimateRotationToInterfaceOrientation:(UIInterfaceOrientation)toInterfaceOrientation duration:(NSTimeInterval)duration
{
    // Remove the no results view or else the position will abruptly adjust after rotation
    // due to the table view sizing for image preloading
    [self.noResultsView removeFromSuperview];

    [super willAnimateRotationToInterfaceOrientation:toInterfaceOrientation duration:duration];
}

- (void)didRotateFromInterfaceOrientation:(UIInterfaceOrientation)fromInterfaceOrientation
{
    [super didRotateFromInterfaceOrientation:fromInterfaceOrientation];
    [self configureNoResultsView];
}

- (void)willRotateToInterfaceOrientation:(UIInterfaceOrientation)toInterfaceOrientation duration:(NSTimeInterval)duration
{
    CGFloat width;
    if (UIInterfaceOrientationIsPortrait(toInterfaceOrientation)) {
        width = CGRectGetWidth(self.tableView.window.frame);
    } else {
        width = CGRectGetHeight(self.tableView.window.frame);
    }
    [self updateCellForLayoutWidthConstraint:width];
    if (IS_IPHONE) {
        [self.cachedRowHeights removeAllObjects];
    }
}

#pragma mark - Instance Methods

- (void)configureCellSeparatorStyle
{
    // Setting the separator style will cause the table view to redraw all its cells.
    // We want to avoid this when we first load the tableview as there is a performance
    // cost.  As a work around, unset the delegate and datasource, and restore them
    // after setting the style.
    self.tableView.delegate = nil;
    self.tableView.dataSource = nil;
    self.tableView.separatorStyle = UITableViewCellSeparatorStyleNone;
    self.tableView.delegate = self;
    self.tableView.dataSource = self;
}

- (void)configureCellForLayout
{
    NSString *CellIdentifier = @"CellForLayoutIdentifier";
    [self.tableView registerClass:[ReaderPostTableViewCell class] forCellReuseIdentifier:CellIdentifier];
    self.cellForLayout = [self.tableView dequeueReusableCellWithIdentifier:CellIdentifier];
    [self updateCellForLayoutWidthConstraint:CGRectGetWidth(self.tableView.bounds)];
}

- (void)updateCellForLayoutWidthConstraint:(CGFloat)width
{
    UIView *contentView = self.cellForLayout.contentView;
    if (self.cellForLayoutWidthConstraint) {
        [contentView removeConstraint:self.cellForLayoutWidthConstraint];
    }
    NSDictionary *views = NSDictionaryOfVariableBindings(contentView);
    NSDictionary *metrics = @{@"width":@(width)};
    self.cellForLayoutWidthConstraint = [[NSLayoutConstraint constraintsWithVisualFormat:@"[contentView(width)]"
                                                                             options:0
                                                                             metrics:metrics
                                                                               views:views] firstObject];
    [contentView addConstraint:self.cellForLayoutWidthConstraint];
}

- (ReaderTopic *)currentTopic
{
    NSManagedObjectContext *context = [[ContextManager sharedInstance] mainContext];
    return [[[ReaderTopicService alloc] initWithManagedObjectContext:context] currentTopic];
}

- (void)updateTitle
{
    if (self.currentTopic) {
        self.title = [self.currentTopic.title capitalizedString];
    } else {
        self.title = NSLocalizedString(@"Reader", @"Default title for the reader before topics are loaded the first time.");
    }
}

- (void)setTitle:(NSString *)title
{
    [super setTitle:title];

    // Reset the tab bar title; this isn't a great solution, but works
    NSInteger tabIndex = [self.tabBarController.viewControllers indexOfObject:self.navigationController];
    UITabBarItem *tabItem = [[[self.tabBarController tabBar] items] objectAtIndex:tabIndex];
    tabItem.title = NSLocalizedString(@"Reader", @"Description of the Reader tab");
}

- (void)handleKeyboardDidShow:(NSNotification *)notification
{
    if (self.inlineComposeView.isDisplayed) {
        return;
    }

    UIView *view = self.view.superview;
    CGRect frame = view.frame;
    CGRect startFrame = [[[notification userInfo] objectForKey:UIKeyboardFrameBeginUserInfoKey] CGRectValue];
    CGRect endFrame = [[[notification userInfo] objectForKey:UIKeyboardFrameEndUserInfoKey] CGRectValue];

    // Figure out the difference between the bottom of this view, and the top of the keyboard.
    // This should account for any toolbars.
    CGPoint point = [view.window convertPoint:startFrame.origin toView:view];
    self.keyboardOffset = point.y - (frame.origin.y + frame.size.height);

    // if we're upside down, we need to adjust the origin.
    if (endFrame.origin.x == 0 && endFrame.origin.y == 0) {
        endFrame.origin.y = endFrame.origin.x += MIN(endFrame.size.height, endFrame.size.width);
    }

    point = [view.window convertPoint:endFrame.origin toView:view];
    CGSize tabBarSize = [self tabBarSize];
    frame.size.height = point.y + tabBarSize.height;

    [UIView animateWithDuration:0.3f delay:0.0f options:UIViewAnimationOptionBeginFromCurrentState animations:^{
        view.frame = frame;
    } completion:^(BOOL finished) {
        // BUG: When dismissing a modal view, and the keyboard is showing again, the animation can get clobbered in some cases.
        // When this happens the view is set to the dimensions of its wrapper view, hiding content that should be visible
        // above the keyboard.
        // For now use a fallback animation.
        if (!CGRectEqualToRect(view.frame, frame)) {
            [UIView animateWithDuration:0.3 animations:^{
                view.frame = frame;
            }];
        }
    }];
}

- (void)handleKeyboardWillHide:(NSNotification *)notification
{
    if (self.inlineComposeView.isDisplayed) {
        return;
    }

    UIView *view = self.view.superview;
    CGRect frame = view.frame;
    CGRect keyFrame = [[[notification userInfo] objectForKey:UIKeyboardFrameEndUserInfoKey] CGRectValue];

    CGPoint point = [view.window convertPoint:keyFrame.origin toView:view];
    frame.size.height = point.y - (frame.origin.y + self.keyboardOffset);
    view.frame = frame;
}

- (ReaderPost *)postFromCellSubview:(UIView *)subview
{
    ReaderPostTableViewCell *cell = [ReaderPostTableViewCell cellForSubview:subview];
    NSIndexPath *indexPath = [self.tableView indexPathForCell:cell];
    ReaderPost *post = (ReaderPost *)[self.resultsController objectAtIndexPath:indexPath];
    return post;
}

- (void)blockSite
{
    if (!self.siteIDToBlock) {
        return;
    }

    NSNumber *siteIDToBlock = self.siteIDToBlock;
    self.siteIDToBlock = nil;

    [self.cachedRowHeights removeAllObjects];
    NSManagedObjectContext *derivedContext = [[ContextManager sharedInstance] newDerivedContext];
    ReaderSiteService *service = [[ReaderSiteService alloc] initWithManagedObjectContext:derivedContext];
    [service flagSiteWithID:siteIDToBlock asBlocked:YES success:^{
        // Nothing to do.
    } failure:^(NSError *error) {
        self.postIDThatInitiatedBlock = nil;
        UIAlertView *alertView = [[UIAlertView alloc] initWithTitle:NSLocalizedString(@"Error Blocking Site", @"Title of a prompt letting the user know there was an error trying to block a site from appearing in the reader.")
                                                            message:[error localizedDescription]
                                                           delegate:nil
                                                  cancelButtonTitle:NSLocalizedString(@"OK", @"Text for an alert's dismissal button.")
                                                  otherButtonTitles:nil, nil];
        [alertView show];
    }];
}

- (void)unblockSiteForPost:(ReaderPost *)post
{
    [self.cachedRowHeights removeAllObjects];
    NSManagedObjectContext *derivedContext = [[ContextManager sharedInstance] newDerivedContext];
    ReaderSiteService *service = [[ReaderSiteService alloc] initWithManagedObjectContext:derivedContext];
    [service flagSiteWithID:post.siteID asBlocked:NO success:^{
        // Nothing to do.
        self.postIDThatInitiatedBlock = nil;
    } failure:^(NSError *error) {
        UIAlertView *alertView = [[UIAlertView alloc] initWithTitle:NSLocalizedString(@"Error Unblocking Site", @"Title of a prompt letting the user know there was an error trying to unblock a site from appearing in the reader.")
                                                            message:[error localizedDescription]
                                                           delegate:nil
                                                  cancelButtonTitle:NSLocalizedString(@"OK", @"Text for an alert's dismissal button.")
                                                  otherButtonTitles:nil, nil];
        [alertView show];
    }];
}

- (void)setPostIDThatInitiatedBlock:(NSNumber *)postIDThatInitiatedBlock
{
    // Comparing integer values is a valid check even if both values are nil, where an isEqual check would fail.
    if ([_postIDThatInitiatedBlock integerValue] == [postIDThatInitiatedBlock integerValue]) {
        return;
    }

    _postIDThatInitiatedBlock = postIDThatInitiatedBlock;

    [self.cachedRowHeights removeAllObjects];
    NSError *error;
    [self.resultsController.fetchRequest setPredicate:[self predicateForFetchRequest]];
    [self.resultsController performFetch:&error];
    if (error) {
        DDLogError(@"Error fetching posts after updating the fetch request predicate: %@", error);
    }
}


#pragma mark - ReaderPostContentView delegate methods

- (void)postView:(ReaderPostContentView *)postView didReceiveReblogAction:(id)sender
{
    // Pass the image forward
    ReaderPostTableViewCell *cell = [ReaderPostTableViewCell cellForSubview:sender];
    NSIndexPath *indexPath = [self.tableView indexPathForCell:cell];
    ReaderPost *post = (ReaderPost *)[self.resultsController objectAtIndexPath:indexPath];

    RebloggingViewController *controller = [[RebloggingViewController alloc] initWithPost:post];
    controller.delegate = self;
    UINavigationController *navController = [[UINavigationController alloc] initWithRootViewController:controller];
    navController.modalPresentationStyle = UIModalPresentationFormSheet;
    navController.modalTransitionStyle = UIModalTransitionStyleCoverVertical;
    [self presentViewController:navController animated:YES completion:nil];
}

- (void)postView:(ReaderPostContentView *)postView didReceiveLikeAction:(id)sender
{
    ReaderPostTableViewCell *cell = [ReaderPostTableViewCell cellForSubview:sender];
    NSIndexPath *indexPath = [self.tableView indexPathForCell:cell];
    ReaderPost *post = (ReaderPost *)[self.resultsController objectAtIndexPath:indexPath];

    NSManagedObjectContext *context = [[ContextManager sharedInstance] newDerivedContext];
    ReaderPostService *service = [[ReaderPostService alloc] initWithManagedObjectContext:context];
    [service toggleLikedForPost:post success:^{
        if (post.isLiked) {
            [WPAnalytics track:WPAnalyticsStatReaderLikedArticle];
        }
    } failure:^(NSError *error) {
        DDLogError(@"Error Liking Post : %@", [error localizedDescription]);
        [postView updateActionButtons];
    }];

    [postView updateActionButtons];
}

- (void)contentView:(UIView *)contentView didReceiveAttributionLinkAction:(id)sender
{
    UIButton *followButton = (UIButton *)sender;

    ReaderPost *post = [self postFromCellSubview:followButton];

    if (![post isFollowable]) {
        return;
    }

    if (!post.isFollowing) {
        [WPAnalytics track:WPAnalyticsStatReaderFollowedSite];
    }

    [followButton setSelected:!post.isFollowing]; // Set it optimistically

    NSManagedObjectContext *context = [[ContextManager sharedInstance] newDerivedContext];
    ReaderPostService *service = [[ReaderPostService alloc] initWithManagedObjectContext:context];
    [service toggleFollowingForPost:post success:^{
        //noop
    } failure:^(NSError *error) {
        DDLogError(@"Error Following Blog : %@", [error localizedDescription]);
        [followButton setSelected:post.isFollowing];
    }];
}

- (void)contentView:(UIView *)contentView didReceiveAttributionMenuAction:(id)sender
{
    ReaderPost *post = [self postFromCellSubview:sender];
    self.siteIDToBlock = post.siteID;
    self.postIDThatInitiatedBlock = post.postID;

    NSString *cancel = NSLocalizedString(@"Cancel", @"The title of a cancel button.");
    NSString *blockSite = NSLocalizedString(@"Block This Site", @"The title of a button that triggers blocking a site from the user's reader.");

    UIActionSheet *actionSheet = [[UIActionSheet alloc] initWithTitle:nil
                                                             delegate:self
                                                    cancelButtonTitle:cancel
                                               destructiveButtonTitle:blockSite
                                                    otherButtonTitles:nil, nil];
    if (IS_IPHONE) {
        [actionSheet showFromTabBar:self.tabBarController.tabBar];
    } else {
        UIView *view = (UIView *)sender;
        [actionSheet showFromRect:view.bounds inView:view animated:YES];
    }

    self.actionSheet = actionSheet;
}

- (void)postView:(ReaderPostContentView *)postView didReceiveCommentAction:(id)sender
{
    [self.view addGestureRecognizer:self.tapOffKeyboardGesture];

    ReaderPostTableViewCell *cell = [ReaderPostTableViewCell cellForSubview:sender];
    NSIndexPath *indexPath = [self.tableView indexPathForCell:cell];
    ReaderPost *post = (ReaderPost *)[self.resultsController objectAtIndexPath:indexPath];

    if (self.commentPublisher.post == post) {
        [self.inlineComposeView toggleComposer];
        return;
    }

    self.commentPublisher.post = post;
    [self.inlineComposeView displayComposer];

    // scroll the item into view if possible
    [self.tableView scrollToRowAtIndexPath:indexPath
                          atScrollPosition:UITableViewScrollPositionTop
                                  animated:YES];
}

#pragma mark - RebloggingViewController Delegate Methods

- (void)postWasReblogged:(ReaderPost *)post
{
    NSIndexPath *indexPath = [self.resultsController indexPathForObject:post];
    if (!indexPath) {
        return;
    }
    ReaderPostTableViewCell *cell = (ReaderPostTableViewCell *)[self.tableView cellForRowAtIndexPath:indexPath];
    [cell configureCell:post];
    [self setAvatarForPost:post forCell:cell indexPath:indexPath];
}

#pragma mark - Actions

- (void)topicsAction:(id)sender
{
    ReaderSubscriptionViewController *controller = [[ReaderSubscriptionViewController alloc] init];
    UINavigationController *navController = [[UINavigationController alloc] initWithRootViewController:controller];
    navController.navigationBar.translucent = NO;
    [self presentViewController:navController animated:YES completion:nil];
}

- (void)dismissKeyboard:(id)sender
{
    for (UIGestureRecognizer *gesture in self.view.gestureRecognizers) {
        if ([gesture isEqual:self.tapOffKeyboardGesture]) {
            [self.view removeGestureRecognizer:gesture];
        }
    }

    [self.inlineComposeView toggleComposer];
}

#pragma mark - ReaderCommentPublisherDelegate Methods

- (void)commentPublisherDidPublishComment:(ReaderCommentPublisher *)publisher
{
    [WPAnalytics track:WPAnalyticsStatReaderCommentedOnArticle];
    publisher.post.dateCommentsSynced = nil;
    [self.inlineComposeView dismissComposer];
}

- (void)openPost:(NSNumber *)postId onBlog:(NSNumber *)blogId
{
<<<<<<< HEAD
    NSManagedObjectContext *context = [[ContextManager sharedInstance] mainContext];
    ReaderPostService *service = [[ReaderPostService alloc] initWithManagedObjectContext:context];
    [service deletePostsWithNoTopic];
    [service fetchPost:postId forSite:blogId success:^(ReaderPost *post) {
        if (![self.navigationController.topViewController isEqual:self]) {
            return;
        }
        
        ReaderPostDetailViewController *controller = [[ReaderPostDetailViewController alloc] initWithPost:post];
        [self.navigationController pushViewController:controller animated:YES];

    } failure:^(NSError *error) {
        DDLogError(@"%@, error fetching post for site", _cmd, error);
    }];
=======
    ReaderPostDetailViewController *controller = [ReaderPostDetailViewController detailControllerWithPostID:postId siteID:blogId];
    [self.navigationController pushViewController:controller animated:YES];
>>>>>>> c9b6ea9b
}

#pragma mark - WPTableViewSublass methods

<<<<<<< HEAD
- (void)configureNoResultsView {
=======
- (void)configureNoResultsView
{
>>>>>>> c9b6ea9b
    if (!self.isViewLoaded) {
        return;
    }

    [self.noResultsView removeFromSuperview];

    // Refresh the NoResultsView Properties
    self.noResultsView.titleText        = self.noResultsTitleText;
    self.noResultsView.messageText      = self.noResultsMessageText;
    self.noResultsView.accessoryView    = self.noResultsAccessoryView;
    self.noResultsView.buttonTitle      = self.noResultsButtonText;

    if (!self.resultsController || (self.resultsController.fetchedObjects.count > 0)) {
        return;
    }

    // only add and animate no results view if it isn't already
    // in the table view
    if (![self.noResultsView isDescendantOfView:self.tableView]) {
        [self.tableView addSubviewWithFadeAnimation:self.noResultsView];
    } else {
        [self.noResultsView centerInSuperview];
    }
}

- (NSString *)noResultsTitleText
{
    if (self.isSyncing) {
        return NSLocalizedString(@"Fetching posts...", @"A brief prompt shown when the reader is empty, letting the user know the app is currently fetching new posts.");
    }

    NSRange range = [self.currentTopic.path rangeOfString:@"following"];
    if (range.location != NSNotFound) {
        return NSLocalizedString(@"You're not following any sites yet.", @"");
    }

    range = [self.currentTopic.path rangeOfString:@"liked"];
    if (range.location != NSNotFound) {
        return NSLocalizedString(@"You have not liked any posts.", @"");
    }

    return NSLocalizedString(@"Sorry. No posts yet.", @"");
}

- (NSString *)noResultsMessageText
{
    if (self.isSyncing) {
        return @"";
    }
<<<<<<< HEAD
	return NSLocalizedString(@"Tap the tag icon to browse posts from popular sites.", nil);
=======
    return NSLocalizedString(@"Tap the tag icon to browse posts from popular sites.", nil);
>>>>>>> c9b6ea9b
}

- (UIView *)noResultsAccessoryView
{
    if (!self.animatedBox) {
        self.animatedBox = [WPAnimatedBox new];
    }
    return self.animatedBox;
}

- (NSString *)entityName
{
    return @"ReaderPost";
}

- (NSDate *)lastSyncDate
{
    return self.currentTopic.lastSynced;
}

- (NSPredicate *)predicateForFetchRequest
{
    NSPredicate *predicate;

    if (self.postIDThatInitiatedBlock) {
        predicate = [NSPredicate predicateWithFormat:@"topic = %@ AND (isSiteBlocked = NO OR postID = %@)", self.currentTopic, self.postIDThatInitiatedBlock];
    } else {
        predicate = [NSPredicate predicateWithFormat:@"topic = %@ AND isSiteBlocked = NO", self.currentTopic];
    }

    return predicate;
}

- (NSFetchRequest *)fetchRequest
{
    NSFetchRequest *fetchRequest = [NSFetchRequest fetchRequestWithEntityName:[self entityName]];
    fetchRequest.predicate = [self predicateForFetchRequest];

    NSSortDescriptor *sortDescriptorDate = [NSSortDescriptor sortDescriptorWithKey:@"sortDate" ascending:NO];
    fetchRequest.sortDescriptors = @[sortDescriptorDate];
    fetchRequest.fetchBatchSize = 20;
    return fetchRequest;
}

- (NSString *)sectionNameKeyPath
{
    return nil;
}

- (Class)cellClass
{
    return [ReaderPostTableViewCell class];
}

- (void)configureCell:(UITableViewCell *)aCell atIndexPath:(NSIndexPath *)indexPath
{
    if (!aCell) {
        return;
    }

    ReaderPost *post = (ReaderPost *)[self.resultsController objectAtIndexPath:indexPath];
    if (post.isSiteBlocked) {
        [self configureBlockedCell:(ReaderBlockedTableViewCell *)aCell atIndexPath:indexPath];
    } else {
        [self configurePostCell:(ReaderPostTableViewCell *)aCell atIndexPath:indexPath];
    }
}

- (void)configurePostCell:(ReaderPostTableViewCell *)cell atIndexPath:(NSIndexPath *)indexPath
{
    ReaderPost *post = (ReaderPost *)[self.resultsController objectAtIndexPath:indexPath];
<<<<<<< HEAD

=======
    BOOL shouldShowAttributionMenu = ([self isCurrentTopicFreshlyPressed] || (self.currentTopic.type != ReaderTopicTypeList)) ? YES : NO;
    cell.postView.shouldShowAttributionMenu = shouldShowAttributionMenu;
>>>>>>> c9b6ea9b
    [cell configureCell:post];
    [self setImageForPost:post forCell:cell indexPath:indexPath];
    [self setAvatarForPost:post forCell:cell indexPath:indexPath];

    cell.postView.delegate = self;
    cell.postView.shouldShowActions = post.isWPCom;
}

<<<<<<< HEAD
- (CGSize)sizeForFeaturedImage
{
=======
- (void)configureBlockedCell:(ReaderBlockedTableViewCell *)cell atIndexPath:(NSIndexPath *)indexPath
{
    ReaderPost *post = (ReaderPost *)[self.resultsController objectAtIndexPath:indexPath];

    NSString *str = NSLocalizedString(@"The site %@ will no longer appear in your reader. Tap to undo.", @"Message expliaining that the specified site will no longer appear in the user's reader.  The '%@' characters are a placeholder for the title of the site.");
    NSString *formattedString = [NSString stringWithFormat:str, post.blogName];
    NSRange range = [formattedString rangeOfString:post.blogName];

    NSDictionary *labelAttributes = [WPStyleGuide subtitleAttributes];
    NSDictionary *boldLabelAttributes = [WPStyleGuide subtitleAttributesBold];

    NSMutableAttributedString *attributedStr = [[NSMutableAttributedString alloc]initWithString:formattedString attributes:labelAttributes];
    [attributedStr setAttributes:boldLabelAttributes range:range];

    [cell setLabelAttributedText:attributedStr];
}


- (CGSize)sizeForFeaturedImage
{
>>>>>>> c9b6ea9b
    CGSize imageSize = CGSizeZero;
    imageSize.width = IS_IPAD ? WPTableViewFixedWidth : CGRectGetWidth(self.tableView.bounds);
    imageSize.height = round(imageSize.width * WPContentViewMaxImageHeightPercentage);
    return imageSize;
}

- (void)preloadImagesForCellsAfterIndexPath:(NSIndexPath *)indexPath
{
    NSInteger numberToPreload = 2; // keep the number small else they compete and slow each other down.
    for (NSInteger i = 1; i <= numberToPreload; i++) {
        NSIndexPath *nextIndexPath = [NSIndexPath indexPathForRow:indexPath.row + i inSection:indexPath.section];
        if ([self.tableView numberOfRowsInSection:indexPath.section] > nextIndexPath.row) {
            ReaderPost *post = (ReaderPost *)[self.resultsController objectAtIndexPath:nextIndexPath];
            NSURL *imageURL = [post featuredImageURLForDisplay];
            if (!imageURL) {
                // No image to feature.
                continue;
            }

            UIImage *image = [self imageForURL:imageURL];
            if (image) {
                // already cached.
                continue;
            } else {
                [self.featuredImageSource fetchImageForURL:imageURL
                                                  withSize:[self sizeForFeaturedImage]
                                                 indexPath:nextIndexPath
                                                 isPrivate:post.isPrivate];
            }
        }
    }
}

- (UIImage *)imageForURL:(NSURL *)imageURL
{
    if (!imageURL) {
        return nil;
    }
    return [self.featuredImageSource imageForURL:imageURL withSize:[self sizeForFeaturedImage]];
}

- (void)setAvatarForPost:(ReaderPost *)post forCell:(ReaderPostTableViewCell *)cell indexPath:(NSIndexPath *)indexPath
{
    if ([cell isEqual:self.cellForLayout]) {
        return;
    }

    CGSize imageSize = CGSizeMake(WPContentViewAuthorAvatarSize, WPContentViewAuthorAvatarSize);
    UIImage *image = [post cachedAvatarWithSize:imageSize];
    if (image) {
        [cell.postView setAvatarImage:image];
    } else {
        [post fetchAvatarWithSize:imageSize success:^(UIImage *image) {
            if (!image) {
                return;
            }
            if (cell == [self.tableView cellForRowAtIndexPath:indexPath]) {
                [cell.postView setAvatarImage:image];
            }
        }];
    }
}

- (void)setImageForPost:(ReaderPost *)post forCell:(ReaderPostTableViewCell *)cell indexPath:(NSIndexPath *)indexPath
{
    if ([cell isEqual:self.cellForLayout]) {
        return;
    }

    NSURL *imageURL = [post featuredImageURLForDisplay];
    if (!imageURL) {
        return;
    }
    UIImage *image = [self imageForURL:imageURL];
    if (image) {
        [cell.postView setFeaturedImage:image];
    } else {
        [self.featuredImageSource fetchImageForURL:imageURL
                                          withSize:[self sizeForFeaturedImage]
                                         indexPath:indexPath
                                         isPrivate:post.isPrivate];
    }
}

- (void)syncItems
{
    AccountService *service = [[AccountService alloc] initWithManagedObjectContext:[self managedObjectContext]];
    if ([service numberOfAccounts] > 0) {
        [super syncItems];
    } else {
        [self configureNoResultsView];
    }
}

- (void)syncItemsViaUserInteraction:(BOOL)userInteraction success:(void (^)())success failure:(void (^)(NSError *))failure
{
    DDLogMethod();
    NSManagedObjectContext *context = [[ContextManager sharedInstance] mainContext];

    if (!self.currentTopic) {
        ReaderTopicService *topicService = [[ReaderTopicService alloc] initWithManagedObjectContext:context];
        [topicService fetchReaderMenuWithSuccess:^{
            // Changing the topic means we need to also change the fetch request.
            [self resetResultsController];
            [self updateTitle];
            [self syncReaderItemsWithSuccess:success failure:failure];
        } failure:^(NSError *error) {
            if (error.code == ReaderTopicServiceErrorNoAccount) {
                // Fetching the menu should be invisible to the user.
                // If the failure is not a network error we probably don't want to show
                // the user. In this case, the user likely logged out and an error message
                // would be in appropriate.
                failure(nil);
            } else {
                failure(error);
            }
        }];
        return;
    }

    if (userInteraction) {
        [self syncReaderItemsWithSuccess:success failure:failure];
    } else {
        [self backfillReaderItemsWithSuccess:success failure:failure];
    }
}

- (void)backfillReaderItemsWithSuccess:(void (^)())success failure:(void (^)(NSError *))failure
{
    DDLogMethod();

    NSManagedObjectContext *context = [[ContextManager sharedInstance] newDerivedContext];
    ReaderPostService *service = [[ReaderPostService alloc] initWithManagedObjectContext:context];
    [service backfillPostsForTopic:self.currentTopic success:^(BOOL hasMore) {
        dispatch_async(dispatch_get_main_queue(), ^{
            self.postIDThatInitiatedBlock = nil;
            if (success) {
                success();
            }
        });
    } failure:^(NSError *error) {
        if (failure) {
            dispatch_async(dispatch_get_main_queue(), ^{
                failure(error);
            });
        }
    }];
}

- (void)syncReaderItemsWithSuccess:(void (^)())success failure:(void (^)(NSError *))failure
{
    DDLogMethod();

    NSManagedObjectContext *context = [[ContextManager sharedInstance] newDerivedContext];
    ReaderPostService *service = [[ReaderPostService alloc] initWithManagedObjectContext:context];
    [service fetchPostsForTopic:self.currentTopic earlierThan:[NSDate date] success:^(BOOL hasMore) {
        dispatch_async(dispatch_get_main_queue(), ^{
            self.postIDThatInitiatedBlock = nil;
            if (success) {
                success();
            }
        });
    } failure:^(NSError *error) {
        if (failure) {
            dispatch_async(dispatch_get_main_queue(), ^{
                failure(error);
            });
        }
    }];
}

- (void)loadMoreWithSuccess:(void (^)())success failure:(void (^)(NSError *error))failure
{
    DDLogMethod();
    if ([self.resultsController.fetchedObjects count] == 0) {
        return;
    }

    if (self.loadingMore) {
        return;
    }

    if (self.currentTopic == nil) {
        if (failure) {
            failure(nil);
        }
        return;
    }

    self.loadingMore = YES;

    ReaderPost *post = self.resultsController.fetchedObjects.lastObject;
    NSManagedObjectContext *context = [[ContextManager sharedInstance] newDerivedContext];

    ReaderPostService *service = [[ReaderPostService alloc] initWithManagedObjectContext:context];
    [service fetchPostsForTopic:self.currentTopic earlierThan:post.sortDate success:^(BOOL hasMore){
        if (success) {
            dispatch_async(dispatch_get_main_queue(), ^{
                success();
            });
        }
        [self onSyncSuccess:hasMore];
    } failure:^(NSError *error) {
        if (failure) {
            dispatch_async(dispatch_get_main_queue(), ^{
                failure(error);
            });
        }
    }];

    [WPAnalytics track:WPAnalyticsStatReaderInfiniteScroll withProperties:[self tagPropertyForStats]];
}

- (UITableViewRowAnimation)tableViewRowAnimation
{
    return UITableViewRowAnimationNone;
}

- (void)onSyncSuccess:(BOOL)hasMore
{
    DDLogMethod();
    self.loadingMore = NO;
    self.hasMoreContent = hasMore;
}

#pragma mark - TableView Methods

- (UITableViewCell *)tableView:(UITableView *)tableView cellForRowAtIndexPath:(NSIndexPath *)indexPath
{
    UITableViewCell *cell;
    ReaderPost *post = (ReaderPost *)[self.resultsController objectAtIndexPath:indexPath];
    if ([post isSiteBlocked]) {
        cell = [tableView dequeueReusableCellWithIdentifier:BlockedCellIdentifier];
    } else if ([post featuredImageURLForDisplay]) {
        cell = [tableView dequeueReusableCellWithIdentifier:FeaturedImageCellIdentifier];
    } else {
        cell = [tableView dequeueReusableCellWithIdentifier:NoFeaturedImageCellIdentifier];
    }

    cell.accessoryType = UITableViewCellAccessoryNone;
    cell.selectionStyle = UITableViewCellSelectionStyleNone;

    [self configureCell:cell atIndexPath:indexPath];

    return cell;
}

- (void)cacheHeight:(CGFloat)height forIndexPath:(NSIndexPath *)indexPath
{
    NSString *key = [NSString stringWithFormat:@"%i", indexPath.row];
    [self.cachedRowHeights setObject:@(height) forKey:key];
}

- (NSNumber *)cachedHeightForIndexPath:(NSIndexPath *)indexPath
{
    NSString *key = [NSString stringWithFormat:@"%i", indexPath.row];
    return [self.cachedRowHeights numberForKey:key];
}

- (CGFloat)tableView:(UITableView *)tableView estimatedHeightForRowAtIndexPath:(NSIndexPath *)indexPath
{
    NSNumber *height = [self cachedHeightForIndexPath:indexPath];
    if (height) {
        return [height floatValue];
    }

    ReaderPost *post = [self.resultsController.fetchedObjects objectAtIndex:indexPath.row];
    if (post.isSiteBlocked) {
        return RPVCBlockedCellHeight;
    }
    return IS_IPAD ? RPVCEstimatedRowHeightIPad : RPVCEstimatedRowHeightIPhone;
}

- (CGFloat)tableView:(UITableView *)tableView heightForRowAtIndexPath:(NSIndexPath *)indexPath
{
    NSNumber *cachedHeight = [self cachedHeightForIndexPath:indexPath];
    if (cachedHeight) {
        return [cachedHeight floatValue];
    }

    ReaderPost *post = [self.resultsController.fetchedObjects objectAtIndex:indexPath.row];
    if (post.isSiteBlocked) {
        return RPVCBlockedCellHeight;
    }

    [self configureCell:self.cellForLayout atIndexPath:indexPath];
    CGFloat width = IS_IPAD ? WPTableViewFixedWidth : CGRectGetWidth(self.tableView.bounds);
    CGSize size = [self.cellForLayout sizeThatFits:CGSizeMake(width, CGFLOAT_MAX)];
    CGFloat height = ceil(size.height) + 1;

    [self cacheHeight:height forIndexPath:indexPath];
    return height;
}

- (UIView *)tableView:(UITableView *)tableView viewForHeaderInSection:(NSInteger)section
{
    return [[UIView alloc] initWithFrame:CGRectZero];
}

- (CGFloat)tableView:(UITableView *)tableView heightForHeaderInSection:(NSInteger)section
{
    if (IS_IPHONE) {
        return RPVCHeaderHeightPhone;
    }
    return [super tableView:tableView heightForHeaderInSection:section];
}

- (void)tableView:(UITableView *)tableView didSelectRowAtIndexPath:(NSIndexPath *)indexPath
{
    if (IS_IPAD) {
        [tableView deselectRowAtIndexPath:indexPath animated:YES];
    }

	ReaderPost *post = [self.resultsController.fetchedObjects objectAtIndex:indexPath.row];
<<<<<<< HEAD
	self.detailController = [[ReaderPostDetailViewController alloc] initWithPost:post];
    [self.navigationController pushViewController:self.detailController animated:YES];
    
=======

    if (post.isSiteBlocked) {
        [self unblockSiteForPost:post];
        return;
    }

    UIViewController *detailController = [ReaderPostDetailViewController detailControllerWithPost:post];
    [self.navigationController pushViewController:detailController animated:YES];

>>>>>>> c9b6ea9b
    [WPAnalytics track:WPAnalyticsStatReaderOpenedArticle];
}

- (void)tableView:(UITableView *)tableView willDisplayCell:(UITableViewCell *)cell forRowAtIndexPath:(NSIndexPath *)indexPath
{
    [super tableView:tableView willDisplayCell:cell forRowAtIndexPath:indexPath];
    // Preload here to avoid unnecessary preload calls when fetching cells for reasons other than for display.
    [self preloadImagesForCellsAfterIndexPath:indexPath];
}

#pragma mark - NSFetchedResultsController overrides

- (void)controllerWillChangeContent:(NSFetchedResultsController *)controller
{
    // Do nothing (prevent superclass from adjusting table view)
}

- (void)controllerDidChangeContent:(NSFetchedResultsController *)controller
{
    // Index paths may have changed. We don't want callbacks for stale paths.
<<<<<<< HEAD
=======
    if (self.actionSheet) {
        // Dismiss the action sheet when content changes since the post that was tapped may have scrolled out of view or been removed.
        [self.actionSheet dismissWithClickedButtonIndex:[self.actionSheet cancelButtonIndex] animated:YES];
    }
>>>>>>> c9b6ea9b
    [self.featuredImageSource invalidateIndexPaths];
    [self.tableView reloadData];
    [self configureNoResultsView];
}

- (void)controller:(NSFetchedResultsController *)controller
   didChangeObject:(id)anObject
       atIndexPath:(NSIndexPath *)indexPath
     forChangeType:(NSFetchedResultsChangeType)type
      newIndexPath:(NSIndexPath *)newIndexPath
{
    if (type == NSFetchedResultsChangeInsert || type == NSFetchedResultsChangeDelete) {
        [self.cachedRowHeights removeAllObjects];
    }
    // Do not call super. (prevent superclass from adjusting table view)
}

#pragma mark - Notifications

- (void)readerTopicDidChange:(NSNotification *)notification
{
    [self updateTitle];

<<<<<<< HEAD
	self.loadingMore = NO;
	self.hasMoreContent = YES;
=======
    self.loadingMore = NO;
    self.hasMoreContent = YES;

    [self.tableView setContentOffset:CGPointMake(0, 0) animated:NO];
>>>>>>> c9b6ea9b

    [self.cachedRowHeights removeAllObjects];
    [self resetResultsController];
    [self.tableView reloadData];
    [self syncItems];

    [WPAnalytics track:WPAnalyticsStatReaderLoadedTag withProperties:[self tagPropertyForStats]];
    if ([self isCurrentTopicFreshlyPressed]) {
        [WPAnalytics track:WPAnalyticsStatReaderLoadedFreshlyPressed];
    }
}

#pragma mark - WPAccount Notifications

- (void)didChangeAccount:(NSNotification *)notification
{
    NSManagedObjectContext *context = [[ContextManager sharedInstance] mainContext];
    [[[ReaderTopicService alloc] initWithManagedObjectContext:context] deleteAllTopics];
    [[[ReaderPostService alloc] initWithManagedObjectContext:context] deletePostsWithNoTopic];

    [self resetResultsController];
    [self.tableView reloadData];
    [self.navigationController popToViewController:self animated:NO];

    if ([self isViewLoaded]) {
        [self syncItems];
    }
}

#pragma mark - Utility

- (BOOL)isCurrentTopicFreshlyPressed
{
    return [self.currentTopic.path rangeOfString:@"freshly-pressed"].location != NSNotFound;
}

- (NSDictionary *)tagPropertyForStats
{
    return @{@"tag": self.currentTopic.title};
}

- (CGSize)tabBarSize
{
    CGSize tabBarSize = CGSizeZero;
    if ([self tabBarController]) {
        tabBarSize = [[[self tabBarController] tabBar] bounds].size;
    }

    return tabBarSize;
}

#pragma mark - WPTableImageSourceDelegate

- (void)tableImageSource:(WPTableImageSource *)tableImageSource imageReady:(UIImage *)image forIndexPath:(NSIndexPath *)indexPath
{
    ReaderPostTableViewCell *cell = (ReaderPostTableViewCell *)[self.tableView cellForRowAtIndexPath:indexPath];

    // Don't do anything if the cell is out of view or out of range
    // (this is a safety check in case the Reader doesn't properly kill image requests when changing topics)
    if (cell == nil) {
        return;
    }

    [cell.postView setFeaturedImage:image];
<<<<<<< HEAD
=======
}


#pragma mark - ActionSheet Delegate methods

- (void)actionSheet:(UIActionSheet *)actionSheet clickedButtonAtIndex:(NSInteger)buttonIndex
{
    if (buttonIndex == actionSheet.cancelButtonIndex) {
        self.siteIDToBlock = nil;
        self.postIDThatInitiatedBlock = nil;
        return;
    }

    [self blockSite];
}

- (void)actionSheet:(UIActionSheet *)actionSheet didDismissWithButtonIndex:(NSInteger)buttonIndex
{
    self.actionSheet = nil;
    actionSheet.delegate = nil;
>>>>>>> c9b6ea9b
}

@end<|MERGE_RESOLUTION|>--- conflicted
+++ resolved
@@ -23,15 +23,10 @@
 #import "CustomHighlightButton.h"
 #import "UIView+Subviews.h"
 #import "BlogService.h"
-<<<<<<< HEAD
-
-static CGFloat const RPVCHeaderHeightPhone = 10.0;
-=======
 #import "ReaderSiteService.h"
 
 static CGFloat const RPVCHeaderHeightPhone = 10.0;
 static CGFloat const RPVCBlockedCellHeight = 66.0;
->>>>>>> c9b6ea9b
 static CGFloat const RPVCEstimatedRowHeightIPhone = 400.0;
 static CGFloat const RPVCEstimatedRowHeightIPad = 600.0;
 
@@ -570,35 +565,14 @@
 
 - (void)openPost:(NSNumber *)postId onBlog:(NSNumber *)blogId
 {
-<<<<<<< HEAD
-    NSManagedObjectContext *context = [[ContextManager sharedInstance] mainContext];
-    ReaderPostService *service = [[ReaderPostService alloc] initWithManagedObjectContext:context];
-    [service deletePostsWithNoTopic];
-    [service fetchPost:postId forSite:blogId success:^(ReaderPost *post) {
-        if (![self.navigationController.topViewController isEqual:self]) {
-            return;
-        }
-        
-        ReaderPostDetailViewController *controller = [[ReaderPostDetailViewController alloc] initWithPost:post];
-        [self.navigationController pushViewController:controller animated:YES];
-
-    } failure:^(NSError *error) {
-        DDLogError(@"%@, error fetching post for site", _cmd, error);
-    }];
-=======
     ReaderPostDetailViewController *controller = [ReaderPostDetailViewController detailControllerWithPostID:postId siteID:blogId];
     [self.navigationController pushViewController:controller animated:YES];
->>>>>>> c9b6ea9b
 }
 
 #pragma mark - WPTableViewSublass methods
 
-<<<<<<< HEAD
-- (void)configureNoResultsView {
-=======
 - (void)configureNoResultsView
 {
->>>>>>> c9b6ea9b
     if (!self.isViewLoaded) {
         return;
     }
@@ -648,11 +622,7 @@
     if (self.isSyncing) {
         return @"";
     }
-<<<<<<< HEAD
-	return NSLocalizedString(@"Tap the tag icon to browse posts from popular sites.", nil);
-=======
     return NSLocalizedString(@"Tap the tag icon to browse posts from popular sites.", nil);
->>>>>>> c9b6ea9b
 }
 
 - (UIView *)noResultsAccessoryView
@@ -724,24 +694,15 @@
 - (void)configurePostCell:(ReaderPostTableViewCell *)cell atIndexPath:(NSIndexPath *)indexPath
 {
     ReaderPost *post = (ReaderPost *)[self.resultsController objectAtIndexPath:indexPath];
-<<<<<<< HEAD
-
-=======
     BOOL shouldShowAttributionMenu = ([self isCurrentTopicFreshlyPressed] || (self.currentTopic.type != ReaderTopicTypeList)) ? YES : NO;
     cell.postView.shouldShowAttributionMenu = shouldShowAttributionMenu;
->>>>>>> c9b6ea9b
     [cell configureCell:post];
     [self setImageForPost:post forCell:cell indexPath:indexPath];
     [self setAvatarForPost:post forCell:cell indexPath:indexPath];
 
     cell.postView.delegate = self;
-    cell.postView.shouldShowActions = post.isWPCom;
-}
-
-<<<<<<< HEAD
-- (CGSize)sizeForFeaturedImage
-{
-=======
+}
+
 - (void)configureBlockedCell:(ReaderBlockedTableViewCell *)cell atIndexPath:(NSIndexPath *)indexPath
 {
     ReaderPost *post = (ReaderPost *)[self.resultsController objectAtIndexPath:indexPath];
@@ -762,7 +723,6 @@
 
 - (CGSize)sizeForFeaturedImage
 {
->>>>>>> c9b6ea9b
     CGSize imageSize = CGSizeZero;
     imageSize.width = IS_IPAD ? WPTableViewFixedWidth : CGRectGetWidth(self.tableView.bounds);
     imageSize.height = round(imageSize.width * WPContentViewMaxImageHeightPercentage);
@@ -870,15 +830,7 @@
             [self updateTitle];
             [self syncReaderItemsWithSuccess:success failure:failure];
         } failure:^(NSError *error) {
-            if (error.code == ReaderTopicServiceErrorNoAccount) {
-                // Fetching the menu should be invisible to the user.
-                // If the failure is not a network error we probably don't want to show
-                // the user. In this case, the user likely logged out and an error message
-                // would be in appropriate.
-                failure(nil);
-            } else {
-                failure(error);
-            }
+            failure(error);
         }];
         return;
     }
@@ -1077,11 +1029,6 @@
     }
 
 	ReaderPost *post = [self.resultsController.fetchedObjects objectAtIndex:indexPath.row];
-<<<<<<< HEAD
-	self.detailController = [[ReaderPostDetailViewController alloc] initWithPost:post];
-    [self.navigationController pushViewController:self.detailController animated:YES];
-    
-=======
 
     if (post.isSiteBlocked) {
         [self unblockSiteForPost:post];
@@ -1091,7 +1038,6 @@
     UIViewController *detailController = [ReaderPostDetailViewController detailControllerWithPost:post];
     [self.navigationController pushViewController:detailController animated:YES];
 
->>>>>>> c9b6ea9b
     [WPAnalytics track:WPAnalyticsStatReaderOpenedArticle];
 }
 
@@ -1112,13 +1058,10 @@
 - (void)controllerDidChangeContent:(NSFetchedResultsController *)controller
 {
     // Index paths may have changed. We don't want callbacks for stale paths.
-<<<<<<< HEAD
-=======
     if (self.actionSheet) {
         // Dismiss the action sheet when content changes since the post that was tapped may have scrolled out of view or been removed.
         [self.actionSheet dismissWithClickedButtonIndex:[self.actionSheet cancelButtonIndex] animated:YES];
     }
->>>>>>> c9b6ea9b
     [self.featuredImageSource invalidateIndexPaths];
     [self.tableView reloadData];
     [self configureNoResultsView];
@@ -1142,15 +1085,10 @@
 {
     [self updateTitle];
 
-<<<<<<< HEAD
-	self.loadingMore = NO;
-	self.hasMoreContent = YES;
-=======
     self.loadingMore = NO;
     self.hasMoreContent = YES;
 
     [self.tableView setContentOffset:CGPointMake(0, 0) animated:NO];
->>>>>>> c9b6ea9b
 
     [self.cachedRowHeights removeAllObjects];
     [self resetResultsController];
@@ -1215,8 +1153,6 @@
     }
 
     [cell.postView setFeaturedImage:image];
-<<<<<<< HEAD
-=======
 }
 
 
@@ -1237,7 +1173,6 @@
 {
     self.actionSheet = nil;
     actionSheet.delegate = nil;
->>>>>>> c9b6ea9b
 }
 
 @end