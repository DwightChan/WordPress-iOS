--- conflicted
+++ resolved
@@ -448,15 +448,9 @@
     private func requestForURL(url:NSURL) -> NSURLRequest {
         var requestURL = url
 
-<<<<<<< HEAD
-        let absoluteString = requestURL.absoluteString
-        if !absoluteString!.hasPrefix("https") {
-            let sslURL = absoluteString!.stringByReplacingOccurrencesOfString("http", withString: "https")
-=======
         let absoluteString = requestURL.absoluteString ?? ""
         if !absoluteString.hasPrefix("https") {
             let sslURL = absoluteString.stringByReplacingOccurrencesOfString("http", withString: "https")
->>>>>>> aac01fb5
             requestURL = NSURL(string: sslURL)!
         }
 
