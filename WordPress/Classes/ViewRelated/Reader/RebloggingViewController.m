--- conflicted
+++ resolved
@@ -331,11 +331,7 @@
     CGSize size = CGSizeMake(width, height);
 
     UIImage *image = [self.featuredImageSource imageForURL:imageURL withSize:size];
-<<<<<<< HEAD
-    if(image) {
-=======
     if (image) {
->>>>>>> c9b6ea9b
         [self.postView setFeaturedImage:image];
     } else {
         [self.featuredImageSource fetchImageForURL:imageURL
@@ -446,10 +442,6 @@
     }
 }
 
-<<<<<<< HEAD
-
-=======
->>>>>>> c9b6ea9b
 #pragma mark Gesture Recognizer
 
 - (void)handlePostViewTapped:(id)sender
@@ -486,10 +478,6 @@
     }
 }
 
-<<<<<<< HEAD
-
-=======
->>>>>>> c9b6ea9b
 #pragma mark - WPTableImageSource Delegate
 
 - (void)tableImageSource:(WPTableImageSource *)tableImageSource imageReady:(UIImage *)image forIndexPath:(NSIndexPath *)indexPath
