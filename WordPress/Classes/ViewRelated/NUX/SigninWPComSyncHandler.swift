import UIKit
import WordPressComAnalytics

/// A protocol and extension encapsulating syncing behavior common to WPCom 
/// signin controllers.  Responsible for syncing account information and blog 
/// details of the user.
///
protocol SigninWPComSyncHandler: class
{
    func configureViewLoading(loading: Bool)
    func configureStatusLabel(message: String)
    func dismiss()
    func displayError(error: NSError)
    func updateSafariCredentialsIfNeeded()

    func syncWPCom(username: String, authToken: String, requiredMultifactor: Bool)
    func handleSyncSuccess(requiredMultifactor: Bool)
    func handleSyncFailure(error: NSError)
}


extension SigninWPComSyncHandler
{

    /// Syncs account and blog information for the authenticated wpcom user.
    ///
    /// - Parameters: 
    ///     - username: The username.
    ///     - authToken: The authentication token.
    ///     - requiredMultifactor: Whether a multifactor code was required while authenticating.
    ///
    func syncWPCom(username: String, authToken: String, requiredMultifactor: Bool) {
        updateSafariCredentialsIfNeeded()

        configureStatusLabel(NSLocalizedString("Getting account information", comment:"Alerts the user that wpcom account information is being retrieved."));

        let accountFacade = AccountServiceFacade()
        let account = accountFacade.createOrUpdateWordPressComAccountWithUsername(username, authToken: authToken)
<<<<<<< HEAD
=======
        accountFacade.setDefaultWordPressComAccount(account)
        accountFacade.updateUserDetailsForAccount(account, success: { [weak self] in
>>>>>>> 0c970be9

        BlogSyncFacade().syncBlogsForAccount(account, success: { [weak self] in
                accountFacade.updateUserDetailsForAccount(account, success: { [weak self] in

                self?.handleSyncSuccess(requiredMultifactor)

                }, failure: { [weak self] (error: NSError!) in
                    self?.handleSyncFailure(error)
                })

            }, failure: { [weak self] (error: NSError!) in
                self?.handleSyncFailure(error)
            })
    }


    /// Cleans up the view after a successful sync and dismisses the NUX controller.
    /// 
    /// - Parameters: 
    ///     - requiredMultifactor: Whether a multifactor code was required while authenticating.
    ///
    func handleSyncSuccess(requiredMultifactor: Bool) {
        configureStatusLabel("")
        configureViewLoading(false)
        dismiss()

        let properties = [
            "multifactor": String(Int(requiredMultifactor)),
            "dotcom_user": "1"
        ]

        WPAppAnalytics.track(WPAnalyticsStat.SignedIn, withProperties: properties)
    }


    /// Handles an error while syncing account and blog information for the 
    /// authenticated user.
    ///
    func handleSyncFailure(error: NSError) {
        configureStatusLabel("")
        configureViewLoading(false)

        // At this point the user is authed and there is a valid account in core data.
        // Make a note of the error and just dismiss the vc. There might be some
        // wonkiness due to missing data (blogs, account info) but this will eventually
        // resync.
        DDLogSwift.logError("Error while syncing wpcom account and/or blog details after authentiating. \(error)")
        dismiss()
    }

}<|MERGE_RESOLUTION|>--- conflicted
+++ resolved
@@ -36,11 +36,8 @@
 
         let accountFacade = AccountServiceFacade()
         let account = accountFacade.createOrUpdateWordPressComAccountWithUsername(username, authToken: authToken)
-<<<<<<< HEAD
-=======
         accountFacade.setDefaultWordPressComAccount(account)
         accountFacade.updateUserDetailsForAccount(account, success: { [weak self] in
->>>>>>> 0c970be9
 
         BlogSyncFacade().syncBlogsForAccount(account, success: { [weak self] in
                 accountFacade.updateUserDetailsForAccount(account, success: { [weak self] in
