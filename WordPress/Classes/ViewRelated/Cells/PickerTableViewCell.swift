--- conflicted
+++ resolved
@@ -75,15 +75,10 @@
 
         // ContentView: Pin to Left + Right + Top + Bottom edges
         contentView.translatesAutoresizingMaskIntoConstraints = false
-<<<<<<< HEAD
         contentView.leadingAnchor.constraint(equalTo: leadingAnchor).isActive = true
-        contentView.trailingAnchor.constraint(equalTo: trailingAnchor).isActive = true
-=======
-        contentView.leadingAnchor.constraintEqualToAnchor(leadingAnchor).active = true
-        contentView.trailingAnchor.constraintEqualToAnchor(trailingAnchor).active = true
-        contentView.topAnchor.constraintEqualToAnchor(topAnchor).active = true
-        contentView.bottomAnchor.constraintEqualToAnchor(bottomAnchor).active = true
->>>>>>> 24a81848
+        contentView.leadingAnchor.constraint(equalTo: trailingAnchor).isActive = true
+        contentView.leadingAnchor.constraint(equalTo: topAnchor).isActive = true
+        contentView.leadingAnchor.constraint(equalTo: bottomAnchor).isActive = true
 
         // Picker: Pin to Top + Bottom + CenterX edges
         picker.translatesAutoresizingMaskIntoConstraints = false
