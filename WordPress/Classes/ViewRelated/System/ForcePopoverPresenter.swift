import UIKit

/// This delegate forces popover presentation even on iPhone / in compact size classes
class ForcePopoverPresenter: NSObject, UIPopoverPresentationControllerDelegate {
    static let presenter = ForcePopoverPresenter()

    fileprivate static let verticalPadding: CGFloat = 10

    /// Configures a view controller to use a popover presentation style
    static func configurePresentationControllerForViewController(_ controller: UIViewController, presentingFromView sourceView: UIView) {
        controller.modalPresentationStyle = .popover

        let presentationController = controller.popoverPresentationController
        presentationController?.permittedArrowDirections = .any
        presentationController?.sourceView = sourceView

        // Outset the source rect vertically to push the popover up / down a little
        // when displayed. Otherwise, when presented from a navigation controller
        // the top of the popover lines up perfectly with the bottom of the
        // navigation controller and looks a little odd
        presentationController?.sourceRect = sourceView.bounds.insetBy(dx: 0, dy: -verticalPadding)
        presentationController?.delegate = ForcePopoverPresenter.presenter

        controller.view.sizeToFit()
    }

<<<<<<< HEAD
    func adaptivePresentationStyle(for controller: UIPresentationController) -> UIModalPresentationStyle {
        return .none
=======
    func adaptivePresentationStyleForPresentationController(controller: UIPresentationController, traitCollection: UITraitCollection) -> UIModalPresentationStyle {
        return .None
>>>>>>> 24a81848
    }
}<|MERGE_RESOLUTION|>--- conflicted
+++ resolved
@@ -24,12 +24,7 @@
         controller.view.sizeToFit()
     }
 
-<<<<<<< HEAD
-    func adaptivePresentationStyle(for controller: UIPresentationController) -> UIModalPresentationStyle {
+    func adaptivePresentationStyle(for controller: UIPresentationController, traitCollection: UITraitCollection) -> UIModalPresentationStyle {
         return .none
-=======
-    func adaptivePresentationStyleForPresentationController(controller: UIPresentationController, traitCollection: UITraitCollection) -> UIModalPresentationStyle {
-        return .None
->>>>>>> 24a81848
     }
 }