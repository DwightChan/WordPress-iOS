--- conflicted
+++ resolved
@@ -165,53 +165,26 @@
 
 - (NSInteger)numberOfSectionsInTableView:(UITableView *)tableView
 {
-<<<<<<< HEAD
     if (self.blog && !self.blog.account.isWpcom) {
-        return 3;
-=======
-    if (self.blog && ![self.blog isWPcom]) {
         return EditSiteSectionCountSelfHosted;
->>>>>>> 89d1407c
     }
     return EditSiteSectionCount;
 }
 
 - (NSInteger)tableView:(UITableView *)tableView numberOfRowsInSection:(NSInteger)section
 {
-<<<<<<< HEAD
-    switch (section) {
-        case 0:
-            // URL, username, [password]
-            if (self.blog.account.isWpcom) {
-                return 2;
-            }
-
-            return 3;
-        case 1:
-            // Settings: Geolocation, [ Push Notifications ]
-            if ([self canTogglePushNotifications]) {
-                return 2;
-            }
-
-            return 1;
-        case 2:
-            return 1;
-        default:
-            break;
-=======
     if (section == TableViewSectionTitle) {
-        if ([self.blog isWPcom]) {
+        if (self.blog.account.isWpcom) {
             return EditSiteRowCountForSectionTitle;
         }
         return EditSiteRowCountForSectionTitleSelfHosted;
     } else if (section == TableViewSectionSettings) {
-        if ([self.blog isWPcom]) {
+        if ([self canTogglePushNotifications]) {
             return EditSiteRowCountForSectionSettings;
         }
         return EditSiteRowCountForSectionSettingsSelfHosted;
     } else if (section == TableViewSectionSelfHosted) {
         return EditSiteRowCountForSectionJetpack;
->>>>>>> 89d1407c
     }
     return 0;
 }
