#import "CommentsViewController.h"
#import "CommentViewController.h"
#import "CommentService.h"
#import "Comment.h"
#import "Blog.h"

#import "WordPress-Swift.h"
#import "WPTableViewHandler.h"
#import "WPGUIConstants.h"
#import "WPNoResultsView.h"
#import "UIView+Subviews.h"
#import "ContextManager.h"


static CGRect const CommentsActivityFooterFrame                 = {0.0, 0.0, 30.0, 30.0};
static CGFloat const CommentsActivityFooterHeight               = 50.0;
static NSInteger const CommentsRefreshRowPadding                = 4;
static NSInteger const CommentsFetchBatchSize                   = 10;
static NSTimeInterval const CommentsRefreshTimeoutInSeconds     = 60 * 5; // 5 minutes

static NSString *CommentsReuseIdentifier                        = @"CommentsReuseIdentifier";
static NSString *CommentsLayoutIdentifier                       = @"CommentsLayoutIdentifier";


@interface CommentsViewController () <WPTableViewHandlerDelegate, WPContentSyncHelperDelegate>
@property (nonatomic, strong) WPTableViewHandler        *tableViewHandler;
@property (nonatomic, strong) WPContentSyncHelper       *syncHelper;
@property (nonatomic, strong) WPNoResultsView           *noResultsView;
@property (nonatomic, strong) CommentsTableViewCell     *layoutCell;
@property (nonatomic, strong) UIActivityIndicatorView   *footerActivityIndicator;
@property (nonatomic, strong) UIView                    *footerView;
@end


@implementation CommentsViewController

- (void)dealloc
{
    [[NSNotificationCenter defaultCenter] removeObserver:self];
    _syncHelper.delegate = nil;
    _tableViewHandler.delegate = nil;
}

- (void)viewDidLoad
{
    [super viewDidLoad];
    
    [self configureNavBar];
    [self configureLoadMoreSpinner];
    [self configureNoResultsView];
    [self configureRefreshControl];
    [self configureSyncHelper];
    [self configureTableView];
    [self configureTableViewFooter];
    [self configureTableViewHandler];
    [self configureTableViewLayoutCell];
    
    [self refreshAndSyncIfNeeded];
}

- (void)viewWillAppear:(BOOL)animated
{
    [super viewWillAppear:animated];
    
    // Manually deselect the selected row. This is required due to a bug in iOS7 / iOS8
    [self.tableView deselectSelectedRowWithAnimation:YES];
    
    // Refresh the UI
    [self refreshNoResultsView];
}

- (void)willRotateToInterfaceOrientation:(UIInterfaceOrientation)toInterfaceOrientation duration:(NSTimeInterval)duration
{
<<<<<<< HEAD
=======
    [super willRotateToInterfaceOrientation:toInterfaceOrientation duration:duration];
>>>>>>> fc84abb5
    [self.tableViewHandler clearCachedRowHeights];
}


#pragma mark - Configuration

- (void)configureNavBar
{
    self.title = NSLocalizedString(@"Comments", @"Title for the Blog's Comments Section View");
}

- (void)configureLoadMoreSpinner
{
    // ContainerView
    CGFloat width                           = CGRectGetWidth(self.tableView.bounds);
    CGRect footerViewFrame                  = CGRectMake(0.0, 0.0, width, CommentsActivityFooterHeight);
    UIView *footerView                      = [[UIView alloc] initWithFrame:footerViewFrame];
    
    // Spinner
    UIActivityIndicatorView *indicator      = [[UIActivityIndicatorView alloc] initWithFrame:CommentsActivityFooterFrame];
    indicator.activityIndicatorViewStyle    = UIActivityIndicatorViewStyleGray;
    indicator.hidesWhenStopped              = YES;
    indicator.autoresizingMask              = UIViewAutoresizingFlexibleLeftMargin | UIViewAutoresizingFlexibleRightMargin;
    indicator.center                        = footerView.center;
    [indicator stopAnimating];

    [footerView addSubview:indicator];

    // Keep References!
    self.footerActivityIndicator            = indicator;
    self.footerView                         = footerView;
}

- (void)configureNoResultsView
{
    WPNoResultsView *noResultsView          = [WPNoResultsView new];
    noResultsView.titleText                 = NSLocalizedString(@"No comments yet", @"Displayed when the user pulls up the comments view and they have no comments");
    self.noResultsView                      = noResultsView;
    
    [self.view addSubview:noResultsView];
}

- (void)configureRefreshControl
{
    UIRefreshControl *refreshControl        = [UIRefreshControl new];
    [refreshControl addTarget:self action:@selector(refreshAndSyncWithInteraction) forControlEvents:UIControlEventValueChanged];
    self.refreshControl = refreshControl;
}

- (void)configureSyncHelper
{
    WPContentSyncHelper *syncHelper         = [WPContentSyncHelper new];
    syncHelper.delegate                     = self;
    self.syncHelper                         = syncHelper;
}

- (void)configureTableView
{
    self.tableView.separatorStyle = UITableViewCellSeparatorStyleNone;
    self.tableView.accessibilityIdentifier  = @"Comments Table";
    [WPStyleGuide configureColorsForView:self.view andTableView:self.tableView];
    
    // Register the cells
    NSString *nibName   = [CommentsTableViewCell classNameWithoutNamespaces];
    UINib *nibInstance  = [UINib nibWithNibName:nibName bundle:[NSBundle mainBundle]];
    [self.tableView registerNib:nibInstance forCellReuseIdentifier:CommentsLayoutIdentifier];
    [self.tableView registerNib:nibInstance forCellReuseIdentifier:CommentsReuseIdentifier];
}

- (void)configureTableViewFooter
{
    // iPad Fix: contentInset breaks tableSectionViews
    if (UIDevice.isPad) {
        self.tableView.tableHeaderView      = [[UIView alloc] initWithFrame:WPTableHeaderPadFrame];
        self.tableView.tableFooterView      = [[UIView alloc] initWithFrame:WPTableFooterPadFrame];
        
    // iPhone Fix: Hide the cellSeparators, when the table is empty
    } else {
        self.tableView.tableFooterView      = [UIView new];
    }
}

- (void)configureTableViewLayoutCell
{
    self.layoutCell = [self.tableView dequeueReusableCellWithIdentifier:CommentsLayoutIdentifier];
}

- (void)configureTableViewHandler
{
    WPTableViewHandler *tableViewHandler    = [[WPTableViewHandler alloc] initWithTableView:self.tableView];
    tableViewHandler.cacheRowHeights        = YES;
    tableViewHandler.delegate               = self;
    self.tableViewHandler                   = tableViewHandler;
}


#pragma mark - UITableViewDelegate Methods

- (NSString *)tableView:(UITableView *)tableView titleForHeaderInSection:(NSInteger)section
{
    return nil;
}

- (NSString *)tableView:(UITableView *)tableView titleForFooterInSection:(NSInteger)section
{
    return nil;
}

- (UIView *)tableView:(UITableView *)tableView viewForHeaderInSection:(NSInteger)section
{
    return [UIView new];
}

- (UIView *)tableView:(UITableView *)tableView viewForFooterInSection:(NSInteger)section
{
    return [UIView new];
}

- (CGFloat)tableView:(UITableView *)tableView heightForHeaderInSection:(NSInteger)section
{
    return CGFLOAT_MIN;
}

- (CGFloat)tableView:(UITableView *)tableView heightForFooterInSection:(NSInteger)section
{
    return CGFLOAT_MIN;
}

- (CGFloat)tableView:(UITableView *)tableView estimatedHeightForRowAtIndexPath:(NSIndexPath *)indexPath
{
    // Note:
    // Without an estimated height, UITableView will have an erratic behavior
    return WPTableViewDefaultRowHeight;
}

- (CGFloat)tableView:(UITableView *)tableView heightForRowAtIndexPath:(NSIndexPath *)indexPath
{
<<<<<<< HEAD
    CommentsTableViewCell *tableViewCell = [tableView dequeueReusableCellWithIdentifier:CommentsLayoutIdentifier];
    [self configureCell:tableViewCell atIndexPath:indexPath];
    
    CGFloat height = [tableViewCell layoutHeightWithWidth:CGRectGetWidth(self.tableView.bounds)];

    return height;
=======
    NSParameterAssert(self.layoutCell);
    [self configureCell:self.layoutCell atIndexPath:indexPath];
    
    return [self.layoutCell layoutHeightWithWidth:CGRectGetWidth(self.tableView.bounds)];
>>>>>>> fc84abb5
}

- (UITableViewCell *)tableView:(UITableView *)tableView cellForRowAtIndexPath:(NSIndexPath *)indexPath
{
    CommentsTableViewCell *cell = (CommentsTableViewCell *)[tableView dequeueReusableCellWithIdentifier:CommentsReuseIdentifier];
    NSAssert([cell isKindOfClass:[CommentsTableViewCell class]], nil);
    
    [self configureCell:cell atIndexPath:indexPath];
    
    return cell;
}

- (void)tableView:(UITableView *)tableView willDisplayCell:(UITableViewCell *)cell forRowAtIndexPath:(NSIndexPath *)indexPath
{
    // Refresh only when we reach the last 3 rows in the last section!
    NSInteger numberOfRowsInSection     = [self.tableViewHandler tableView:tableView numberOfRowsInSection:indexPath.section];
    NSInteger lastSection               = [self.tableViewHandler numberOfSectionsInTableView:tableView] - 1;
    
    if ((indexPath.section == lastSection) && (indexPath.row + CommentsRefreshRowPadding >= numberOfRowsInSection)) {
        if (self.syncHelper.hasMoreContent) {
            [self.syncHelper syncMoreContent];
        }
    }
}

- (void)tableView:(UITableView *)tableView didSelectRowAtIndexPath:(NSIndexPath *)indexPath
{
    // Failsafe: Make sure that the Comment (still) exists
    NSArray *sections = self.tableViewHandler.resultsController.sections;
    if (indexPath.section >= sections.count) {
        [tableView deselectSelectedRowWithAnimation:YES];
        return;
    }
    
    id<NSFetchedResultsSectionInfo> sectionInfo = sections[indexPath.section];
    if (indexPath.row >= sectionInfo.numberOfObjects) {
        [tableView deselectSelectedRowWithAnimation:YES];
        return;
    }
    
    // At last, push the details
    Comment *comment            = [self.tableViewHandler.resultsController objectAtIndexPath:indexPath];
    CommentViewController *vc   = [CommentViewController new];
    vc.comment                  = comment;
        
    [self.navigationController pushViewController:vc animated:YES];
}


#pragma mark - WPTableViewHandlerDelegate Methods

- (NSManagedObjectContext *)managedObjectContext
{
    return [[ContextManager sharedInstance] mainContext];
}

- (NSFetchRequest *)fetchRequest
{
    NSFetchRequest *fetchRequest            = [NSFetchRequest fetchRequestWithEntityName:[self entityName]];
    fetchRequest.predicate                  = [NSPredicate predicateWithFormat:@"(blog == %@ AND status != %@)", self.blog, CommentStatusSpam];
    
    NSSortDescriptor *sortDescriptorStatus  = [NSSortDescriptor sortDescriptorWithKey:@"status" ascending:NO];
    NSSortDescriptor *sortDescriptorDate    = [NSSortDescriptor sortDescriptorWithKey:@"dateCreated" ascending:NO];
    fetchRequest.sortDescriptors            = @[sortDescriptorStatus, sortDescriptorDate];
    fetchRequest.fetchBatchSize             = CommentsFetchBatchSize;
    
    return fetchRequest;
}

- (void)configureCell:(CommentsTableViewCell *)cell atIndexPath:(NSIndexPath *)indexPath
{
    NSParameterAssert(cell);
    NSParameterAssert(indexPath);
    
    Comment *comment    = [self.tableViewHandler.resultsController objectAtIndexPath:indexPath];
    
    cell.author         = comment.authorForDisplay;
    cell.approved       = [comment.status isEqualToString:CommentStatusApproved];
    cell.postTitle      = comment.titleForDisplay;
    cell.content        = comment.contentPreviewForDisplay;
    cell.timestamp      = [comment.dateCreated shortString];
    
    // Don't download the gravatar, if it's the layout cell!
    if ([cell.reuseIdentifier isEqualToString:CommentsLayoutIdentifier]) {
        return;
    }
    
    if (comment.avatarURLForDisplay) {
        [cell downloadGravatarWithURL:comment.avatarURLForDisplay];
    } else {
        [cell downloadGravatarWithGravatarEmail:comment.gravatarEmailForDisplay];
    }
}

- (NSString *)entityName
{
    return NSStringFromClass([Comment class]);
}

- (void)tableViewDidChangeContent:(UITableView *)tableView
{
    [self refreshNoResultsView];
}

- (void)deletingSelectedRowAtIndexPath:(NSIndexPath *)indexPath
{
    [self.navigationController popToViewController:self animated:YES];
}


#pragma mark - WPContentSyncHelper Methods

- (void)syncHelper:(WPContentSyncHelper *)syncHelper syncContentWithUserInteraction:(BOOL)userInteraction success:(void (^)(BOOL))success failure:(void (^)(NSError *))failure
{
    NSManagedObjectContext *context = [[ContextManager sharedInstance] newDerivedContext];
    CommentService *commentService  = [[CommentService alloc] initWithManagedObjectContext:context];
    NSManagedObjectID *blogObjectID = self.blog.objectID;
    [context performBlock:^{
        Blog *blogInContext = (Blog *)[context existingObjectWithID:blogObjectID error:nil];
        if (!blogInContext) {
            return;
        }
        
        [commentService syncCommentsForBlog:blogInContext
                                    success:^{
                                                if (success) {
                                                    dispatch_async(dispatch_get_main_queue(), ^{
                                                        success(true);
                                                    });
                                                }
                                    }
                                    failure:^(NSError *error) {
                                                if (failure) {
                                                    dispatch_async(dispatch_get_main_queue(), ^{
                                                        failure(error);
                                                    });
                                                }
                                    }];
    }];
}

- (void)syncHelper:(WPContentSyncHelper *)syncHelper syncMoreWithSuccess:(void (^)(BOOL))success failure:(void (^)(NSError *))failure
{
    NSManagedObjectContext *context = [[ContextManager sharedInstance] newDerivedContext];
    CommentService *commentService  = [[CommentService alloc] initWithManagedObjectContext:context];
    [context performBlock:^{
        Blog *blogInContext = (Blog *)[context existingObjectWithID:self.blog.objectID error:nil];
        if (!blogInContext) {
            return;
        }
        
        [commentService loadMoreCommentsForBlog:blogInContext
                                        success:^(BOOL hasMore) {
                                                    if (success) {
                                                        dispatch_async(dispatch_get_main_queue(), ^{
                                                            success(hasMore);
                                                        });
                                                    }
                                        }
                                        failure:^(NSError *error) {
                                                if (failure) {
                                                    dispatch_async(dispatch_get_main_queue(), ^{
                                                        failure(error);
                                                    });
                                                }
                                        }];
    }];
    
    [self refreshInfiniteScroll];
}

- (void)syncContentEnded
{
    [self refreshInfiniteScroll];
    [self refreshNoResultsView];
    [self refreshPullToRefresh];
}


#pragma mark - View Refresh Helpers

- (void)refreshAndSyncWithInteraction
{
    [self.syncHelper syncContentWithUserInteraction];
}

- (void)refreshAndSyncIfNeeded
{
    NSDate *lastSynced = self.blog.lastCommentsSync;
    if (lastSynced == nil || ABS(lastSynced.timeIntervalSinceNow) > CommentsRefreshTimeoutInSeconds) {
        [self.syncHelper syncContent];
    }
}

- (void)refreshInfiniteScroll
{
    NSParameterAssert(self.footerView);
    NSParameterAssert(self.footerActivityIndicator);
    
    if (self.syncHelper.isSyncing) {
        self.tableView.tableFooterView = self.footerView;
        [self.footerActivityIndicator startAnimating];
    } else if (!self.syncHelper.hasMoreContent) {
        [self configureTableViewFooter];
    }
}

- (void)refreshPullToRefresh
{
    if (self.refreshControl.isRefreshing) {
        [self.refreshControl endRefreshing];
    }
}

- (void)refreshNoResultsView
{
    BOOL isTableViewEmpty = (self.tableViewHandler.resultsController.fetchedObjects.count == 0);
    BOOL shouldPerformAnimation = self.noResultsView.hidden;
    
    self.noResultsView.hidden = !isTableViewEmpty;
    
    if (!isTableViewEmpty) {
        return;
    }
    
    // Display NoResultsView
    [self.noResultsView centerInSuperview];
    
    if (shouldPerformAnimation) {
        [self.noResultsView fadeInWithAnimation];
    }
}

@end<|MERGE_RESOLUTION|>--- conflicted
+++ resolved
@@ -71,10 +71,7 @@
 
 - (void)willRotateToInterfaceOrientation:(UIInterfaceOrientation)toInterfaceOrientation duration:(NSTimeInterval)duration
 {
-<<<<<<< HEAD
-=======
     [super willRotateToInterfaceOrientation:toInterfaceOrientation duration:duration];
->>>>>>> fc84abb5
     [self.tableViewHandler clearCachedRowHeights];
 }
 
@@ -212,19 +209,10 @@
 
 - (CGFloat)tableView:(UITableView *)tableView heightForRowAtIndexPath:(NSIndexPath *)indexPath
 {
-<<<<<<< HEAD
-    CommentsTableViewCell *tableViewCell = [tableView dequeueReusableCellWithIdentifier:CommentsLayoutIdentifier];
-    [self configureCell:tableViewCell atIndexPath:indexPath];
-    
-    CGFloat height = [tableViewCell layoutHeightWithWidth:CGRectGetWidth(self.tableView.bounds)];
-
-    return height;
-=======
     NSParameterAssert(self.layoutCell);
     [self configureCell:self.layoutCell atIndexPath:indexPath];
     
     return [self.layoutCell layoutHeightWithWidth:CGRectGetWidth(self.tableView.bounds)];
->>>>>>> fc84abb5
 }
 
 - (UITableViewCell *)tableView:(UITableView *)tableView cellForRowAtIndexPath:(NSIndexPath *)indexPath
