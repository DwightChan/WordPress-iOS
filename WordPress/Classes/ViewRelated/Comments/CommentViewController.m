#import "CommentViewController.h"
#import "UIImageView+Gravatar.h"
#import "NSString+XMLExtensions.h"
#import "CommentsViewController.h"
#import "Comment.h"
#import "CommentService.h"
#import "EditCommentViewController.h"
#import "WPWebViewController.h"
#import "CommentView.h"
#import "InlineComposeView.h"
#import "ContextManager.h"
#import "WPFixedWidthScrollView.h"
#import "WPTableViewCell.h"
#import "DTLinkButton.h"
#import "WPToast.h"
#import "VerticallyStackedButton.h"




#pragma mark ==========================================================================================
#pragma mark Constants
#pragma mark ==========================================================================================

static NSString *const CommentImageNameTrashNormal          = @"icon-comments-trash";
static NSString *const CommentImageNameTrashHighlight       = @"icon-comments-trash-active";

static NSString *const CommentImageNameApproveNormal        = @"icon-comments-approve";
static NSString *const CommentImageNameApproveHighlight     = @"icon-comments-approve-active";

static NSString *const CommentImageNameUnapproveNormal      = @"icon-comments-unapprove";
static NSString *const CommentImageNameUnapproveHighlight   = @"icon-comments-unapprove-active";

static NSString *const CommentImageNameSpamNormal           = @"icon-comments-flag";
static NSString *const CommentImageNameSpamHighlight        = @"icon-comments-flag-active";

static NSString *const CommentImageNameReplyNormal          = @"reader-postaction-comment-blue";
static NSString *const CommentImageNameReplyHighlight       = @"reader-postaction-comment-active";


typedef NS_ENUM(NSInteger, CommentViewActionSheets) {
    CommentViewActionSheetsDelete,
    CommentViewActionSheetsUnsavedChanges
};

CGFloat const CommentViewApproveButtonTag                                       = 700;
CGFloat const CommentViewUnapproveButtonTag                                     = 701;


#pragma mark ==========================================================================================
#pragma mark Private
#pragma mark ==========================================================================================

@interface CommentViewController () <UIActionSheetDelegate, InlineComposeViewDelegate, WPContentViewDelegate>

@property (nonatomic, strong) CommentView               *commentView;
@property (nonatomic, strong) UIButton                  *trashButton;
@property (nonatomic, strong) UIButton                  *approveButton;
@property (nonatomic, strong) UIButton                  *spamButton;
@property (nonatomic, strong) UIBarButtonItem           *editButton;
@property (nonatomic, strong) UIButton                  *replyButton;
@property (nonatomic, strong) InlineComposeView         *inlineComposeView;
@property (nonatomic, strong) Comment                   *reply;
@property (nonatomic, strong) EditCommentViewController *editCommentViewController;
@property (nonatomic, assign) BOOL                      transientReply;
@property (nonatomic, strong) UITapGestureRecognizer    *tapGesture;

@end


#pragma mark ==========================================================================================
#pragma mark CommentViewController
#pragma mark ==========================================================================================

@implementation CommentViewController

- (void)dealloc
{
    [[NSNotificationCenter defaultCenter] removeObserver:self];

    _reply = nil;
    _inlineComposeView.delegate = nil;
    _inlineComposeView = nil;
}

- (void)viewDidLoad
{
    [super viewDidLoad];
    
    self.commentView                    = [[CommentView alloc] initWithFrame:self.view.frame];
    self.commentView.contentProvider    = self.comment;
    self.commentView.delegate           = self;
    
    WPFixedWidthScrollView *scrollView  = [[WPFixedWidthScrollView alloc] initWithRootView:self.commentView];
    scrollView.alwaysBounceVertical     = YES;
    scrollView.keyboardDismissMode      = UIScrollViewKeyboardDismissModeInteractive;
    if (IS_IPAD) {
        scrollView.contentInset         = UIEdgeInsetsMake(WPTableViewTopMargin, 0, WPTableViewTopMargin, 0);
        scrollView.contentWidth         = WPTableViewFixedWidth;
    };
    self.view = scrollView;
    self.view.backgroundColor = [UIColor whiteColor];
    
<<<<<<< HEAD
    self.trashButton    = [self.commentView addActionButtonWithImageName:CommentImageNameTrashNormal   selectedImageName:CommentImageNameTrashHighlight];
    self.approveButton  = [self.commentView addActionButtonWithImageName:CommentImageNameApproveNormal selectedImageName:CommentImageNameApproveHighlight];
    self.spamButton     = [self.commentView addActionButtonWithImageName:CommentImageNameSpamNormal    selectedImageName:CommentImageNameSpamHighlight];
    self.replyButton    = [self.commentView addActionButtonWithImageName:CommentImageNameReplyNormal   selectedImageName:CommentImageNameReplyHighlight];
    
    self.trashButton.accessibilityLabel     = NSLocalizedString(@"Move to trash", @"Spoken accessibility label.");
    self.approveButton.accessibilityLabel   = NSLocalizedString(@"Toggle approve or unapprove", @"Spoken accessibility label.");
    self.spamButton.accessibilityLabel      = NSLocalizedString(@"Mark as spam", @"Spoken accessibility label.");
    self.replyButton.accessibilityLabel     = NSLocalizedString(@"Reply", @"Spoken accessibility label.");
    
    [self.trashButton   addTarget:self action:@selector(deleteAction:) forControlEvents:UIControlEventTouchUpInside];
    [self.approveButton addTarget:self action:@selector(approveOrUnapproveAction:) forControlEvents:UIControlEventTouchUpInside];
    [self.spamButton    addTarget:self action:@selector(spamAction:) forControlEvents:UIControlEventTouchUpInside];
    [self.replyButton   addTarget:self action:@selector(replyAction:) forControlEvents:UIControlEventTouchUpInside];

    
    self.editButton                         = [[UIBarButtonItem alloc] initWithBarButtonSystemItem:UIBarButtonSystemItemEdit target:self action:@selector(editAction:)];
    self.editButton.accessibilityLabel      = NSLocalizedString(@"Edit comment", @"Spoken accessibility label.");
    self.navigationItem.rightBarButtonItem  = self.editButton;
    
=======
    self.replyButton = [VerticallyStackedButton buttonWithType:UIButtonTypeSystem];
    [self.replyButton setImage:[UIImage imageNamed:@"icon-comments-reply"] forState:UIControlStateNormal];
    [self.replyButton setTitle:NSLocalizedString(@"Reply", @"Verb, reply to a comment") forState:UIControlStateNormal];
    [self.replyButton setAccessibilityLabel: NSLocalizedString(@"Reply", @"Spoken accessibility label.")];
    [self.replyButton addTarget:self action:@selector(replyAction:) forControlEvents:UIControlEventTouchUpInside];
    [self.commentView addCustomActionButton:self.replyButton];
    
    self.approveButton = [VerticallyStackedButton buttonWithType:UIButtonTypeSystem];
    [self.approveButton setImage:[UIImage imageNamed:@"icon-comments-approve"] forState:UIControlStateNormal];
    [self.approveButton setAccessibilityLabel:NSLocalizedString(@"Toggle approve or unapprove", @"Spoken accessibility label.")];
    [self.approveButton addTarget:self action:@selector(approveOrUnapproveAction:) forControlEvents:UIControlEventTouchUpInside];
    [self.commentView addCustomActionButton:self.approveButton];

    self.spamButton = [VerticallyStackedButton buttonWithType:UIButtonTypeSystem];
    [self.spamButton setImage:[UIImage imageNamed:@"icon-comments-spam"] forState:UIControlStateNormal];
    [self.spamButton setTitle:NSLocalizedString(@"Spam", @"Verb, mark a comment as spam") forState:UIControlStateNormal];
    [self.spamButton setAccessibilityLabel:NSLocalizedString(@"Mark as spam", @"Spoken accessibility label.")];
    [self.spamButton addTarget:self action:@selector(spamAction:) forControlEvents:UIControlEventTouchUpInside];
    [self.commentView addCustomActionButton:self.spamButton];
    
    self.trashButton = [VerticallyStackedButton buttonWithType:UIButtonTypeSystem];
    [self.trashButton setImage:[UIImage imageNamed:@"icon-comments-trash"] forState:UIControlStateNormal];
    [self.trashButton setTitle:NSLocalizedString(@"Trash", @"Verb, move a comment to the trash") forState:UIControlStateNormal];
    [self.trashButton setAccessibilityLabel:NSLocalizedString(@"Move to trash", @"Spoken accessibility label.")];
    [self.trashButton addTarget:self action:@selector(deleteAction:) forControlEvents:UIControlEventTouchUpInside];
    [self.commentView addCustomActionButton:self.trashButton];

    self.editButton = [[UIBarButtonItem alloc] initWithBarButtonSystemItem:UIBarButtonSystemItemEdit target:self action:@selector(editAction:)];
    [self.editButton setAccessibilityLabel:NSLocalizedString(@"Edit comment", @"Spoken accessibility label.")];
    self.navigationItem.rightBarButtonItem = self.editButton;
    
>>>>>>> 62125710
    [self.view addSubview:self.commentView];

    self.inlineComposeView                  = [[InlineComposeView alloc] initWithFrame:CGRectZero];
    self.inlineComposeView.delegate         = self;
    [self.view addSubview:self.inlineComposeView];

    if (self.comment) {
        [self showComment:self.comment];
   }
    
    // For tapping to dismiss the keyboard
    self.tapGesture = [[UITapGestureRecognizer alloc] initWithTarget:self action:@selector(handleTap:)];
}

- (void)viewWillAppear:(BOOL)animated
{
    [super viewWillAppear:animated];
    
    NSNotificationCenter *nc = [NSNotificationCenter defaultCenter];
    [nc addObserver:self selector:@selector(handleKeyboardDidShow:) name:UIKeyboardWillShowNotification object:nil];
	[nc addObserver:self selector:@selector(handleKeyboardWillHide:) name:UIKeyboardWillHideNotification object:nil];
}

- (void)viewWillDisappear:(BOOL)animated
{
    [super viewWillDisappear:animated];
    
    NSNotificationCenter *nc = [NSNotificationCenter defaultCenter];
    [nc removeObserver:self name:UIKeyboardWillShowNotification object:nil];
	[nc removeObserver:self name:UIKeyboardWillHideNotification object:nil];

    // Get rid of any transient reply if popping the view
    // (ideally transient replies should be handled more cleanly)
    if ([self isMovingFromParentViewController] && self.transientReply) {
        CommentService *commentService = [[CommentService alloc] initWithManagedObjectContext:[[ContextManager sharedInstance] mainContext]];
        [commentService deleteComment:self.reply success:nil failure:nil];
    }
}

- (void)cancelView:(id)sender
{
	if (!self.editCommentViewController.hasChanges) {
		[self dismissEditViewController];

		return;
	}

	UIActionSheet *actionSheet      = [[UIActionSheet alloc] initWithTitle:NSLocalizedString(@"You have unsaved changes.", @"")
                                                                  delegate:self
                                                         cancelButtonTitle:NSLocalizedString(@"Cancel", @"")
                                                    destructiveButtonTitle:NSLocalizedString(@"Discard", @"")
                                                         otherButtonTitles:nil];

    actionSheet.actionSheetStyle    = UIActionSheetStyleAutomatic;
    actionSheet.tag                 = CommentViewActionSheetsUnsavedChanges;
    [actionSheet showInView:self.editCommentViewController.view];
}


#pragma mark - Instance methods

- (void)dismissEditViewController;
{
    [self dismissViewControllerAnimated:YES completion:nil];
}

- (void)updateApproveButton
{
    if ([self.comment.status isEqualToString:@"approve"]) {
<<<<<<< HEAD
        [self.approveButton setImage:[UIImage imageNamed:CommentImageNameUnapproveNormal]       forState:UIControlStateNormal];
        [self.approveButton setImage:[UIImage imageNamed:CommentImageNameUnapproveHighlight]    forState:UIControlStateSelected];
        self.approveButton.tag                  = CommentViewUnapproveButtonTag;
        self.approveButton.accessibilityLabel   = NSLocalizedString(@"Approve", @"Spoken accessibility label.");
    } else {
        [self.approveButton setImage:[UIImage imageNamed:CommentImageNameApproveNormal]     forState:UIControlStateNormal];
        [self.approveButton setImage:[UIImage imageNamed:CommentImageNameApproveHighlight]  forState:UIControlStateSelected];
        self.approveButton.tag                  = CommentViewApproveButtonTag;
        self.approveButton.accessibilityLabel   = NSLocalizedString(@"Unapprove", @"Spoken accessibility label.");
=======
        [self.approveButton setTag:CommentViewUnapproveButtonTag];
        [self.approveButton setImage:[UIImage imageNamed:@"icon-comments-unapprove"] forState:UIControlStateNormal];
        [self.approveButton setTitle:NSLocalizedString(@"Unapprove", @"Verb, unapprove a comment") forState:UIControlStateNormal];
        [self.approveButton setAccessibilityLabel:NSLocalizedString(@"Approve", @"Spoken accessibility label.")];
        return;
>>>>>>> 62125710
    }
    
    [self.approveButton setTag:CommentViewApproveButtonTag];
    [self.approveButton setImage:[UIImage imageNamed:@"icon-comments-approve"] forState:UIControlStateNormal];
    [self.approveButton setTitle:NSLocalizedString(@"Approve", @"Verb, approve a comment") forState:UIControlStateNormal];
    [self.approveButton setAccessibilityLabel:NSLocalizedString(@"Unapprove", @"Spoken accessibility label.")];
}

- (void)showComment:(Comment *)comment
{
    self.comment = comment;
    [self updateApproveButton];
}

- (NSAttributedString *)postTitleString
{
    NSString *postTitle;
    
    if (self.comment.postTitle != nil) {
        postTitle = [[self.comment.postTitle stringByDecodingXMLCharacters] trim];
    } else {
        postTitle = NSLocalizedString(@"(No Title)", nil);
    }
    
    NSString *postTitleOn                       = NSLocalizedString(@"on ", @"(Comment) on (Post Title)");
    NSString *combinedString                    = [postTitleOn stringByAppendingString:postTitle];
    NSRange titleRange                          = [combinedString rangeOfString:postTitle];
    
    NSMutableAttributedString *attributedString = [[NSMutableAttributedString alloc] initWithString:combinedString];
    [attributedString addAttribute:NSForegroundColorAttributeName value:[WPStyleGuide newKidOnTheBlockBlue] range:titleRange];
    
    return attributedString;
}

- (void)discard
{
	[self dismissEditViewController];
}


#pragma mark - Comment moderation

- (void)deleteComment
{
    CommentService *commentService = [[CommentService alloc] initWithManagedObjectContext:[[ContextManager sharedInstance] mainContext]];
    [commentService deleteComment:self.comment success:nil failure:nil];

    // Note: the parent class of CommentsViewController will pop this as a result of NSFetchedResultsChangeDelete
}

- (void)showEditCommentViewWithAnimation:(BOOL)animate
{
	self.editCommentViewController = [[EditCommentViewController alloc]
                                      initWithNibName:NSStringFromClass([EditCommentViewController class])
                                      bundle:nil];
	self.editCommentViewController.commentViewController    = self;
	self.editCommentViewController.comment                  = self.comment;
	self.editCommentViewController.title                    = NSLocalizedString(@"Edit Comment", @"");
    
    UINavigationController *navController   = [[UINavigationController alloc] initWithRootViewController:self.editCommentViewController];
    navController.modalPresentationStyle    = UIModalPresentationFormSheet;
    navController.modalTransitionStyle      = UIModalTransitionStyleCoverVertical;
    navController.navigationBar.translucent = NO;
    [self presentViewController:navController animated:animate completion:nil];
}

- (void)updateStateOfActionButtons:(BOOL)state {
    [self updateStateOfActionButton:self.spamButton toState:state];
    [self updateStateOfActionButton:self.trashButton toState:state];
    [self updateStateOfActionButton:self.approveButton toState:state];
    [self updateStateOfActionButton:self.replyButton toState:state];
}

- (void)updateStateOfActionButton:(UIButton*)button toState:(BOOL)state {
    button.enabled = state;
}

#pragma mark - Actions

<<<<<<< HEAD
- (void)approveOrUnapproveAction:(id)sender
{
    UIBarButtonItem *barButton = sender;
=======
- (void)approveOrUnapproveAction:(id)sender {
    UIButton *button = sender;
>>>>>>> 62125710
    CommentService *commentService = [[CommentService alloc] initWithManagedObjectContext:[[ContextManager sharedInstance] mainContext]];
    [self updateStateOfActionButtons:NO];
    
    // Show an activity indicator in place of the button until the operation completes
    UIActivityIndicatorView *indicatorView = [[UIActivityIndicatorView alloc] initWithActivityIndicatorStyle:UIActivityIndicatorViewStyleGray];
    [indicatorView setBackgroundColor:[UIColor whiteColor]];
    CGFloat indicatorPadding = 10.0f;
    indicatorView.frame = CGRectMake(-5.0f, 0, button.frame.size.width + indicatorPadding, button.frame.size.height);
    [button addSubview:indicatorView];
    [indicatorView startAnimating];
    if (button.tag == CommentViewApproveButtonTag) {
        [commentService approveComment:self.comment
                               success:^{
                                   [self updateStateOfActionButtons:YES];
                                   [indicatorView removeFromSuperview];
                               }
                               failure:^(NSError *error) {
                                   self.comment.status = @"unapprove";
                                   [self updateStateOfActionButtons:YES];
                                   [indicatorView removeFromSuperview];
                                   [WPError showAlertWithTitle:NSLocalizedString(@"Error", @"")
                                                       message:NSLocalizedString(@"The comment could not be moderated.", @"Error message when comment could not be moderated")];
                               }];
    } else {
        [commentService unapproveComment:self.comment
                                 success:^{
                                     [self updateStateOfActionButtons:YES];
                                     [indicatorView removeFromSuperview];
                                 }
                                 failure:^(NSError *error){
                                     self.comment.status = @"approve";
                                     [self updateStateOfActionButtons:YES];
                                     [indicatorView removeFromSuperview];
                                     [WPError showAlertWithTitle:NSLocalizedString(@"Error", @"")
                                                         message:NSLocalizedString(@"The comment could not be moderated.", @"Error message when comment could not be moderated")];
                                 }];
    }
    
    [self updateApproveButton];
}

- (void)postTitleAction:(id)sender
{
    [self openInAppWebView:[NSURL URLWithString:self.comment.link]];
}

- (void)deleteAction:(id)sender
{
    UIActionSheet *actionSheet      = [[UIActionSheet alloc] initWithTitle:NSLocalizedString(@"Are you sure you want to delete this comment?", @"")
                                                                  delegate:self
                                                         cancelButtonTitle:NSLocalizedString(@"Cancel", @"")
                                                    destructiveButtonTitle:NSLocalizedString(@"Delete", @"")
                                                         otherButtonTitles:nil];
    actionSheet.tag                 = CommentViewActionSheetsDelete;
    actionSheet.actionSheetStyle    = UIActionSheetStyleAutomatic;
    [actionSheet showFromToolbar:self.navigationController.toolbar];
}

- (void)spamAction:(id)sender
{
    CommentService *commentService = [[CommentService alloc] initWithManagedObjectContext:[[ContextManager sharedInstance] mainContext]];
    [commentService spamComment:self.comment success:nil failure:nil];
}

- (void)editAction:(id)sender
{
	[self showEditCommentViewWithAnimation:YES];
}

- (void)replyAction:(id)sender
{
	if (self.commentsViewController.blog.isSyncingComments) {
		[self showSyncInProgressAlert];
        return;
	}
    
    if(self.inlineComposeView.isDisplayed) {
        [self.inlineComposeView dismissComposer];
    } else {
        CommentService *commentService = [[CommentService alloc] initWithManagedObjectContext:[[ContextManager sharedInstance] mainContext]];
        self.reply = [commentService restoreReplyForComment:self.comment];
        self.transientReply = YES;
        self.inlineComposeView.text = self.reply.content;
        [self.inlineComposeView displayComposer];
    }
}


#pragma mark - Gesture Actions

- (void)handleTap:(UITapGestureRecognizer *)gesture
{
    if(self.inlineComposeView.isDisplayed) {
        [self.inlineComposeView dismissComposer];
    }
}


#pragma mark - Notification Handlers

- (void)handleKeyboardDidShow:(NSNotification *)notification
{
    CGRect keyboardRect         = [[notification.userInfo objectForKey:UIKeyboardFrameEndUserInfoKey] CGRectValue];
    UIScrollView *scrollView    = (UIScrollView *)self.view;
    scrollView.contentInset     = UIEdgeInsetsMake(0.f, 0.f, CGRectGetHeight(keyboardRect), 0.f);
    [self.view addGestureRecognizer:self.tapGesture];
}

- (void)handleKeyboardWillHide:(NSNotification *)notification
{
    UIScrollView *scrollView    = (UIScrollView *)self.view;
    scrollView.contentInset     = UIEdgeInsetsZero;
    [self.view removeGestureRecognizer:self.tapGesture];
}


#pragma mark - UIActionSheet delegate methods

- (void)actionSheet:(UIActionSheet *)actionSheet didDismissWithButtonIndex:(NSInteger)buttonIndex
{
    if (actionSheet.tag == CommentViewActionSheetsDelete) {
        [self processDeletePromptActionSheet:actionSheet didDismissWithButtonIndex:buttonIndex];
    } else if (actionSheet.tag == CommentViewActionSheetsUnsavedChanges) {
        [self processEditCommentHasChangesActionSheet:actionSheet didDismissWithButtonIndex:buttonIndex];
    }
}

- (void)processDeletePromptActionSheet:(UIActionSheet *)actionSheet didDismissWithButtonIndex:(NSInteger)buttonIndex
{
    if (buttonIndex == 0) {
        [self deleteComment];
    }
}

- (void)processEditCommentHasChangesActionSheet:(UIActionSheet *)actionSheet didDismissWithButtonIndex:(NSInteger)buttonIndex
{
    if (buttonIndex == 0) {
        self.editCommentViewController.hasChanges = NO;
        [self discard];
    }
}


#pragma mark UIWebView delegate methods

- (void)openInAppWebView:(NSURL*)url
{
    Blog *blog = [[self comment] blog];
	if (url.description.length == 0) {
        return;
    }
    
    WPWebViewController *webViewController = [[WPWebViewController alloc] init];
    webViewController.url = url;
    
    if (blog.isPrivate && [blog isWPcom]) {
        webViewController.username = blog.username;
        webViewController.password = blog.password;
    }
    
    [self.navigationController pushViewController:webViewController animated:YES];
}

- (void)showSyncInProgressAlert
{
    [WPError showAlertWithTitle:NSLocalizedString(@"Info", @"Info alert title") message:NSLocalizedString(@"The blog is syncing with the server. Please try later.", @"") withSupportButton:NO];
	//the blog is using the network connection and cannot be stoped, show a message to the user
}


#pragma mark - InlineComposeViewDelegate methods

- (void)composeView:(InlineComposeView *)view didSendText:(NSString *)text
{
    self.reply.content = text;

    [[ContextManager sharedInstance] saveContext:self.reply.managedObjectContext];

    self.inlineComposeView.enabled = NO;
    self.transientReply = NO;

    CommentService *commentService = [[CommentService alloc] initWithManagedObjectContext:self.reply.managedObjectContext];
    [commentService uploadComment:self.reply success:^{
        self.reply.status = CommentStatusApproved;
        
        [self.inlineComposeView clearText];
        self.inlineComposeView.enabled = YES;
        [self.inlineComposeView dismissComposer];
        
        [WPToast showToastWithMessage:NSLocalizedString(@"Replied", @"User replied to a comment")
                             andImage:[UIImage imageNamed:@"action_icon_replied"]];
        
    } failure:^(NSError *error) {
        // reset to draft status, AppDelegate automatically shows UIAlert when comment fails
        self.reply.status = CommentStatusDraft;
        
        self.inlineComposeView.enabled = YES;
        [self.inlineComposeView displayComposer];

        DDLogError(@"Could not reply to comment: %@", error);
    }];
}

- (void)textViewDidChange:(UITextView *)textView
{
    self.reply.content = self.inlineComposeView.text;
    [[ContextManager sharedInstance] saveContext:self.reply.managedObjectContext];
}


#pragma mark - WPContentViewDelegate

- (void)contentView:(WPContentView *)contentView didReceiveAuthorLinkAction:(id)sender
{
    NSURL *url = [NSURL URLWithString:self.comment.author_url];
    [self openInAppWebView:url];
}

- (void)contentView:(WPContentView *)contentView didReceiveLinkAction:(id)sender
{
    [self openInAppWebView:((DTLinkButton *)sender).URL];
}

@end<|MERGE_RESOLUTION|>--- conflicted
+++ resolved
@@ -14,7 +14,7 @@
 #import "DTLinkButton.h"
 #import "WPToast.h"
 #import "VerticallyStackedButton.h"
-
+#import "WPError.h"
 
 
 
@@ -23,19 +23,10 @@
 #pragma mark ==========================================================================================
 
 static NSString *const CommentImageNameTrashNormal          = @"icon-comments-trash";
-static NSString *const CommentImageNameTrashHighlight       = @"icon-comments-trash-active";
-
+static NSString *const CommentImageNameSpamNormal           = @"icon-comments-spam";
 static NSString *const CommentImageNameApproveNormal        = @"icon-comments-approve";
-static NSString *const CommentImageNameApproveHighlight     = @"icon-comments-approve-active";
-
 static NSString *const CommentImageNameUnapproveNormal      = @"icon-comments-unapprove";
-static NSString *const CommentImageNameUnapproveHighlight   = @"icon-comments-unapprove-active";
-
-static NSString *const CommentImageNameSpamNormal           = @"icon-comments-flag";
-static NSString *const CommentImageNameSpamHighlight        = @"icon-comments-flag-active";
-
-static NSString *const CommentImageNameReplyNormal          = @"reader-postaction-comment-blue";
-static NSString *const CommentImageNameReplyHighlight       = @"reader-postaction-comment-active";
+static NSString *const CommentImageNameReplyNormal          = @"icon-comments-reply";
 
 
 typedef NS_ENUM(NSInteger, CommentViewActionSheets) {
@@ -101,60 +92,37 @@
     self.view = scrollView;
     self.view.backgroundColor = [UIColor whiteColor];
     
-<<<<<<< HEAD
-    self.trashButton    = [self.commentView addActionButtonWithImageName:CommentImageNameTrashNormal   selectedImageName:CommentImageNameTrashHighlight];
-    self.approveButton  = [self.commentView addActionButtonWithImageName:CommentImageNameApproveNormal selectedImageName:CommentImageNameApproveHighlight];
-    self.spamButton     = [self.commentView addActionButtonWithImageName:CommentImageNameSpamNormal    selectedImageName:CommentImageNameSpamHighlight];
-    self.replyButton    = [self.commentView addActionButtonWithImageName:CommentImageNameReplyNormal   selectedImageName:CommentImageNameReplyHighlight];
-    
-    self.trashButton.accessibilityLabel     = NSLocalizedString(@"Move to trash", @"Spoken accessibility label.");
-    self.approveButton.accessibilityLabel   = NSLocalizedString(@"Toggle approve or unapprove", @"Spoken accessibility label.");
-    self.spamButton.accessibilityLabel      = NSLocalizedString(@"Mark as spam", @"Spoken accessibility label.");
-    self.replyButton.accessibilityLabel     = NSLocalizedString(@"Reply", @"Spoken accessibility label.");
-    
-    [self.trashButton   addTarget:self action:@selector(deleteAction:) forControlEvents:UIControlEventTouchUpInside];
-    [self.approveButton addTarget:self action:@selector(approveOrUnapproveAction:) forControlEvents:UIControlEventTouchUpInside];
-    [self.spamButton    addTarget:self action:@selector(spamAction:) forControlEvents:UIControlEventTouchUpInside];
-    [self.replyButton   addTarget:self action:@selector(replyAction:) forControlEvents:UIControlEventTouchUpInside];
-
-    
-    self.editButton                         = [[UIBarButtonItem alloc] initWithBarButtonSystemItem:UIBarButtonSystemItemEdit target:self action:@selector(editAction:)];
-    self.editButton.accessibilityLabel      = NSLocalizedString(@"Edit comment", @"Spoken accessibility label.");
-    self.navigationItem.rightBarButtonItem  = self.editButton;
-    
-=======
     self.replyButton = [VerticallyStackedButton buttonWithType:UIButtonTypeSystem];
-    [self.replyButton setImage:[UIImage imageNamed:@"icon-comments-reply"] forState:UIControlStateNormal];
+    [self.replyButton setImage:[UIImage imageNamed:CommentImageNameReplyNormal] forState:UIControlStateNormal];
     [self.replyButton setTitle:NSLocalizedString(@"Reply", @"Verb, reply to a comment") forState:UIControlStateNormal];
     [self.replyButton setAccessibilityLabel: NSLocalizedString(@"Reply", @"Spoken accessibility label.")];
     [self.replyButton addTarget:self action:@selector(replyAction:) forControlEvents:UIControlEventTouchUpInside];
     [self.commentView addCustomActionButton:self.replyButton];
     
     self.approveButton = [VerticallyStackedButton buttonWithType:UIButtonTypeSystem];
-    [self.approveButton setImage:[UIImage imageNamed:@"icon-comments-approve"] forState:UIControlStateNormal];
+    [self.approveButton setImage:[UIImage imageNamed:CommentImageNameApproveNormal] forState:UIControlStateNormal];
     [self.approveButton setAccessibilityLabel:NSLocalizedString(@"Toggle approve or unapprove", @"Spoken accessibility label.")];
     [self.approveButton addTarget:self action:@selector(approveOrUnapproveAction:) forControlEvents:UIControlEventTouchUpInside];
     [self.commentView addCustomActionButton:self.approveButton];
 
     self.spamButton = [VerticallyStackedButton buttonWithType:UIButtonTypeSystem];
-    [self.spamButton setImage:[UIImage imageNamed:@"icon-comments-spam"] forState:UIControlStateNormal];
+    [self.spamButton setImage:[UIImage imageNamed:CommentImageNameSpamNormal] forState:UIControlStateNormal];
     [self.spamButton setTitle:NSLocalizedString(@"Spam", @"Verb, mark a comment as spam") forState:UIControlStateNormal];
     [self.spamButton setAccessibilityLabel:NSLocalizedString(@"Mark as spam", @"Spoken accessibility label.")];
     [self.spamButton addTarget:self action:@selector(spamAction:) forControlEvents:UIControlEventTouchUpInside];
     [self.commentView addCustomActionButton:self.spamButton];
     
     self.trashButton = [VerticallyStackedButton buttonWithType:UIButtonTypeSystem];
-    [self.trashButton setImage:[UIImage imageNamed:@"icon-comments-trash"] forState:UIControlStateNormal];
+    [self.trashButton setImage:[UIImage imageNamed:CommentImageNameTrashNormal] forState:UIControlStateNormal];
     [self.trashButton setTitle:NSLocalizedString(@"Trash", @"Verb, move a comment to the trash") forState:UIControlStateNormal];
     [self.trashButton setAccessibilityLabel:NSLocalizedString(@"Move to trash", @"Spoken accessibility label.")];
     [self.trashButton addTarget:self action:@selector(deleteAction:) forControlEvents:UIControlEventTouchUpInside];
     [self.commentView addCustomActionButton:self.trashButton];
 
-    self.editButton = [[UIBarButtonItem alloc] initWithBarButtonSystemItem:UIBarButtonSystemItemEdit target:self action:@selector(editAction:)];
-    [self.editButton setAccessibilityLabel:NSLocalizedString(@"Edit comment", @"Spoken accessibility label.")];
-    self.navigationItem.rightBarButtonItem = self.editButton;
-    
->>>>>>> 62125710
+    self.editButton                         = [[UIBarButtonItem alloc] initWithBarButtonSystemItem:UIBarButtonSystemItemEdit target:self action:@selector(editAction:)];
+    self.editButton.accessibilityLabel      = NSLocalizedString(@"Edit comment", @"Spoken accessibility label.");
+    self.navigationItem.rightBarButtonItem  = self.editButton;
+    
     [self.view addSubview:self.commentView];
 
     self.inlineComposeView                  = [[InlineComposeView alloc] initWithFrame:CGRectZero];
@@ -224,27 +192,15 @@
 - (void)updateApproveButton
 {
     if ([self.comment.status isEqualToString:@"approve"]) {
-<<<<<<< HEAD
-        [self.approveButton setImage:[UIImage imageNamed:CommentImageNameUnapproveNormal]       forState:UIControlStateNormal];
-        [self.approveButton setImage:[UIImage imageNamed:CommentImageNameUnapproveHighlight]    forState:UIControlStateSelected];
-        self.approveButton.tag                  = CommentViewUnapproveButtonTag;
-        self.approveButton.accessibilityLabel   = NSLocalizedString(@"Approve", @"Spoken accessibility label.");
-    } else {
-        [self.approveButton setImage:[UIImage imageNamed:CommentImageNameApproveNormal]     forState:UIControlStateNormal];
-        [self.approveButton setImage:[UIImage imageNamed:CommentImageNameApproveHighlight]  forState:UIControlStateSelected];
-        self.approveButton.tag                  = CommentViewApproveButtonTag;
-        self.approveButton.accessibilityLabel   = NSLocalizedString(@"Unapprove", @"Spoken accessibility label.");
-=======
         [self.approveButton setTag:CommentViewUnapproveButtonTag];
-        [self.approveButton setImage:[UIImage imageNamed:@"icon-comments-unapprove"] forState:UIControlStateNormal];
+        [self.approveButton setImage:[UIImage imageNamed:CommentImageNameUnapproveNormal] forState:UIControlStateNormal];
         [self.approveButton setTitle:NSLocalizedString(@"Unapprove", @"Verb, unapprove a comment") forState:UIControlStateNormal];
         [self.approveButton setAccessibilityLabel:NSLocalizedString(@"Approve", @"Spoken accessibility label.")];
         return;
->>>>>>> 62125710
     }
     
     [self.approveButton setTag:CommentViewApproveButtonTag];
-    [self.approveButton setImage:[UIImage imageNamed:@"icon-comments-approve"] forState:UIControlStateNormal];
+    [self.approveButton setImage:[UIImage imageNamed:CommentImageNameApproveNormal] forState:UIControlStateNormal];
     [self.approveButton setTitle:NSLocalizedString(@"Approve", @"Verb, approve a comment") forState:UIControlStateNormal];
     [self.approveButton setAccessibilityLabel:NSLocalizedString(@"Unapprove", @"Spoken accessibility label.")];
 }
@@ -320,14 +276,9 @@
 
 #pragma mark - Actions
 
-<<<<<<< HEAD
 - (void)approveOrUnapproveAction:(id)sender
 {
-    UIBarButtonItem *barButton = sender;
-=======
-- (void)approveOrUnapproveAction:(id)sender {
     UIButton *button = sender;
->>>>>>> 62125710
     CommentService *commentService = [[CommentService alloc] initWithManagedObjectContext:[[ContextManager sharedInstance] mainContext]];
     [self updateStateOfActionButtons:NO];
     
