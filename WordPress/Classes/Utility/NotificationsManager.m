--- conflicted
+++ resolved
@@ -1,10 +1,6 @@
 #import "NotificationsManager.h"
-<<<<<<< HEAD
-=======
-#import "Note.h"
 #import "NotificationsViewController.h"
 
->>>>>>> c2d52139
 #import "WordPressAppDelegate.h"
 #import "UIDevice+WordPressIdentifier.h"
 
@@ -19,18 +15,12 @@
 #import <Simperium/Simperium.h>
 #import <Mixpanel/Mixpanel.h>
 
-<<<<<<< HEAD
+
+
 static NSString *const NotificationsDeviceIdKey     = @"notification_device_id";
 static NSString *const NotificationsPreferencesKey  = @"notification_preferences";
 NSString *const NotificationsDeviceToken            = @"apnsDeviceToken";
-=======
-
-
-static NSString *const NotificationsDeviceIdKey     = @"notification_device_id";
-static NSString *const NotificationsPreferencesKey  = @"notification_preferences";
-NSString *const NotificationsDeviceToken            = @"apnsDeviceToken";
-
->>>>>>> c2d52139
+
 
 @implementation NotificationsManager
 
@@ -235,13 +225,8 @@
 
 + (void)saveNotificationSettings
 {
-<<<<<<< HEAD
-    NSDictionary *settings = [NotificationsManager notificationSettingsDictionary];
-    NSString *deviceId = [[NSUserDefaults standardUserDefaults] stringForKey:NotificationsDeviceIdKey];
-=======
     NSDictionary *settings          = [NotificationsManager notificationSettingsDictionary];
     NSString *deviceId              = [[NSUserDefaults standardUserDefaults] stringForKey:NotificationsDeviceIdKey];
->>>>>>> c2d52139
     NSManagedObjectContext *context = [[ContextManager sharedInstance] mainContext];
     AccountService *accountService  = [[AccountService alloc] initWithManagedObjectContext:context];
     WPAccount *defaultAccount       = [accountService defaultWordPressComAccount];
@@ -257,11 +242,7 @@
 
 + (void)fetchNotificationSettingsWithSuccess:(void (^)())success failure:(void (^)(NSError *))failure
 {
-<<<<<<< HEAD
-    NSString *deviceId = [[NSUserDefaults standardUserDefaults] stringForKey:NotificationsDeviceIdKey];
-=======
     NSString *deviceId              = [[NSUserDefaults standardUserDefaults] stringForKey:NotificationsDeviceIdKey];
->>>>>>> c2d52139
     NSManagedObjectContext *context = [[ContextManager sharedInstance] mainContext];
     AccountService *accountService  = [[AccountService alloc] initWithManagedObjectContext:context];
     WPAccount *defaultAccount       = [accountService defaultWordPressComAccount];
@@ -286,11 +267,7 @@
 
 + (void)syncPushNotificationInfo
 {
-<<<<<<< HEAD
-    NSString *token = [[NSUserDefaults standardUserDefaults] objectForKey:NotificationsDeviceToken];
-=======
     NSString *token                 = [[NSUserDefaults standardUserDefaults] objectForKey:NotificationsDeviceToken];
->>>>>>> c2d52139
     NSManagedObjectContext *context = [[ContextManager sharedInstance] mainContext];
     AccountService *accountService  = [[AccountService alloc] initWithManagedObjectContext:context];
     WPAccount *defaultAccount       = [accountService defaultWordPressComAccount];
