--- conflicted
+++ resolved
@@ -64,12 +64,8 @@
     DDLogInfo(@"%@ %@", self, NSStringFromSelector(_cmd));
     [super viewDidLoad];
     
-<<<<<<< HEAD
-    self.table.tableHeaderView = [[UIView alloc] initWithFrame:CGRectMake(0, 0, CGRectGetWidth(self.view.bounds), 10)];
-=======
     self.tableView.tableHeaderView = [[UIView alloc] initWithFrame:CGRectMake(0, 0, CGRectGetWidth(self.view.bounds), 10)];
->>>>>>> 1b1611f4
-    
+
     self.title = NSLocalizedString(@"Media", nil);
 	
 	self.currentOrientation = [self interpretOrientation:[UIDevice currentDevice].orientation];
@@ -79,11 +75,6 @@
     [self checkVideoPressEnabled];
     [self addNotifications];
     
-<<<<<<< HEAD
-    [self customizeForiOS7];
-	
-    [self addNotifications];    
-=======
     UIImage *image = [UIImage imageNamed:@"icon-posts-add"];
     UIButton *button = [[UIButton alloc] initWithFrame:CGRectMake(0, 0, image.size.width, image.size.height)];
     [button setImage:image forState:UIControlStateNormal];
@@ -91,7 +82,6 @@
     UIBarButtonItem *addButton = [[UIBarButtonItem alloc] initWithCustomView:button];
     
     [WPStyleGuide setRightBarButtonItemWithCorrectSpacing:addButton forNavigationItem:self.navigationItem];
->>>>>>> 1b1611f4
 }
 
 - (void)viewDidAppear:(BOOL)animated {
@@ -342,103 +332,6 @@
 	DDLogVerbose(@"scaling and rotating image...");
 }
 
-<<<<<<< HEAD
-- (IBAction)showVideoPickerActionSheet:(id)sender {
-    if (currentActionSheet || addPopover) {
-        return;
-    }
-    
-    isShowingMediaPickerActionSheet = YES;
-	isAddingMedia = YES;
-	
-	UIActionSheet *actionSheet;
-	if([self isDeviceSupportVideoAndVideoPressEnabled]) {
-		actionSheet = [[UIActionSheet alloc] initWithTitle:@"" 
-												  delegate:self 
-										 cancelButtonTitle:NSLocalizedString(@"Cancel", @"") 
-									destructiveButtonTitle:nil 
-										 otherButtonTitles:NSLocalizedString(@"Add Video from Library", @""),NSLocalizedString(@"Record Video", @""),nil];
-	} 
-	else { //device has video recording capability but VideoPress could be not enabled on
-       /* isShowingMediaPickerActionSheet = NO;
-        [self pickPhotoFromPhotoLibrary:sender];
-        return;*/
-		isShowingMediaPickerActionSheet = NO;
-		NSString *faultString = NSLocalizedString(@"You can upload videos to your blog with VideoPress. Would you like to learn more about VideoPress now?", @"");
-        if (currentAlert == nil) {
-            UIAlertView *uploadAlert = [[UIAlertView alloc] initWithTitle:NSLocalizedString(@"VideoPress", @"")
-                                                                  message:faultString
-                                                                 delegate:self
-                                                        cancelButtonTitle:NSLocalizedString(@"No", @"") otherButtonTitles:nil];
-            [uploadAlert addButtonWithTitle:NSLocalizedString(@"Yes", @"")];
-            uploadAlert.tag = 101;
-            [uploadAlert show];
-            currentAlert = uploadAlert;
-        }
-		return;
-	}
-	
-    actionSheet.tag = TAG_ACTIONSHEET_VIDEO;
-    actionSheet.actionSheetStyle = UIActionSheetStyleDefault;
-    if (IS_IPAD) {
-        if (IS_IOS7) {
-            [actionSheet showFromBarButtonItem:[self.navigationItem.rightBarButtonItems objectAtIndex:1] animated:YES];
-        } else {
-            [actionSheet showFromBarButtonItem:postDetailViewController.movieButton animated:YES];
-        }
-    } else {
-        [actionSheet showInView:postDetailViewController.view];
-    }
-}
-
-- (IBAction)showPhotoPickerActionSheet:(id)sender {
-    [self showPhotoPickerActionSheet:sender fromRect:CGRectZero isFeaturedImage:NO];
-}
-
-- (IBAction)showPhotoPickerActionSheet:(id)sender fromRect:(CGRect)rect isFeaturedImage:(BOOL)featuredImage {
-    if (currentActionSheet || addPopover) {
-        return;
-    }
-    
-    isPickingFeaturedImage = featuredImage;
-    isShowingMediaPickerActionSheet = YES;
-	isAddingMedia = YES;
-	
-	UIActionSheet *actionSheet;
-    if ([UIImagePickerController isSourceTypeAvailable:UIImagePickerControllerSourceTypeCamera]) {
-		actionSheet = [[UIActionSheet alloc] initWithTitle:@"" 
-												  delegate:self 
-										 cancelButtonTitle:NSLocalizedString(@"Cancel", @"") 
-									destructiveButtonTitle:nil 
-										 otherButtonTitles:NSLocalizedString(@"Add Photo from Library", @""),NSLocalizedString(@"Take Photo", @""),nil];
-	}
-	else {
-        isShowingMediaPickerActionSheet = NO;
-        [self pickPhotoFromPhotoLibrary:sender];
-        return;
-	}
-	
-    actionSheet.tag = TAG_ACTIONSHEET_PHOTO;
-    actionSheet.actionSheetStyle = UIActionSheetStyleDefault;
-    if (IS_IPAD) {
-        actionSheetRect = rect;
-        if (!CGRectIsEmpty(rect)) {
-            [actionSheet showFromRect:rect inView:self.postDetailViewController.postSettingsViewController.view animated:YES];
-        } else {
-            [actionSheet showFromBarButtonItem:postDetailViewController.photoButton animated:YES];
-        }
-    } else {
-        if (IS_IOS7) {
-            [actionSheet showInView:self.view];
-        } else {
-            [actionSheet showInView:postDetailViewController.view];
-        }
-    }
-}
-
-
-=======
->>>>>>> 1b1611f4
 #pragma mark -
 #pragma mark UIPopover Delegate Methods
 
