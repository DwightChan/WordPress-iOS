PODS:
  - 1PasswordExtension (1.6.4)
  - AFNetworking (2.6.3):
    - AFNetworking/NSURLConnection (= 2.6.3)
    - AFNetworking/NSURLSession (= 2.6.3)
    - AFNetworking/Reachability (= 2.6.3)
    - AFNetworking/Security (= 2.6.3)
    - AFNetworking/Serialization (= 2.6.3)
    - AFNetworking/UIKit (= 2.6.3)
  - AFNetworking/NSURLConnection (2.6.3):
    - AFNetworking/Reachability
    - AFNetworking/Security
    - AFNetworking/Serialization
  - AFNetworking/NSURLSession (2.6.3):
    - AFNetworking/Reachability
    - AFNetworking/Security
    - AFNetworking/Serialization
  - AFNetworking/Reachability (2.6.3)
  - AFNetworking/Security (2.6.3)
  - AFNetworking/Serialization (2.6.3)
  - AFNetworking/UIKit (2.6.3):
    - AFNetworking/NSURLConnection
    - AFNetworking/NSURLSession
<<<<<<< HEAD
  - Alamofire (3.2.1)
  - AMPopTip (0.10.1)
=======
  - AMPopTip (0.10.2)
>>>>>>> 3659abd8
  - Automattic-Tracks-iOS (0.0.13):
    - CocoaLumberjack (~> 2.2.0)
    - Reachability (~> 3.1)
    - UIDeviceIdentifier (~> 0.4)
  - CocoaLumberjack (2.2.0):
    - CocoaLumberjack/Default (= 2.2.0)
    - CocoaLumberjack/Extensions (= 2.2.0)
  - CocoaLumberjack/Core (2.2.0)
  - CocoaLumberjack/Default (2.2.0):
    - CocoaLumberjack/Core
  - CocoaLumberjack/Extensions (2.2.0):
    - CocoaLumberjack/Default
  - Crashlytics (3.7.0):
    - Fabric (~> 1.6.3)
  - DTCoreText (1.6.16):
    - DTFoundation/Core (~> 1.7.5)
    - DTFoundation/DTAnimatedGIF (~> 1.7.5)
    - DTFoundation/DTHTMLParser (~> 1.7.5)
    - DTFoundation/UIKit (~> 1.7.5)
  - DTFoundation/Core (1.7.9)
  - DTFoundation/DTAnimatedGIF (1.7.9)
  - DTFoundation/DTHTMLParser (1.7.9):
    - DTFoundation/Core
  - DTFoundation/UIKit (1.7.9):
    - DTFoundation/Core
  - EmailChecker (0.1)
  - Expecta (0.3.2)
  - Fabric (1.6.6)
  - FormatterKit (1.8.0):
    - FormatterKit/AddressFormatter (= 1.8.0)
    - FormatterKit/ArrayFormatter (= 1.8.0)
    - FormatterKit/ColorFormatter (= 1.8.0)
    - FormatterKit/LocationFormatter (= 1.8.0)
    - FormatterKit/NameFormatter (= 1.8.0)
    - FormatterKit/OrdinalNumberFormatter (= 1.8.0)
    - FormatterKit/TimeIntervalFormatter (= 1.8.0)
    - FormatterKit/UnitOfInformationFormatter (= 1.8.0)
    - FormatterKit/URLRequestFormatter (= 1.8.0)
  - FormatterKit/AddressFormatter (1.8.0)
  - FormatterKit/ArrayFormatter (1.8.0)
  - FormatterKit/ColorFormatter (1.8.0)
  - FormatterKit/LocationFormatter (1.8.0)
  - FormatterKit/NameFormatter (1.8.0)
  - FormatterKit/OrdinalNumberFormatter (1.8.0)
  - FormatterKit/TimeIntervalFormatter (1.8.0)
  - FormatterKit/UnitOfInformationFormatter (1.8.0)
  - FormatterKit/URLRequestFormatter (1.8.0)
  - Helpshift (4.15.0)
  - HockeySDK (3.8.5):
    - HockeySDK/AllFeaturesLib (= 3.8.5)
  - HockeySDK/AllFeaturesLib (3.8.5)
  - KIF/Core (3.4.1)
  - KIF/IdentifierTests (3.4.1):
    - KIF/Core
  - Lookback (1.1.4):
    - PDKTZipArchive
  - MGImageUtilities (0.0.1)
  - Mixpanel (2.8.2):
    - Mixpanel/Mixpanel (= 2.8.2)
  - Mixpanel/Mixpanel (2.8.2)
  - MRProgress (0.7.0):
    - MRProgress/ActivityIndicator (= 0.7.0)
    - MRProgress/Blur (= 0.7.0)
    - MRProgress/Circular (= 0.7.0)
    - MRProgress/Icons (= 0.7.0)
    - MRProgress/NavigationBarProgress (= 0.7.0)
    - MRProgress/Overlay (= 0.7.0)
  - MRProgress/ActivityIndicator (0.7.0):
    - MRProgress/Stopable
  - MRProgress/Blur (0.7.0):
    - MRProgress/Helper
  - MRProgress/Circular (0.7.0):
    - MRProgress/Helper
    - MRProgress/ProgressBaseClass
    - MRProgress/Stopable
  - MRProgress/Helper (0.7.0)
  - MRProgress/Icons (0.7.0)
  - MRProgress/NavigationBarProgress (0.7.0):
    - MRProgress/ProgressBaseClass
  - MRProgress/Overlay (0.7.0):
    - MRProgress/ActivityIndicator
    - MRProgress/Blur
    - MRProgress/Circular
    - MRProgress/Helper
    - MRProgress/Icons
  - MRProgress/ProgressBaseClass (0.7.0)
  - MRProgress/Stopable (0.7.0):
    - MRProgress/Helper
  - Nimble (3.0.0)
  - NSObject-SafeExpectations (0.0.2)
  - NSURL+IDN (0.3)
  - OCMock (3.1.2)
  - OHHTTPStubs (4.6.0):
    - OHHTTPStubs/Default (= 4.6.0)
  - OHHTTPStubs/Core (4.6.0)
  - OHHTTPStubs/Default (4.6.0):
    - OHHTTPStubs/Core
    - OHHTTPStubs/JSON
    - OHHTTPStubs/NSURLSession
    - OHHTTPStubs/OHPathHelpers
  - OHHTTPStubs/JSON (4.6.0):
    - OHHTTPStubs/Core
  - OHHTTPStubs/NSURLSession (4.6.0):
    - OHHTTPStubs/Core
  - OHHTTPStubs/OHPathHelpers (4.6.0)
  - OHHTTPStubs/Swift (4.6.0):
    - OHHTTPStubs/Core
  - PDKTZipArchive (0.3.5)
  - Reachability (3.2)
  - ReactiveCocoa (2.4.7):
    - ReactiveCocoa/UI (= 2.4.7)
  - ReactiveCocoa/Core (2.4.7):
    - ReactiveCocoa/no-arc
  - ReactiveCocoa/no-arc (2.4.7)
  - ReactiveCocoa/UI (2.4.7):
    - ReactiveCocoa/Core
  - RxCocoa (2.1.0):
    - RxSwift (~> 2.0)
  - RxSwift (2.1.0)
  - RxTests (2.1.0):
    - RxSwift (~> 2.0)
  - Simperium (0.8.12):
    - Simperium/DiffMatchPach (= 0.8.12)
    - Simperium/JRSwizzle (= 0.8.12)
    - Simperium/SocketRocket (= 0.8.12)
    - Simperium/SPReachability (= 0.8.12)
    - Simperium/SSKeychain (= 0.8.12)
  - Simperium/DiffMatchPach (0.8.12)
  - Simperium/JRSwizzle (0.8.12)
  - Simperium/SocketRocket (0.8.12)
  - Simperium/SPReachability (0.8.12)
  - Simperium/SSKeychain (0.8.12)
  - Specta (1.0.5)
  - SVProgressHUD (1.1.3)
  - UIDeviceIdentifier (0.5.0)
  - WordPress-AppbotX (1.0.6)
  - WordPress-iOS-Editor (1.1.5):
    - CocoaLumberjack (~> 2.2.0)
    - NSObject-SafeExpectations (~> 0.0.2)
    - WordPress-iOS-Shared (~> 0.5.3)
    - WordPressCom-Analytics-iOS (~> 0.1.0)
  - WordPress-iOS-Shared (0.5.3):
    - AFNetworking (~> 2.5)
    - CocoaLumberjack (~> 2.2.0)
  - WordPressApi (0.3.6):
    - AFNetworking (~> 2.6.0)
    - wpxmlrpc (~> 0.7)
  - WordPressCom-Analytics-iOS (0.1.4)
  - WordPressCom-Stats-iOS/Services (0.6.3):
    - AFNetworking (~> 2.6.0)
    - CocoaLumberjack (~> 2.2.0)
    - NSObject-SafeExpectations (= 0.0.2)
    - WordPress-iOS-Shared (~> 0.5.3)
    - WordPressCom-Analytics-iOS (~> 0.1.0)
  - WordPressCom-Stats-iOS/UI (0.6.3):
    - AFNetworking (~> 2.6.0)
    - CocoaLumberjack (~> 2.2.0)
    - NSObject-SafeExpectations (= 0.0.2)
    - WordPress-iOS-Shared (~> 0.5.3)
    - WordPressCom-Analytics-iOS (~> 0.1.0)
    - WordPressCom-Stats-iOS/Services
  - WordPressComKit (0.0.1):
    - Alamofire (~> 3.0)
  - WPMediaPicker (0.9.0)
  - wpxmlrpc (0.8.1)

DEPENDENCIES:
  - 1PasswordExtension (= 1.6.4)
  - AFNetworking (= 2.6.3)
  - AMPopTip (~> 0.7)
  - Automattic-Tracks-iOS (from `https://github.com/Automattic/Automattic-Tracks-iOS.git`,
    tag `0.0.13`)
  - CocoaLumberjack (~> 2.2.0)
  - Crashlytics
  - DTCoreText (= 1.6.16)
  - EmailChecker (from `https://raw.github.com/wordpress-mobile/EmailChecker/develop/ios/EmailChecker.podspec`)
  - Expecta (= 0.3.2)
  - FormatterKit (~> 1.8.0)
  - Helpshift (~> 4.15.0)
  - HockeySDK (~> 3.8.0)
  - KIF/IdentifierTests (~> 3.1)
  - Lookback (= 1.1.4)
  - MGImageUtilities (from `git://github.com/wordpress-mobile/MGImageUtilities.git`,
    branch `gifsupport`)
  - Mixpanel (= 2.8.2)
  - MRProgress (~> 0.7.0)
  - Nimble (~> 3.0.0)
  - NSObject-SafeExpectations (= 0.0.2)
  - NSURL+IDN (= 0.3)
  - OCMock (= 3.1.2)
  - OHHTTPStubs (~> 4.6.0)
  - OHHTTPStubs/Swift (~> 4.6.0)
  - Reachability (= 3.2)
  - ReactiveCocoa (~> 2.4.7)
  - RxCocoa (~> 2.1.0)
  - RxSwift (~> 2.1.0)
  - RxTests (~> 2.1.0)
  - Simperium (= 0.8.12)
  - Specta (= 1.0.5)
  - SVProgressHUD (~> 1.1.3)
  - UIDeviceIdentifier (~> 0.1)
  - WordPress-AppbotX (from `https://github.com/wordpress-mobile/appbotx.git`, commit
    `87bae8c770cfc4e053119f2d00f76b2f653b26ce`)
  - WordPress-iOS-Editor (= 1.1.5)
  - WordPress-iOS-Shared (= 0.5.3)
  - WordPressApi (from `https://github.com/wordpress-mobile/WordPress-API-iOS.git`)
  - WordPressCom-Analytics-iOS (= 0.1.4)
<<<<<<< HEAD
  - WordPressCom-Stats-iOS/Services (= 0.6.2)
  - WordPressCom-Stats-iOS/UI (= 0.6.2)
  - WordPressComKit (from `https://github.com/Automattic/WordPressComKit.git`, commit
    `3457aefae79ef2c67fb26ccab57c24505caa65f9`)
=======
  - WordPressCom-Stats-iOS/Services (= 0.6.3)
  - WordPressCom-Stats-iOS/UI (= 0.6.3)
>>>>>>> 3659abd8
  - WPMediaPicker (~> 0.9.0)
  - wpxmlrpc (~> 0.8)

EXTERNAL SOURCES:
  Automattic-Tracks-iOS:
    :git: https://github.com/Automattic/Automattic-Tracks-iOS.git
    :tag: 0.0.13
  EmailChecker:
    :podspec: https://raw.github.com/wordpress-mobile/EmailChecker/develop/ios/EmailChecker.podspec
  MGImageUtilities:
    :branch: gifsupport
    :git: git://github.com/wordpress-mobile/MGImageUtilities.git
  WordPress-AppbotX:
    :commit: 87bae8c770cfc4e053119f2d00f76b2f653b26ce
    :git: https://github.com/wordpress-mobile/appbotx.git
  WordPressApi:
    :git: https://github.com/wordpress-mobile/WordPress-API-iOS.git
  WordPressComKit:
    :commit: 3457aefae79ef2c67fb26ccab57c24505caa65f9
    :git: https://github.com/Automattic/WordPressComKit.git

CHECKOUT OPTIONS:
  Automattic-Tracks-iOS:
    :git: https://github.com/Automattic/Automattic-Tracks-iOS.git
    :tag: 0.0.13
  MGImageUtilities:
    :commit: e946cf3d97eb95372f4fc4478bf2e0099e73f4b0
    :git: git://github.com/wordpress-mobile/MGImageUtilities.git
  WordPress-AppbotX:
    :commit: 87bae8c770cfc4e053119f2d00f76b2f653b26ce
    :git: https://github.com/wordpress-mobile/appbotx.git
  WordPressApi:
    :commit: e89ef2bf8820d785c3fe9713ebeeb83f8a3f0429
    :git: https://github.com/wordpress-mobile/WordPress-API-iOS.git
  WordPressComKit:
    :commit: 3457aefae79ef2c67fb26ccab57c24505caa65f9
    :git: https://github.com/Automattic/WordPressComKit.git

SPEC CHECKSUMS:
  1PasswordExtension: 9f471645d378283cb88c6d4bf502e4381a42c0ad
  AFNetworking: cb8d14a848e831097108418f5d49217339d4eb60
<<<<<<< HEAD
  Alamofire: f11d8624a05f5d39e0c99309b3e600a3ba64298a
  AMPopTip: b0b5d009f3ed47b10f118438a18e0ab5cd03c40d
=======
  AMPopTip: 0788a9452806049e3aa0d6d09324606fc41ea646
>>>>>>> 3659abd8
  Automattic-Tracks-iOS: ba47c35576a07376facc7a91740fb78867831e1c
  CocoaLumberjack: 17fe8581f84914d5d7e6360f7c70022b173c3ae0
  Crashlytics: c3a2333dea9e2733d2777f730910321fc9e25c0d
  DTCoreText: 934a16fe9ffdd169c96261721b39dc312b75713d
  DTFoundation: 70a0765e3596f82dd421832e95c65e2166eb3102
  EmailChecker: 78dd8dfa9d004826c8b5889be6c380b72b837d44
  Expecta: 8c507baf13211207b1e9d0a741480600e6b4ed15
  Fabric: 1abc1e59f11fa39ede6f690ef7309d8563e3ec59
  FormatterKit: bddde83e054edf9d9ee14f9de3b3a5103db256f4
  Helpshift: 8bbba1dad877dd7fb7f18915949e5816f6471e3b
  HockeySDK: dd11a2b9da3372fd025643bee5bc10c8c613d169
  KIF: 2275c6d59c77e5e56f660f006b99d73780130540
  Lookback: 9ab9027ff246d2dc5ce34be483f70e4a6718280b
  MGImageUtilities: b54a815970e231903c495fff33699467158f61a0
  Mixpanel: f4d71ac2a306e7cda6ad03d4a2be249a0fd7a967
  MRProgress: 1cb0051b678be4a2ef4881414cd316768fc70028
  Nimble: 4c353d43735b38b545cbb4cb91504588eb5de926
  NSObject-SafeExpectations: 7d7f48df90df4e11da7cfe86b64f45eff7a7f521
  NSURL+IDN: 82355a0afd532fe1de08f6417c134b49b1a1c4b3
  OCMock: a10ea9f0a6e921651f96f78b6faee95ebc813b92
  OHHTTPStubs: cb1aefbbeb4de4e741644455d4b945538e5248a2
  PDKTZipArchive: 81c4824eb5587131e422fc58b92c043c4aa96466
  Reachability: 33e18b67625424e47b6cde6d202dce689ad7af96
  ReactiveCocoa: eb38dee0a0e698f73a9b25e5c1faea2bb4c79240
  RxCocoa: 79b5feb8378545336e756a0a33fcf5e95050b71c
  RxSwift: 110fb07f81c17c2c3b3254d168363057b1880d18
  RxTests: 94c67ffc37c36bd8c7aec90a84601a3db142be94
  Simperium: 6622a66f72cb56632547f55215e884702f9b6339
  Specta: ac94d110b865115fe60ff2c6d7281053c6f8e8a2
  SVProgressHUD: 748080e4f36e603f6c02aec292664239df5279c1
  UIDeviceIdentifier: a959a6d4f51036b4180dd31fb26483a820f1cc46
  WordPress-AppbotX: d0ebf5bb2d70bee56272796e1e7a97787b5bfb14
  WordPress-iOS-Editor: 81649efb004edc8286d3af98225d8ec2a24452ae
  WordPress-iOS-Shared: 43f55f24f0685e431167084071b7914d7c7134a8
  WordPressApi: 78e75bd45467f8bb0f7dad41cd7c3b0a1a9d3d4c
  WordPressCom-Analytics-iOS: 1d4cf0426fdc91393ea1ba65daf19133e440ff6a
<<<<<<< HEAD
  WordPressCom-Stats-iOS: f1e9e7c3f214cdf347db3e6a239f77004c08f8be
  WordPressComKit: 6f0c39c3e0af3599cd5244e4ec05192f5e4a7882
=======
  WordPressCom-Stats-iOS: 75dbdf4765c09b90a8fe00375dc96a93e64feffa
>>>>>>> 3659abd8
  WPMediaPicker: 2c399b1cbd4d8a7fcd312eb93107a349d26fb23f
  wpxmlrpc: bd391dab54e9bdceb5d1de23d161ecf1ba80f0e0

COCOAPODS: 0.39.0<|MERGE_RESOLUTION|>--- conflicted
+++ resolved
@@ -21,12 +21,8 @@
   - AFNetworking/UIKit (2.6.3):
     - AFNetworking/NSURLConnection
     - AFNetworking/NSURLSession
-<<<<<<< HEAD
   - Alamofire (3.2.1)
-  - AMPopTip (0.10.1)
-=======
   - AMPopTip (0.10.2)
->>>>>>> 3659abd8
   - Automattic-Tracks-iOS (0.0.13):
     - CocoaLumberjack (~> 2.2.0)
     - Reachability (~> 3.1)
@@ -54,7 +50,7 @@
     - DTFoundation/Core
   - EmailChecker (0.1)
   - Expecta (0.3.2)
-  - Fabric (1.6.6)
+  - Fabric (1.6.7)
   - FormatterKit (1.8.0):
     - FormatterKit/AddressFormatter (= 1.8.0)
     - FormatterKit/ArrayFormatter (= 1.8.0)
@@ -75,9 +71,9 @@
   - FormatterKit/UnitOfInformationFormatter (1.8.0)
   - FormatterKit/URLRequestFormatter (1.8.0)
   - Helpshift (4.15.0)
-  - HockeySDK (3.8.5):
-    - HockeySDK/AllFeaturesLib (= 3.8.5)
-  - HockeySDK/AllFeaturesLib (3.8.5)
+  - HockeySDK (3.8.6):
+    - HockeySDK/AllFeaturesLib (= 3.8.6)
+  - HockeySDK/AllFeaturesLib (3.8.6)
   - KIF/Core (3.4.1)
   - KIF/IdentifierTests (3.4.1):
     - KIF/Core
@@ -234,15 +230,10 @@
   - WordPress-iOS-Shared (= 0.5.3)
   - WordPressApi (from `https://github.com/wordpress-mobile/WordPress-API-iOS.git`)
   - WordPressCom-Analytics-iOS (= 0.1.4)
-<<<<<<< HEAD
-  - WordPressCom-Stats-iOS/Services (= 0.6.2)
-  - WordPressCom-Stats-iOS/UI (= 0.6.2)
+  - WordPressCom-Stats-iOS/Services (= 0.6.3)
+  - WordPressCom-Stats-iOS/UI (= 0.6.3)
   - WordPressComKit (from `https://github.com/Automattic/WordPressComKit.git`, commit
     `3457aefae79ef2c67fb26ccab57c24505caa65f9`)
-=======
-  - WordPressCom-Stats-iOS/Services (= 0.6.3)
-  - WordPressCom-Stats-iOS/UI (= 0.6.3)
->>>>>>> 3659abd8
   - WPMediaPicker (~> 0.9.0)
   - wpxmlrpc (~> 0.8)
 
@@ -275,7 +266,7 @@
     :commit: 87bae8c770cfc4e053119f2d00f76b2f653b26ce
     :git: https://github.com/wordpress-mobile/appbotx.git
   WordPressApi:
-    :commit: e89ef2bf8820d785c3fe9713ebeeb83f8a3f0429
+    :commit: 88032f7f47e9a6f29d15206df2d682311092c0bd
     :git: https://github.com/wordpress-mobile/WordPress-API-iOS.git
   WordPressComKit:
     :commit: 3457aefae79ef2c67fb26ccab57c24505caa65f9
@@ -284,12 +275,8 @@
 SPEC CHECKSUMS:
   1PasswordExtension: 9f471645d378283cb88c6d4bf502e4381a42c0ad
   AFNetworking: cb8d14a848e831097108418f5d49217339d4eb60
-<<<<<<< HEAD
   Alamofire: f11d8624a05f5d39e0c99309b3e600a3ba64298a
-  AMPopTip: b0b5d009f3ed47b10f118438a18e0ab5cd03c40d
-=======
   AMPopTip: 0788a9452806049e3aa0d6d09324606fc41ea646
->>>>>>> 3659abd8
   Automattic-Tracks-iOS: ba47c35576a07376facc7a91740fb78867831e1c
   CocoaLumberjack: 17fe8581f84914d5d7e6360f7c70022b173c3ae0
   Crashlytics: c3a2333dea9e2733d2777f730910321fc9e25c0d
@@ -297,10 +284,10 @@
   DTFoundation: 70a0765e3596f82dd421832e95c65e2166eb3102
   EmailChecker: 78dd8dfa9d004826c8b5889be6c380b72b837d44
   Expecta: 8c507baf13211207b1e9d0a741480600e6b4ed15
-  Fabric: 1abc1e59f11fa39ede6f690ef7309d8563e3ec59
+  Fabric: caf7580c725e64db144f610ac65cd60956911dc7
   FormatterKit: bddde83e054edf9d9ee14f9de3b3a5103db256f4
   Helpshift: 8bbba1dad877dd7fb7f18915949e5816f6471e3b
-  HockeySDK: dd11a2b9da3372fd025643bee5bc10c8c613d169
+  HockeySDK: ab68303eec6680f6b539de65d747742dd276e934
   KIF: 2275c6d59c77e5e56f660f006b99d73780130540
   Lookback: 9ab9027ff246d2dc5ce34be483f70e4a6718280b
   MGImageUtilities: b54a815970e231903c495fff33699467158f61a0
@@ -326,12 +313,8 @@
   WordPress-iOS-Shared: 43f55f24f0685e431167084071b7914d7c7134a8
   WordPressApi: 78e75bd45467f8bb0f7dad41cd7c3b0a1a9d3d4c
   WordPressCom-Analytics-iOS: 1d4cf0426fdc91393ea1ba65daf19133e440ff6a
-<<<<<<< HEAD
-  WordPressCom-Stats-iOS: f1e9e7c3f214cdf347db3e6a239f77004c08f8be
+  WordPressCom-Stats-iOS: 75dbdf4765c09b90a8fe00375dc96a93e64feffa
   WordPressComKit: 6f0c39c3e0af3599cd5244e4ec05192f5e4a7882
-=======
-  WordPressCom-Stats-iOS: 75dbdf4765c09b90a8fe00375dc96a93e64feffa
->>>>>>> 3659abd8
   WPMediaPicker: 2c399b1cbd4d8a7fcd312eb93107a349d26fb23f
   wpxmlrpc: bd391dab54e9bdceb5d1de23d161ecf1ba80f0e0
 
