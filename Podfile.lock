PODS:
  - AFNetworking (1.2.1)
  - CTidy (0.3.0)
  - DTCoreText (1.0.2)
  - JSONKit (1.5pre)
<<<<<<< HEAD
  - Mixpanel (2.0.0)
=======
>>>>>>> 7aa6e304
  - NSObject-SafeExpectations (0.0.1)
  - NSURL+IDN (0.1)
  - OHHTTPStubs (1.1.1)
  - Reachability (3.0.0)
  - SFHFKeychainUtils (0.0.1)
  - SSKeychain (0.2.1)
  - SVProgressHUD (0.9)
  - UIDeviceIdentifier (0.1)
  - WordPressApi (0.0.1):
    - AFNetworking (>= 1.0)
    - wpxmlrpc (~> 0.1)
  - wpxmlrpc (0.1)

DEPENDENCIES:
  - AFNetworking (~> 1.0)
  - CTidy (from `git://github.com/wordpress-mobile/CTidy.git`)
  - DTCoreText (~> 1.0.0)
  - JSONKit (~> 1.4)
<<<<<<< HEAD
  - Mixpanel
=======
>>>>>>> 7aa6e304
  - NSObject-SafeExpectations (from `https://raw.github.com/koke/NSObject-SafeExpectations/master/NSObject-SafeExpectations.podspec`)
  - NSURL+IDN (from `https://raw.github.com/koke/NSURL-IDN/master/Podfile`)
  - OHHTTPStubs (~> 1.1)
  - Reachability (~> 3.0.0)
  - SFHFKeychainUtils (~> 0.0.1)
  - SSKeychain (~> 0.2)
  - SVProgressHUD (~> 0.9)
  - UIDeviceIdentifier (~> 0.1)
  - WordPressApi (from `https://raw.github.com/koke/WordPressApi/master/WordPressApi.podspec`)
  - wpxmlrpc (~> 0.1)

EXTERNAL SOURCES:
  CTidy:
    :git: git://github.com/wordpress-mobile/CTidy.git
  NSObject-SafeExpectations:
    :podspec: https://raw.github.com/koke/NSObject-SafeExpectations/master/NSObject-SafeExpectations.podspec
  NSURL+IDN:
    :podspec: https://raw.github.com/koke/NSURL-IDN/master/Podfile
  WordPressApi:
    :podspec: https://raw.github.com/koke/WordPressApi/master/WordPressApi.podspec

SPEC CHECKSUMS:
  AFNetworking: 616da0028916ce296f5c3cef74e5552eb4e10e13
  CTidy: 6a35875a96dd441822e620732c1113be19769067
  DTCoreText: 4f2b9d62554c62dd7cd412c9f50ece1e70a548b9
  JSONKit: 409734ab3407fce90ef7eaa95d7168f38d9a6601
<<<<<<< HEAD
  Mixpanel: d456c27f7520e22784a15d0bcd9d5c287080b0cd
=======
>>>>>>> 7aa6e304
  NSObject-SafeExpectations: 241ab1289cbc33a00307cd025d22883646f2e1f0
  NSURL+IDN: 22633c0149b86d6391f32f23776bc0e6ecc532e2
  OHHTTPStubs: cb1cef742f2fba18b192fb92ede52a69cf3a04d5
  Reachability: 500bd76bf6cd8ff2c6fb715fc5f44ef6e4c024f2
  SFHFKeychainUtils: e828dbd9eaa509486acf95d8de2ebd414c4b7451
  SSKeychain: ffa1a79eb716d9ed1ca184fb0cf218087ca28486
  SVProgressHUD: 03d4845ec8e64591726428a08236c6a5489d45f8
  UIDeviceIdentifier: 64036321b0f77ff41b4200002f0c138431c00d86
  WordPressApi: 76f9d7752b090197c172e2c5e6fccbffbaf7c336
  wpxmlrpc: 0b27d4c3734db9470f0dccc3c8d4a6f8e491fd0b

COCOAPODS: 0.19.1<|MERGE_RESOLUTION|>--- conflicted
+++ resolved
@@ -3,10 +3,7 @@
   - CTidy (0.3.0)
   - DTCoreText (1.0.2)
   - JSONKit (1.5pre)
-<<<<<<< HEAD
   - Mixpanel (2.0.0)
-=======
->>>>>>> 7aa6e304
   - NSObject-SafeExpectations (0.0.1)
   - NSURL+IDN (0.1)
   - OHHTTPStubs (1.1.1)
@@ -25,10 +22,7 @@
   - CTidy (from `git://github.com/wordpress-mobile/CTidy.git`)
   - DTCoreText (~> 1.0.0)
   - JSONKit (~> 1.4)
-<<<<<<< HEAD
   - Mixpanel
-=======
->>>>>>> 7aa6e304
   - NSObject-SafeExpectations (from `https://raw.github.com/koke/NSObject-SafeExpectations/master/NSObject-SafeExpectations.podspec`)
   - NSURL+IDN (from `https://raw.github.com/koke/NSURL-IDN/master/Podfile`)
   - OHHTTPStubs (~> 1.1)
@@ -51,14 +45,11 @@
     :podspec: https://raw.github.com/koke/WordPressApi/master/WordPressApi.podspec
 
 SPEC CHECKSUMS:
-  AFNetworking: 616da0028916ce296f5c3cef74e5552eb4e10e13
+  AFNetworking: a44069e3c9c89867544f6639482f155c7e5f9b41
   CTidy: 6a35875a96dd441822e620732c1113be19769067
   DTCoreText: 4f2b9d62554c62dd7cd412c9f50ece1e70a548b9
   JSONKit: 409734ab3407fce90ef7eaa95d7168f38d9a6601
-<<<<<<< HEAD
   Mixpanel: d456c27f7520e22784a15d0bcd9d5c287080b0cd
-=======
->>>>>>> 7aa6e304
   NSObject-SafeExpectations: 241ab1289cbc33a00307cd025d22883646f2e1f0
   NSURL+IDN: 22633c0149b86d6391f32f23776bc0e6ecc532e2
   OHHTTPStubs: cb1cef742f2fba18b192fb92ede52a69cf3a04d5
