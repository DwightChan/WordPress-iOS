PODS:
  - 1PasswordExtension (1.8.1)
  - AFNetworking (3.1.0):
    - AFNetworking/NSURLSession (= 3.1.0)
    - AFNetworking/Reachability (= 3.1.0)
    - AFNetworking/Security (= 3.1.0)
    - AFNetworking/Serialization (= 3.1.0)
    - AFNetworking/UIKit (= 3.1.0)
  - AFNetworking/NSURLSession (3.1.0):
    - AFNetworking/Reachability
    - AFNetworking/Security
    - AFNetworking/Serialization
  - AFNetworking/Reachability (3.1.0)
  - AFNetworking/Security (3.1.0)
  - AFNetworking/Serialization (3.1.0)
  - AFNetworking/UIKit (3.1.0):
    - AFNetworking/NSURLSession
  - Alamofire (3.5.0)
  - Automattic-Tracks-iOS (0.1.1):
    - CocoaLumberjack (~> 2.2.0)
    - Reachability (~> 3.1)
    - UIDeviceIdentifier (~> 0.4)
  - BuddyBuildSDK (1.0.12)
  - CocoaLumberjack (2.2.0):
    - CocoaLumberjack/Default (= 2.2.0)
    - CocoaLumberjack/Extensions (= 2.2.0)
  - CocoaLumberjack/Core (2.2.0)
  - CocoaLumberjack/Default (2.2.0):
    - CocoaLumberjack/Core
  - CocoaLumberjack/Extensions (2.2.0):
    - CocoaLumberjack/Default
  - Crashlytics (3.8.2):
    - Fabric (~> 1.6.3)
  - DTCoreText (1.6.16):
    - DTFoundation/Core (~> 1.7.5)
    - DTFoundation/DTAnimatedGIF (~> 1.7.5)
    - DTFoundation/DTHTMLParser (~> 1.7.5)
    - DTFoundation/UIKit (~> 1.7.5)
  - DTFoundation/Core (1.7.11)
  - DTFoundation/DTAnimatedGIF (1.7.11)
  - DTFoundation/DTHTMLParser (1.7.11):
    - DTFoundation/Core
  - DTFoundation/UIKit (1.7.11):
    - DTFoundation/Core
  - Expecta (1.0.5)
  - Fabric (1.6.9)
  - FLAnimatedImage (1.0.12)
  - FormatterKit (1.8.1):
    - FormatterKit/AddressFormatter (= 1.8.1)
    - FormatterKit/ArrayFormatter (= 1.8.1)
    - FormatterKit/ColorFormatter (= 1.8.1)
    - FormatterKit/LocationFormatter (= 1.8.1)
    - FormatterKit/NameFormatter (= 1.8.1)
    - FormatterKit/OrdinalNumberFormatter (= 1.8.1)
    - FormatterKit/Resources (= 1.8.1)
    - FormatterKit/TimeIntervalFormatter (= 1.8.1)
    - FormatterKit/UnitOfInformationFormatter (= 1.8.1)
    - FormatterKit/URLRequestFormatter (= 1.8.1)
  - FormatterKit/AddressFormatter (1.8.1):
    - FormatterKit/Resources
  - FormatterKit/ArrayFormatter (1.8.1):
    - FormatterKit/Resources
  - FormatterKit/ColorFormatter (1.8.1):
    - FormatterKit/Resources
  - FormatterKit/LocationFormatter (1.8.1):
    - FormatterKit/Resources
  - FormatterKit/NameFormatter (1.8.1):
    - FormatterKit/Resources
  - FormatterKit/OrdinalNumberFormatter (1.8.1):
    - FormatterKit/Resources
  - FormatterKit/Resources (1.8.1)
  - FormatterKit/TimeIntervalFormatter (1.8.1):
    - FormatterKit/Resources
  - FormatterKit/UnitOfInformationFormatter (1.8.1):
    - FormatterKit/Resources
  - FormatterKit/URLRequestFormatter (1.8.1):
    - FormatterKit/Resources
  - Gridicons (0.2)
  - Helpshift (5.7.1)
  - HockeySDK (3.8.6):
    - HockeySDK/AllFeaturesLib (= 3.8.6)
  - HockeySDK/AllFeaturesLib (3.8.6)
  - Lookback (1.4.1):
    - PDKTZipArchive
  - Mixpanel (2.9.4):
    - Mixpanel/Mixpanel (= 2.9.4)
  - Mixpanel/Mixpanel (2.9.4)
  - MRProgress (0.7.0):
    - MRProgress/ActivityIndicator (= 0.7.0)
    - MRProgress/Blur (= 0.7.0)
    - MRProgress/Circular (= 0.7.0)
    - MRProgress/Icons (= 0.7.0)
    - MRProgress/NavigationBarProgress (= 0.7.0)
    - MRProgress/Overlay (= 0.7.0)
  - MRProgress/ActivityIndicator (0.7.0):
    - MRProgress/Stopable
  - MRProgress/Blur (0.7.0):
    - MRProgress/Helper
  - MRProgress/Circular (0.7.0):
    - MRProgress/Helper
    - MRProgress/ProgressBaseClass
    - MRProgress/Stopable
  - MRProgress/Helper (0.7.0)
  - MRProgress/Icons (0.7.0)
  - MRProgress/NavigationBarProgress (0.7.0):
    - MRProgress/ProgressBaseClass
  - MRProgress/Overlay (0.7.0):
    - MRProgress/ActivityIndicator
    - MRProgress/Blur
    - MRProgress/Circular
    - MRProgress/Helper
    - MRProgress/Icons
  - MRProgress/ProgressBaseClass (0.7.0)
  - MRProgress/Stopable (0.7.0):
    - MRProgress/Helper
  - Nimble (4.0.1)
  - NSObject-SafeExpectations (0.0.2)
  - NSURL+IDN (0.3)
  - OCMock (3.1.2)
  - OHHTTPStubs (4.6.0):
    - OHHTTPStubs/Default (= 4.6.0)
  - OHHTTPStubs/Core (4.6.0)
  - OHHTTPStubs/Default (4.6.0):
    - OHHTTPStubs/Core
    - OHHTTPStubs/JSON
    - OHHTTPStubs/NSURLSession
    - OHHTTPStubs/OHPathHelpers
  - OHHTTPStubs/JSON (4.6.0):
    - OHHTTPStubs/Core
  - OHHTTPStubs/NSURLSession (4.6.0):
    - OHHTTPStubs/Core
  - OHHTTPStubs/OHPathHelpers (4.6.0)
  - OHHTTPStubs/Swift (4.6.0):
    - OHHTTPStubs/Core
  - PDKTZipArchive (0.4.1)
  - Reachability (3.2)
  - Simperium (0.8.17):
    - Simperium/DiffMatchPach (= 0.8.17)
    - Simperium/JRSwizzle (= 0.8.17)
    - Simperium/SocketTrust (= 0.8.17)
    - Simperium/SPReachability (= 0.8.17)
    - Simperium/SSKeychain (= 0.8.17)
  - Simperium/DiffMatchPach (0.8.17)
  - Simperium/JRSwizzle (0.8.17)
  - Simperium/SocketTrust (0.8.17)
  - Simperium/SPReachability (0.8.17)
  - Simperium/SSKeychain (0.8.17)
  - Specta (1.0.5)
  - SVProgressHUD (1.1.3)
  - UIDeviceIdentifier (0.5.0)
  - WordPress-AppbotX (1.0.6)
  - WordPress-Aztec-iOS (0.3.0):
    - Gridicons (= 0.2)
  - WordPress-iOS-Editor (1.8.1):
    - CocoaLumberjack (~> 2.2.0)
    - NSObject-SafeExpectations (~> 0.0.2)
    - WordPressCom-Analytics-iOS (~> 0.1.0)
<<<<<<< HEAD
  - WordPress-iOS-Shared (0.6.3):
=======
  - WordPress-iOS-Shared (0.6.2):
>>>>>>> 3758b98b
    - CocoaLumberjack (~> 2.2.0)
  - WordPressCom-Analytics-iOS (0.1.19)
  - WordPressCom-Stats-iOS (0.7.8):
    - AFNetworking (~> 3.1.0)
    - CocoaLumberjack (~> 2.2.0)
    - NSObject-SafeExpectations (~> 0.0.2)
    - WordPress-iOS-Shared (~> 0.5)
    - WordPressCom-Analytics-iOS (~> 0.1.4)
    - WordPressCom-Stats-iOS/Services (= 0.7.8)
    - WordPressCom-Stats-iOS/UI (= 0.7.8)
  - WordPressCom-Stats-iOS/Services (0.7.8):
    - AFNetworking (~> 3.1.0)
    - CocoaLumberjack (~> 2.2.0)
    - NSObject-SafeExpectations (~> 0.0.2)
    - WordPress-iOS-Shared (~> 0.5)
    - WordPressCom-Analytics-iOS (~> 0.1.4)
  - WordPressCom-Stats-iOS/UI (0.7.8):
    - AFNetworking (~> 3.1.0)
    - CocoaLumberjack (~> 2.2.0)
    - NSObject-SafeExpectations (~> 0.0.2)
    - WordPress-iOS-Shared (~> 0.5)
    - WordPressCom-Analytics-iOS (~> 0.1.4)
    - WordPressCom-Stats-iOS/Services
  - WordPressComKit (0.0.5):
    - Alamofire (~> 3.0)
  - WPMediaPicker (0.10.1)
  - wpxmlrpc (0.8.2)

DEPENDENCIES:
  - 1PasswordExtension (= 1.8.1)
  - AFNetworking (= 3.1.0)
  - Automattic-Tracks-iOS (from `https://github.com/Automattic/Automattic-Tracks-iOS.git`, tag `0.1.1`)
  - BuddyBuildSDK (~> 1.0.11)
  - CocoaLumberjack (~> 2.2.0)
  - Crashlytics
  - DTCoreText (= 1.6.16)
  - Expecta (= 1.0.5)
  - FLAnimatedImage (~> 1.0)
  - FormatterKit (~> 1.8.1)
  - Gridicons (from `https://github.com/Automattic/Gridicons-iOS.git`, commit `8bd04e18eddaaf36810887c94837571e68f7cc24`)
  - Helpshift (~> 5.7.1)
  - HockeySDK (~> 3.8.0)
  - Lookback (= 1.4.1)
  - Mixpanel (= 2.9.4)
  - MRProgress (~> 0.7.0)
  - Nimble (~> 4.0.0)
  - NSObject-SafeExpectations (= 0.0.2)
  - NSURL+IDN (= 0.3)
  - OCMock (= 3.1.2)
  - OHHTTPStubs (~> 4.6.0)
  - OHHTTPStubs/Swift (~> 4.6.0)
  - Reachability (= 3.2)
  - Simperium (= 0.8.17)
  - Specta (= 1.0.5)
  - SVProgressHUD (~> 1.1.3)
  - UIDeviceIdentifier (~> 0.1)
  - WordPress-AppbotX (from `https://github.com/wordpress-mobile/appbotx.git`, commit `479d05f7d6b963c9b44040e6ea9f190e8bd9a47a`)
  - WordPress-Aztec-iOS (from `https://github.com/wordpress-mobile/WordPress-Aztec-iOS.git`, commit `7d02c77349245c6e4d3bcdf63a878f90eb4a4e39`)
  - WordPress-iOS-Editor (= 1.8.1)
<<<<<<< HEAD
  - WordPress-iOS-Shared (= 0.6.3)
=======
  - WordPress-iOS-Shared (= 0.6.2)
>>>>>>> 3758b98b
  - WordPressCom-Analytics-iOS (= 0.1.19)
  - WordPressCom-Stats-iOS (= 0.7.8)
  - WordPressCom-Stats-iOS/Services (= 0.7.8)
  - WordPressComKit (= 0.0.5)
  - WPMediaPicker (~> 0.10.1)
  - wpxmlrpc (~> 0.8)

EXTERNAL SOURCES:
  Automattic-Tracks-iOS:
    :git: https://github.com/Automattic/Automattic-Tracks-iOS.git
    :tag: 0.1.1
  Gridicons:
    :commit: 8bd04e18eddaaf36810887c94837571e68f7cc24
    :git: https://github.com/Automattic/Gridicons-iOS.git
  WordPress-AppbotX:
    :commit: 479d05f7d6b963c9b44040e6ea9f190e8bd9a47a
    :git: https://github.com/wordpress-mobile/appbotx.git
  WordPress-Aztec-iOS:
    :commit: 7d02c77349245c6e4d3bcdf63a878f90eb4a4e39
    :git: https://github.com/wordpress-mobile/WordPress-Aztec-iOS.git

CHECKOUT OPTIONS:
  Automattic-Tracks-iOS:
    :git: https://github.com/Automattic/Automattic-Tracks-iOS.git
    :tag: 0.1.1
  Gridicons:
    :commit: 8bd04e18eddaaf36810887c94837571e68f7cc24
    :git: https://github.com/Automattic/Gridicons-iOS.git
  WordPress-AppbotX:
    :commit: 479d05f7d6b963c9b44040e6ea9f190e8bd9a47a
    :git: https://github.com/wordpress-mobile/appbotx.git
  WordPress-Aztec-iOS:
    :commit: 7d02c77349245c6e4d3bcdf63a878f90eb4a4e39
    :git: https://github.com/wordpress-mobile/WordPress-Aztec-iOS.git

SPEC CHECKSUMS:
  1PasswordExtension: 00d6f4caae77c19ba33045b8569fbeb9689f0d1d
  AFNetworking: 5e0e199f73d8626b11e79750991f5d173d1f8b67
  Alamofire: b70a7352335f8ea5babd0a923eb7e8eacc67b877
  Automattic-Tracks-iOS: b130494633946a970ffe70c02461cf61c2bf488a
  BuddyBuildSDK: f4682598772ae66c9ef5554d2d78d0a19fb413a0
  CocoaLumberjack: 17fe8581f84914d5d7e6360f7c70022b173c3ae0
  Crashlytics: 27acca95a01b042a8294291dd6dff27f8f6af6d7
  DTCoreText: 934a16fe9ffdd169c96261721b39dc312b75713d
  DTFoundation: 0ef29c70a9814e15518694862bd739347abe2a50
  Expecta: e1c022fcd33910b6be89c291d2775b3fe27a89fe
  Fabric: bc5bec42cef4bcf1ee3ce0e218fc518e4b44dfbb
  FLAnimatedImage: 4a0b56255d9b05f18b6dd7ee06871be5d3b89e31
  FormatterKit: 11ad17b983200629246a5a466f6f1bfa2df823cb
  Gridicons: 5c33065054b19e56a47d252b52e321746b97a414
  Helpshift: 48ee4b24dc5f0ae7d1dfd8dded6eea327069a014
  HockeySDK: ab68303eec6680f6b539de65d747742dd276e934
  Lookback: 37c23f97894612f6eccc215440c8f990fbb5a607
  Mixpanel: 80d2ca9bb38ae91c1044d738e80fe448377ac89f
  MRProgress: 1cb0051b678be4a2ef4881414cd316768fc70028
  Nimble: 0f3c8b8b084cda391209c3c5efbb48bedeeb920a
  NSObject-SafeExpectations: 7d7f48df90df4e11da7cfe86b64f45eff7a7f521
  NSURL+IDN: 82355a0afd532fe1de08f6417c134b49b1a1c4b3
  OCMock: a10ea9f0a6e921651f96f78b6faee95ebc813b92
  OHHTTPStubs: cb1aefbbeb4de4e741644455d4b945538e5248a2
  PDKTZipArchive: 22bbab52b49f46a3adf1acf134311fd252c43feb
  Reachability: 33e18b67625424e47b6cde6d202dce689ad7af96
  Simperium: 0111b16b6d72bc598a99e244ef87025ae433b27e
  Specta: ac94d110b865115fe60ff2c6d7281053c6f8e8a2
  SVProgressHUD: 748080e4f36e603f6c02aec292664239df5279c1
  UIDeviceIdentifier: a959a6d4f51036b4180dd31fb26483a820f1cc46
  WordPress-AppbotX: b5abc0ba45e3da5827f84e9f346c963180f1b545
  WordPress-Aztec-iOS: 49c682caa55e69bfbe12545dc1f448207060f6f4
  WordPress-iOS-Editor: 3118f5d6b142b6bf322f3393a7dd98a28bca68cb
<<<<<<< HEAD
  WordPress-iOS-Shared: 2496fba282efcdcb8182f8f282ca0eb56dc4eb32
=======
  WordPress-iOS-Shared: 96b5695837cfa907d17122b250e83e05b59b6039
>>>>>>> 3758b98b
  WordPressCom-Analytics-iOS: 1b01177ee3f588e984465b5b37ebcbb342836a8d
  WordPressCom-Stats-iOS: fe144146738b8cdafead8245073a1c10a43d0e28
  WordPressComKit: 4dc52eebc508b8e056d8bf8e931a7be95d467e3b
  WPMediaPicker: 645ecc2435293cc898c76180f3994358a68cae20
  wpxmlrpc: 38623cc415117914d6ab5bf2ab8a57a4076cc469

<<<<<<< HEAD
PODFILE CHECKSUM: f1ba4e9e5421ce5194c98ddca121399020173686
=======
PODFILE CHECKSUM: f5749f8254776a7245dfc75034fa8df38e014bf7
>>>>>>> 3758b98b

COCOAPODS: 1.0.1<|MERGE_RESOLUTION|>--- conflicted
+++ resolved
@@ -15,7 +15,7 @@
   - AFNetworking/Serialization (3.1.0)
   - AFNetworking/UIKit (3.1.0):
     - AFNetworking/NSURLSession
-  - Alamofire (3.5.0)
+  - Alamofire (3.5.1)
   - Automattic-Tracks-iOS (0.1.1):
     - CocoaLumberjack (~> 2.2.0)
     - Reachability (~> 3.1)
@@ -155,11 +155,7 @@
     - CocoaLumberjack (~> 2.2.0)
     - NSObject-SafeExpectations (~> 0.0.2)
     - WordPressCom-Analytics-iOS (~> 0.1.0)
-<<<<<<< HEAD
   - WordPress-iOS-Shared (0.6.3):
-=======
-  - WordPress-iOS-Shared (0.6.2):
->>>>>>> 3758b98b
     - CocoaLumberjack (~> 2.2.0)
   - WordPressCom-Analytics-iOS (0.1.19)
   - WordPressCom-Stats-iOS (0.7.8):
@@ -219,11 +215,7 @@
   - WordPress-AppbotX (from `https://github.com/wordpress-mobile/appbotx.git`, commit `479d05f7d6b963c9b44040e6ea9f190e8bd9a47a`)
   - WordPress-Aztec-iOS (from `https://github.com/wordpress-mobile/WordPress-Aztec-iOS.git`, commit `7d02c77349245c6e4d3bcdf63a878f90eb4a4e39`)
   - WordPress-iOS-Editor (= 1.8.1)
-<<<<<<< HEAD
   - WordPress-iOS-Shared (= 0.6.3)
-=======
-  - WordPress-iOS-Shared (= 0.6.2)
->>>>>>> 3758b98b
   - WordPressCom-Analytics-iOS (= 0.1.19)
   - WordPressCom-Stats-iOS (= 0.7.8)
   - WordPressCom-Stats-iOS/Services (= 0.7.8)
@@ -262,7 +254,7 @@
 SPEC CHECKSUMS:
   1PasswordExtension: 00d6f4caae77c19ba33045b8569fbeb9689f0d1d
   AFNetworking: 5e0e199f73d8626b11e79750991f5d173d1f8b67
-  Alamofire: b70a7352335f8ea5babd0a923eb7e8eacc67b877
+  Alamofire: 0dfba1184a543e2aa160f4e39cac4e8aba48d223
   Automattic-Tracks-iOS: b130494633946a970ffe70c02461cf61c2bf488a
   BuddyBuildSDK: f4682598772ae66c9ef5554d2d78d0a19fb413a0
   CocoaLumberjack: 17fe8581f84914d5d7e6360f7c70022b173c3ae0
@@ -293,21 +285,13 @@
   WordPress-AppbotX: b5abc0ba45e3da5827f84e9f346c963180f1b545
   WordPress-Aztec-iOS: 49c682caa55e69bfbe12545dc1f448207060f6f4
   WordPress-iOS-Editor: 3118f5d6b142b6bf322f3393a7dd98a28bca68cb
-<<<<<<< HEAD
   WordPress-iOS-Shared: 2496fba282efcdcb8182f8f282ca0eb56dc4eb32
-=======
-  WordPress-iOS-Shared: 96b5695837cfa907d17122b250e83e05b59b6039
->>>>>>> 3758b98b
   WordPressCom-Analytics-iOS: 1b01177ee3f588e984465b5b37ebcbb342836a8d
   WordPressCom-Stats-iOS: fe144146738b8cdafead8245073a1c10a43d0e28
   WordPressComKit: 4dc52eebc508b8e056d8bf8e931a7be95d467e3b
   WPMediaPicker: 645ecc2435293cc898c76180f3994358a68cae20
   wpxmlrpc: 38623cc415117914d6ab5bf2ab8a57a4076cc469
 
-<<<<<<< HEAD
 PODFILE CHECKSUM: f1ba4e9e5421ce5194c98ddca121399020173686
-=======
-PODFILE CHECKSUM: f5749f8254776a7245dfc75034fa8df38e014bf7
->>>>>>> 3758b98b
 
 COCOAPODS: 1.0.1